--- conflicted
+++ resolved
@@ -7166,23 +7166,6 @@
     if (error) {
         return error;
     }
-<<<<<<< HEAD
-    reply.command = tfctrl.command;
-    reply.flow_count = tfctrl.flow_count;
-
-    VLOG_INFO_RL(&rl, "TT control msg: flow_count %d", tfctrl.flow_count);
-
-    switch (tfctrl.type) {
-    case ONF_TFCT_DOWNLOAD_START_REQUEST: 
-        // error = onf_tt_flow_receive_start(ofconn, 
-        //              tfctrl.command, tfctrl.flow_number);
-        reply.type = ONF_TFCT_DOWNLOAD_START_REPLY;
-        break;
-    case ONF_TFCT_DOWNLOAD_END_REQUEST:
-        // error = onf_tt_flow_receive_end(ofconn,
-        //              tfctrl.command, tfctrl.flow_number);
-        reply.type = ONF_TFCT_DOWNLOAD_END_REPLY;
-=======
 
     switch (tfctrl.type) {
     case ONF_TFCT_ADD_TABLE_REQUEST:
@@ -7190,7 +7173,6 @@
         // error = onf_tt_flow_receive_start(ofconn, tfctrl.flow_count);
         reply.table_id = tfctrl.table_id;
         reply.type = ONF_TFCT_ADD_TABLE_REPLY;
->>>>>>> 911c7332
         break;
     case ONF_TFCT_DELETE_TABLE_REQUEST:
         reply.type = ONF_TFCT_DELETE_TABLE_REPLY;
