/*
 * Copyright (c) 2008, 2009, 2010 Nicira Networks.
 *
 * Licensed under the Apache License, Version 2.0 (the "License");
 * you may not use this file except in compliance with the License.
 * You may obtain a copy of the License at:
 *
 *     http://www.apache.org/licenses/LICENSE-2.0
 *
 * Unless required by applicable law or agreed to in writing, software
 * distributed under the License is distributed on an "AS IS" BASIS,
 * WITHOUT WARRANTIES OR CONDITIONS OF ANY KIND, either express or implied.
 * See the License for the specific language governing permissions and
 * limitations under the License.
 */

#include <config.h>
#include <assert.h>
#include <errno.h>
#include <getopt.h>
#include <inttypes.h>
#include <netinet/in.h>
#include <stdlib.h>
#include <signal.h>
#include <string.h>

#include "command-line.h"
#include "compiler.h"
#include "daemon.h"
#include "dirs.h"
#include "leak-checker.h"
#include "list.h"
#include "netdev.h"
#include "ofpbuf.h"
#include "ofproto/ofproto.h"
#include "ofproto/wdp.h"
#include "openflow/openflow.h"
#include "packets.h"
#include "poll-loop.h"
#include "rconn.h"
#include "stream-ssl.h"
#include "svec.h"
#include "timeval.h"
#include "unixctl.h"
#include "util.h"
#include "vconn.h"
<<<<<<< HEAD
#include "xfif.h"

=======
>>>>>>> 480ce8ab
#include "vlog.h"

VLOG_DEFINE_THIS_MODULE(openflowd)

/* Settings that may be configured by the user. */
struct ofsettings {
    /* Controller configuration. */
    struct ofproto_controller *controllers;
    size_t n_controllers;

    /* Datapath. */
    uint64_t datapath_id;       /* Datapath ID. */
    char *dp_name;              /* Name of local datapath. */
    char *dp_type;              /* Type of local datapath. */
    struct svec ports;          /* Set of ports to add to datapath (if any). */

    /* Description strings. */
    const char *mfr_desc;       /* Manufacturer. */
    const char *hw_desc;        /* Hardware. */
    const char *sw_desc;        /* Software version. */
    const char *serial_desc;    /* Serial number. */
    const char *dp_desc;        /* Datapath description. */

    /* Related vconns and network devices. */
    struct svec listeners;       /* Listen for management connections. */
    struct svec snoops;          /* Listen for controller snooping conns. */

    /* Failure behavior. */
    int max_idle;             /* Idle time for flows in fail-open mode. */

    /* Spanning tree protocol. */
    bool enable_stp;

    /* NetFlow. */
    struct svec netflow;        /* NetFlow targets. */
};

static void parse_options(int argc, char *argv[], struct ofsettings *);
static void usage(void) NO_RETURN;

int
main(int argc, char *argv[])
{
    struct unixctl_server *unixctl;
    struct ofproto *ofproto;
    struct ofsettings s;
    int error;
    struct xfif *xfif;
    struct netflow_options nf_options;

    proctitle_init(argc, argv);
    set_program_name(argv[0]);
    parse_options(argc, argv, &s);
    signal(SIGPIPE, SIG_IGN);

    die_if_already_running();
    daemonize_start();

    /* Start listening for ovs-appctl requests. */
    error = unixctl_server_create(NULL, &unixctl);
    if (error) {
        exit(EXIT_FAILURE);
    }

    VLOG_INFO("Open vSwitch version %s", VERSION BUILDNR);
    VLOG_INFO("OpenFlow protocol version 0x%02x", OFP_VERSION);

    error = xfif_create_and_open(s.dp_name, s.dp_type, &xfif);
    if (error) {
        ovs_fatal(error, "could not create datapath");
    }

    /* Add ports to the datapath if requested by the user. */
    if (s.ports.n) {
        const char *port;
        size_t i;

        SVEC_FOR_EACH (i, port, &s.ports) {
            error = xfif_port_add(xfif, port, 0, NULL);
            if (error) {
                ovs_fatal(error, "failed to add %s as a port", port);
            }
        }
    }

    /* Start OpenFlow processing. */
    error = ofproto_create(s.dp_name, s.dp_type, NULL, NULL, &ofproto);
    if (error) {
        ovs_fatal(error, "could not initialize openflow switch");
    }
    if (s.datapath_id) {
        ofproto_set_datapath_id(ofproto, s.datapath_id);
    }
    ofproto_set_desc(ofproto, s.mfr_desc, s.hw_desc, s.sw_desc,
                     s.serial_desc, s.dp_desc);
    if (!s.listeners.n) {
        svec_add_nocopy(&s.listeners, xasprintf("punix:%s/%s.mgmt",
                                              ovs_rundir, s.dp_name));
    } else if (s.listeners.n == 1 && !strcmp(s.listeners.names[0], "none")) {
        svec_clear(&s.listeners);
    }
    error = ofproto_set_listeners(ofproto, &s.listeners);
    if (error) {
        ovs_fatal(error, "failed to configure management connections");
    }
    error = ofproto_set_snoops(ofproto, &s.snoops);
    if (error) {
        ovs_fatal(error,
                  "failed to configure controller snooping connections");
    }
    memset(&nf_options, 0, sizeof nf_options);
    nf_options.collectors = s.netflow;
    error = ofproto_set_netflow(ofproto, &nf_options);
    if (error) {
        ovs_fatal(error, "failed to configure NetFlow collectors");
    }
    error = ofproto_set_stp(ofproto, s.enable_stp);
    if (error) {
        ovs_fatal(error, "failed to configure STP");
    }
    ofproto_set_controllers(ofproto, s.controllers, s.n_controllers);

    daemonize_complete();

    while (ofproto_is_alive(ofproto)) {
        error = ofproto_run(ofproto);
        if (error) {
            ovs_fatal(error, "unrecoverable datapath error");
        }
        unixctl_server_run(unixctl);
        wdp_run();
        netdev_run();

        ofproto_wait(ofproto);
        unixctl_server_wait(unixctl);
        wdp_wait();
        netdev_wait();
        poll_block();
    }

    xfif_close(xfif);

    return 0;
}

/* User interface. */

static void
parse_options(int argc, char *argv[], struct ofsettings *s)
{
    enum {
        OPT_DATAPATH_ID = UCHAR_MAX + 1,
        OPT_MFR_DESC,
        OPT_HW_DESC,
        OPT_SW_DESC,
        OPT_SERIAL_DESC,
        OPT_DP_DESC,
        OPT_ACCEPT_VCONN,
        OPT_NO_RESOLV_CONF,
        OPT_BR_NAME,
        OPT_FAIL_MODE,
        OPT_INACTIVITY_PROBE,
        OPT_MAX_IDLE,
        OPT_MAX_BACKOFF,
        OPT_SNOOP,
        OPT_RATE_LIMIT,
        OPT_BURST_LIMIT,
        OPT_BOOTSTRAP_CA_CERT,
        OPT_STP,
        OPT_NO_STP,
        OPT_OUT_OF_BAND,
        OPT_IN_BAND,
        OPT_NETFLOW,
        OPT_PORTS,
        VLOG_OPTION_ENUMS,
        LEAK_CHECKER_OPTION_ENUMS
    };
    static struct option long_options[] = {
        {"datapath-id", required_argument, 0, OPT_DATAPATH_ID},
        {"mfr-desc", required_argument, 0, OPT_MFR_DESC},
        {"hw-desc", required_argument, 0, OPT_HW_DESC},
        {"sw-desc", required_argument, 0, OPT_SW_DESC},
        {"serial-desc", required_argument, 0, OPT_SERIAL_DESC},
        {"dp-desc", required_argument, 0, OPT_DP_DESC},
        {"accept-vconn", required_argument, 0, OPT_ACCEPT_VCONN},
        {"no-resolv-conf", no_argument, 0, OPT_NO_RESOLV_CONF},
        {"config",      required_argument, 0, 'F'},
        {"br-name",     required_argument, 0, OPT_BR_NAME},
        {"fail",        required_argument, 0, OPT_FAIL_MODE},
        {"inactivity-probe", required_argument, 0, OPT_INACTIVITY_PROBE},
        {"max-idle",    required_argument, 0, OPT_MAX_IDLE},
        {"max-backoff", required_argument, 0, OPT_MAX_BACKOFF},
        {"listen",      required_argument, 0, 'l'},
        {"snoop",      required_argument, 0, OPT_SNOOP},
        {"rate-limit",  optional_argument, 0, OPT_RATE_LIMIT},
        {"burst-limit", required_argument, 0, OPT_BURST_LIMIT},
        {"stp",         no_argument, 0, OPT_STP},
        {"no-stp",      no_argument, 0, OPT_NO_STP},
        {"out-of-band", no_argument, 0, OPT_OUT_OF_BAND},
        {"in-band",     no_argument, 0, OPT_IN_BAND},
        {"netflow",     required_argument, 0, OPT_NETFLOW},
        {"ports",       required_argument, 0, OPT_PORTS},
        {"verbose",     optional_argument, 0, 'v'},
        {"help",        no_argument, 0, 'h'},
        {"version",     no_argument, 0, 'V'},
        DAEMON_LONG_OPTIONS,
        VLOG_LONG_OPTIONS,
        LEAK_CHECKER_LONG_OPTIONS,
#ifdef HAVE_OPENSSL
        STREAM_SSL_LONG_OPTIONS
        {"bootstrap-ca-cert", required_argument, 0, OPT_BOOTSTRAP_CA_CERT},
#endif
        {0, 0, 0, 0},
    };
    char *short_options = long_options_to_short_options(long_options);
    struct ofproto_controller controller_opts;

    /* Set defaults that we can figure out before parsing options. */
    controller_opts.target = NULL;
    controller_opts.max_backoff = 8;
    controller_opts.probe_interval = 5;
    controller_opts.fail = OFPROTO_FAIL_STANDALONE;
    controller_opts.band = OFPROTO_IN_BAND;
    controller_opts.accept_re = NULL;
    controller_opts.update_resolv_conf = true;
    controller_opts.rate_limit = 0;
    controller_opts.burst_limit = 0;
    s->datapath_id = 0;
    s->mfr_desc = NULL;
    s->hw_desc = NULL;
    s->sw_desc = NULL;
    s->serial_desc = NULL;
    s->dp_desc = NULL;
    svec_init(&s->listeners);
    svec_init(&s->snoops);
    s->max_idle = 0;
    s->enable_stp = false;
    svec_init(&s->netflow);
    svec_init(&s->ports);
    for (;;) {
        int c;

        c = getopt_long(argc, argv, short_options, long_options, NULL);
        if (c == -1) {
            break;
        }

        switch (c) {
        case OPT_DATAPATH_ID:
            if (!dpid_from_string(optarg, &s->datapath_id)) {
                ovs_fatal(0, "argument to --datapath-id must be "
                          "exactly 16 hex digits and may not be all-zero");
            }
            break;

        case OPT_MFR_DESC:
            s->mfr_desc = optarg;
            break;

        case OPT_HW_DESC:
            s->hw_desc = optarg;
            break;

        case OPT_SW_DESC:
            s->sw_desc = optarg;
            break;

        case OPT_SERIAL_DESC:
            s->serial_desc = optarg;
            break;

        case OPT_DP_DESC:
            s->dp_desc = optarg;
            break;

        case OPT_ACCEPT_VCONN:
            controller_opts.accept_re = optarg;
            break;

        case OPT_NO_RESOLV_CONF:
            controller_opts.update_resolv_conf = false;
            break;

        case OPT_FAIL_MODE:
            if (!strcmp(optarg, "open") || !strcmp(optarg, "standalone")) {
                controller_opts.fail = OFPROTO_FAIL_STANDALONE;
            } else if (!strcmp(optarg, "closed")
                       || !strcmp(optarg, "secure")) {
                controller_opts.fail = OFPROTO_FAIL_SECURE;
            } else {
                ovs_fatal(0, "--fail argument must be \"standalone\" "
                          "or \"secure\"");
            }
            break;

        case OPT_INACTIVITY_PROBE:
            controller_opts.probe_interval = atoi(optarg);
            if (controller_opts.probe_interval < 5) {
                ovs_fatal(0, "--inactivity-probe argument must be at least 5");
            }
            break;

        case OPT_MAX_IDLE:
            if (!strcmp(optarg, "permanent")) {
                s->max_idle = OFP_FLOW_PERMANENT;
            } else {
                s->max_idle = atoi(optarg);
                if (s->max_idle < 1 || s->max_idle > 65535) {
                    ovs_fatal(0, "--max-idle argument must be between 1 and "
                              "65535 or the word 'permanent'");
                }
            }
            break;

        case OPT_MAX_BACKOFF:
            controller_opts.max_backoff = atoi(optarg);
            if (controller_opts.max_backoff < 1) {
                ovs_fatal(0, "--max-backoff argument must be at least 1");
            } else if (controller_opts.max_backoff > 3600) {
                controller_opts.max_backoff = 3600;
            }
            break;

        case OPT_RATE_LIMIT:
            if (optarg) {
                controller_opts.rate_limit = atoi(optarg);
                if (controller_opts.rate_limit < 1) {
                    ovs_fatal(0, "--rate-limit argument must be at least 1");
                }
            } else {
                controller_opts.rate_limit = 1000;
            }
            break;

        case OPT_BURST_LIMIT:
            controller_opts.burst_limit = atoi(optarg);
            if (controller_opts.burst_limit < 1) {
                ovs_fatal(0, "--burst-limit argument must be at least 1");
            }
            break;

        case OPT_STP:
            s->enable_stp = true;
            break;

        case OPT_NO_STP:
            s->enable_stp = false;
            break;

        case OPT_OUT_OF_BAND:
            controller_opts.band = OFPROTO_OUT_OF_BAND;
            break;

        case OPT_IN_BAND:
            controller_opts.band = OFPROTO_IN_BAND;
            break;

        case OPT_NETFLOW:
            svec_add(&s->netflow, optarg);
            break;

        case 'l':
            svec_add(&s->listeners, optarg);
            break;

        case OPT_SNOOP:
            svec_add(&s->snoops, optarg);
            break;

        case OPT_PORTS:
            svec_split(&s->ports, optarg, ",");
            break;

        case 'h':
            usage();

        case 'V':
            OVS_PRINT_VERSION(OFP_VERSION, OFP_VERSION);
            exit(EXIT_SUCCESS);

        DAEMON_OPTION_HANDLERS

        VLOG_OPTION_HANDLERS

        LEAK_CHECKER_OPTION_HANDLERS

#ifdef HAVE_OPENSSL
        STREAM_SSL_OPTION_HANDLERS

        case OPT_BOOTSTRAP_CA_CERT:
            stream_ssl_set_ca_cert_file(optarg, true);
            break;
#endif

        case '?':
            exit(EXIT_FAILURE);

        default:
            abort();
        }
    }
    free(short_options);

    argc -= optind;
    argv += optind;
    if (argc < 1 || argc > 2) {
        ovs_fatal(0, "need one or two non-option arguments; "
                  "use --help for usage");
    }

    /* Set accept_controller_regex. */
    if (!controller_opts.accept_re) {
        controller_opts.accept_re
            = stream_ssl_is_configured() ? "^ssl:.*" : "^tcp:.*";
    }

    /* Rate limiting. */
    if (controller_opts.rate_limit && controller_opts.rate_limit < 100) {
        VLOG_WARN("Rate limit set to unusually low value %d",
                  controller_opts.rate_limit);
    }

    /* Local vconns. */
    xf_parse_name(argv[0], &s->dp_name, &s->dp_type);

    /* Controllers. */
    s->n_controllers = argc > 1 ? argc - 1 : 1;
    s->controllers = xmalloc(s->n_controllers * sizeof *s->controllers);
    if (argc > 1) {
        size_t i;

        for (i = 0; i < s->n_controllers; i++) {
            s->controllers[i] = controller_opts;
            s->controllers[i].target = argv[i + 1];
        }
    } else {
        s->controllers[0] = controller_opts;
        s->controllers[0].target = "discover";
    }

    /* Sanity check. */
    if (controller_opts.band == OFPROTO_OUT_OF_BAND) {
        size_t i;

        for (i = 0; i < s->n_controllers; i++) {
            if (!strcmp(s->controllers[i].target, "discover")) {
                ovs_fatal(0, "Cannot perform discovery with out-of-band "
                          "control");
            }
        }
    }
}

static void
usage(void)
{
    printf("%s: an OpenFlow switch implementation.\n"
           "usage: %s [OPTIONS] DATAPATH [CONTROLLER...]\n"
           "DATAPATH is a local datapath (e.g. \"dp0\").\n"
           "Each CONTROLLER is an active OpenFlow connection method.  If\n"
           "none is given, ovs-openflowd performs controller discovery.\n",
           program_name, program_name);
    vconn_usage(true, true, true);
    printf("\nOpenFlow options:\n"
           "  -d, --datapath-id=ID    Use ID as the OpenFlow switch ID\n"
           "                          (ID must consist of 16 hex digits)\n"
           "  --mfr-desc=MFR          Identify manufacturer as MFR\n"
           "  --hw-desc=HW            Identify hardware as HW\n"
           "  --sw-desc=SW            Identify software as SW\n"
           "  --serial-desc=SERIAL    Identify serial number as SERIAL\n"
           "  --dp-desc=DP_DESC       Identify dp description as DP_DESC\n"
           "\nController discovery options:\n"
           "  --accept-vconn=REGEX    accept matching discovered controllers\n"
           "  --no-resolv-conf        do not update /etc/resolv.conf\n"
           "\nNetworking options:\n"
           "  --fail=open|closed      when controller connection fails:\n"
           "                            closed: drop all packets\n"
           "                            open (default): act as learning switch\n"
           "  --inactivity-probe=SECS time between inactivity probes\n"
           "  --max-idle=SECS         max idle for flows set up by switch\n"
           "  --max-backoff=SECS      max time between controller connection\n"
           "                          attempts (default: 8 seconds)\n"
           "  -l, --listen=METHOD     allow management connections on METHOD\n"
           "                          (a passive OpenFlow connection method)\n"
           "  --snoop=METHOD          allow controller snooping on METHOD\n"
           "                          (a passive OpenFlow connection method)\n"
           "  --out-of-band           controller connection is out-of-band\n"
           "  --netflow=HOST:PORT     configure NetFlow output target\n"
           "\nRate-limiting of \"packet-in\" messages to the controller:\n"
           "  --rate-limit[=PACKETS]  max rate, in packets/s (default: 1000)\n"
           "  --burst-limit=BURST     limit on packet credit for idle time\n");
    daemon_usage();
    vlog_usage();
    printf("\nOther options:\n"
           "  -h, --help              display this help message\n"
           "  -V, --version           display version information\n");
    leak_checker_usage();
    exit(EXIT_SUCCESS);
}<|MERGE_RESOLUTION|>--- conflicted
+++ resolved
@@ -44,12 +44,8 @@
 #include "unixctl.h"
 #include "util.h"
 #include "vconn.h"
-<<<<<<< HEAD
+#include "vlog.h"
 #include "xfif.h"
-
-=======
->>>>>>> 480ce8ab
-#include "vlog.h"
 
 VLOG_DEFINE_THIS_MODULE(openflowd)
 
