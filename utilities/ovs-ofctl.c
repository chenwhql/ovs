--- conflicted
+++ resolved
@@ -29,17 +29,10 @@
 #include "command-line.h"
 #include "compiler.h"
 #include "dirs.h"
-<<<<<<< HEAD
-#include "dpif.h"
-#include "netlink.h"
-#include "odp-util.h"
-#include "ofp-parse.h"
-=======
 #include "dynamic-string.h"
 #include "netdev.h"
 #include "netlink.h"
-#include "xflow-util.h"
->>>>>>> 95ee79a8
+#include "ofp-parse.h"
 #include "ofp-print.h"
 #include "ofp-util.h"
 #include "ofpbuf.h"
@@ -52,6 +45,7 @@
 #include "vconn.h"
 #include "vlog.h"
 #include "xfif.h"
+#include "xflow-util.h"
 #include "xtoxll.h"
 
 VLOG_DEFINE_THIS_MODULE(ofctl)
@@ -441,362 +435,6 @@
     return port_idx;
 }
 
-<<<<<<< HEAD
-=======
-static void *
-put_action(struct ofpbuf *b, size_t size, uint16_t type)
-{
-    struct ofp_action_header *ah = ofpbuf_put_zeros(b, size);
-    ah->type = htons(type);
-    ah->len = htons(size);
-    return ah;
-}
-
-static struct ofp_action_output *
-put_output_action(struct ofpbuf *b, uint16_t port)
-{
-    struct ofp_action_output *oao = put_action(b, sizeof *oao, OFPAT_OUTPUT);
-    oao->port = htons(port);
-    return oao;
-}
-
-static void
-put_dl_addr_action(struct ofpbuf *b, uint16_t type, const char *addr)
-{
-    struct ofp_action_dl_addr *oada = put_action(b, sizeof *oada, type);
-    str_to_mac(addr, oada->dl_addr);
-}
-
-
-static bool
-parse_port_name(const char *name, uint16_t *port)
-{
-    struct pair {
-        const char *name;
-        uint16_t value;
-    };
-    static const struct pair pairs[] = {
-#define DEF_PAIR(NAME) {#NAME, OFPP_##NAME}
-        DEF_PAIR(IN_PORT),
-        DEF_PAIR(TABLE),
-        DEF_PAIR(NORMAL),
-        DEF_PAIR(FLOOD),
-        DEF_PAIR(ALL),
-        DEF_PAIR(CONTROLLER),
-        DEF_PAIR(LOCAL),
-        DEF_PAIR(NONE),
-#undef DEF_PAIR
-    };
-    static const int n_pairs = ARRAY_SIZE(pairs);
-    size_t i;
-
-    for (i = 0; i < n_pairs; i++) {
-        if (!strcasecmp(name, pairs[i].name)) {
-            *port = pairs[i].value;
-            return true;
-        }
-    }
-    return false;
-}
-
-static void
-str_to_action(char *str, struct ofpbuf *b)
-{
-    char *act, *arg;
-    char *saveptr = NULL;
-    bool drop = false;
-    int n_actions;
-
-    for (act = strtok_r(str, ", \t\r\n", &saveptr), n_actions = 0; act;
-         act = strtok_r(NULL, ", \t\r\n", &saveptr), n_actions++) 
-    {
-        uint16_t port;
-
-        if (drop) {
-            ovs_fatal(0, "Drop actions must not be followed by other actions");
-        }
-
-        /* Arguments are separated by colons */
-        arg = strchr(act, ':');
-        if (arg) {
-            *arg = '\0';
-            arg++;
-        }
-
-        if (!strcasecmp(act, "mod_vlan_vid")) {
-            struct ofp_action_vlan_vid *va;
-            va = put_action(b, sizeof *va, OFPAT_SET_VLAN_VID);
-            va->vlan_vid = htons(str_to_u32(arg));
-        } else if (!strcasecmp(act, "mod_vlan_pcp")) {
-            struct ofp_action_vlan_pcp *va;
-            va = put_action(b, sizeof *va, OFPAT_SET_VLAN_PCP);
-            va->vlan_pcp = str_to_u32(arg);
-        } else if (!strcasecmp(act, "strip_vlan")) {
-            struct ofp_action_header *ah;
-            ah = put_action(b, sizeof *ah, OFPAT_STRIP_VLAN);
-            ah->type = htons(OFPAT_STRIP_VLAN);
-        } else if (!strcasecmp(act, "mod_dl_src")) {
-            put_dl_addr_action(b, OFPAT_SET_DL_SRC, arg);
-        } else if (!strcasecmp(act, "mod_dl_dst")) {
-            put_dl_addr_action(b, OFPAT_SET_DL_DST, arg);
-        } else if (!strcasecmp(act, "mod_nw_src")) {
-            struct ofp_action_nw_addr *na;
-            na = put_action(b, sizeof *na, OFPAT_SET_NW_SRC);
-            str_to_ip(arg, &na->nw_addr);
-        } else if (!strcasecmp(act, "mod_nw_dst")) {
-            struct ofp_action_nw_addr *na;
-            na = put_action(b, sizeof *na, OFPAT_SET_NW_DST);
-            str_to_ip(arg, &na->nw_addr);
-        } else if (!strcasecmp(act, "mod_tp_src")) {
-            struct ofp_action_tp_port *ta;
-            ta = put_action(b, sizeof *ta, OFPAT_SET_TP_SRC);
-            ta->tp_port = htons(str_to_u32(arg));
-        } else if (!strcasecmp(act, "mod_tp_dst")) {
-            struct ofp_action_tp_port *ta;
-            ta = put_action(b, sizeof *ta, OFPAT_SET_TP_DST);
-            ta->tp_port = htons(str_to_u32(arg));
-        } else if (!strcasecmp(act, "mod_nw_tos")) {
-            struct ofp_action_nw_tos *nt;
-            nt = put_action(b, sizeof *nt, OFPAT_SET_NW_TOS);
-            nt->nw_tos = str_to_u32(arg);
-        } else if (!strcasecmp(act, "resubmit")) {
-            struct nx_action_resubmit *nar;
-            nar = put_action(b, sizeof *nar, OFPAT_VENDOR);
-            nar->vendor = htonl(NX_VENDOR_ID);
-            nar->subtype = htons(NXAST_RESUBMIT);
-            nar->in_port = htons(str_to_u32(arg));
-        } else if (!strcasecmp(act, "set_tunnel")) {
-            struct nx_action_set_tunnel *nast;
-            nast = put_action(b, sizeof *nast, OFPAT_VENDOR);
-            nast->vendor = htonl(NX_VENDOR_ID);
-            nast->subtype = htons(NXAST_SET_TUNNEL);
-            nast->tun_id = htonl(str_to_u32(arg));
-        } else if (!strcasecmp(act, "output")) {
-            put_output_action(b, str_to_u32(arg));
-        } else if (!strcasecmp(act, "drop")) {
-            /* A drop action in OpenFlow occurs by just not setting 
-             * an action. */
-            drop = true;
-            if (n_actions) {
-                ovs_fatal(0, "Drop actions must not be preceded by other "
-                          "actions");
-            }
-        } else if (!strcasecmp(act, "CONTROLLER")) {
-            struct ofp_action_output *oao;
-            oao = put_output_action(b, OFPP_CONTROLLER);
-
-            /* Unless a numeric argument is specified, we send the whole
-             * packet to the controller. */
-            if (arg && (strspn(arg, "0123456789") == strlen(arg))) {
-               oao->max_len = htons(str_to_u32(arg));
-            } else {
-                oao->max_len = htons(UINT16_MAX);
-            }
-        } else if (parse_port_name(act, &port)) {
-            put_output_action(b, port);
-        } else if (strspn(act, "0123456789") == strlen(act)) {
-            put_output_action(b, str_to_u32(act));
-        } else {
-            ovs_fatal(0, "Unknown action: %s", act);
-        }
-    }
-}
-
-struct protocol {
-    const char *name;
-    uint16_t dl_type;
-    uint8_t nw_proto;
-};
-
-static bool
-parse_protocol(const char *name, const struct protocol **p_out)
-{
-    static const struct protocol protocols[] = {
-        { "ip", ETH_TYPE_IP, 0 },
-        { "arp", ETH_TYPE_ARP, 0 },
-        { "icmp", ETH_TYPE_IP, IP_TYPE_ICMP },
-        { "tcp", ETH_TYPE_IP, IP_TYPE_TCP },
-        { "udp", ETH_TYPE_IP, IP_TYPE_UDP },
-    };
-    const struct protocol *p;
-
-    for (p = protocols; p < &protocols[ARRAY_SIZE(protocols)]; p++) {
-        if (!strcmp(p->name, name)) {
-            *p_out = p;
-            return true;
-        }
-    }
-    *p_out = NULL;
-    return false;
-}
-
-struct field {
-    const char *name;
-    uint32_t wildcard;
-    enum { F_U8, F_U16, F_MAC, F_IP } type;
-    size_t offset, shift;
-};
-
-static bool
-parse_field(const char *name, const struct field **f_out) 
-{
-#define F_OFS(MEMBER) offsetof(struct ofp_match, MEMBER)
-    static const struct field fields[] = {
-        { "in_port", OFPFW_IN_PORT, F_U16, F_OFS(in_port), 0 },
-        { "dl_vlan", OFPFW_DL_VLAN, F_U16, F_OFS(dl_vlan), 0 },
-        { "dl_vlan_pcp", OFPFW_DL_VLAN_PCP, F_U8, F_OFS(dl_vlan_pcp), 0 },
-        { "dl_src", OFPFW_DL_SRC, F_MAC, F_OFS(dl_src), 0 },
-        { "dl_dst", OFPFW_DL_DST, F_MAC, F_OFS(dl_dst), 0 },
-        { "dl_type", OFPFW_DL_TYPE, F_U16, F_OFS(dl_type), 0 },
-        { "nw_src", OFPFW_NW_SRC_MASK, F_IP,
-          F_OFS(nw_src), OFPFW_NW_SRC_SHIFT },
-        { "nw_dst", OFPFW_NW_DST_MASK, F_IP,
-          F_OFS(nw_dst), OFPFW_NW_DST_SHIFT },
-        { "nw_proto", OFPFW_NW_PROTO, F_U8, F_OFS(nw_proto), 0 },
-        { "nw_tos", OFPFW_NW_TOS, F_U8, F_OFS(nw_tos), 0 },
-        { "tp_src", OFPFW_TP_SRC, F_U16, F_OFS(tp_src), 0 },
-        { "tp_dst", OFPFW_TP_DST, F_U16, F_OFS(tp_dst), 0 },
-        { "icmp_type", OFPFW_ICMP_TYPE, F_U16, F_OFS(icmp_type), 0 },
-        { "icmp_code", OFPFW_ICMP_CODE, F_U16, F_OFS(icmp_code), 0 }
-    };
-    const struct field *f;
-
-    for (f = fields; f < &fields[ARRAY_SIZE(fields)]; f++) {
-        if (!strcmp(f->name, name)) {
-            *f_out = f;
-            return true;
-        }
-    }
-    *f_out = NULL;
-    return false;
-}
-
-static void
-str_to_flow(char *string, struct ofp_match *match, struct ofpbuf *actions,
-            uint8_t *table_idx, uint16_t *out_port, uint16_t *priority, 
-            uint16_t *idle_timeout, uint16_t *hard_timeout, 
-            uint64_t *cookie)
-{
-    struct ofp_match normalized;
-    char *save_ptr = NULL;
-    char *name;
-    uint32_t wildcards;
-
-    if (table_idx) {
-        *table_idx = 0xff;
-    }
-    if (out_port) {
-        *out_port = OFPP_NONE;
-    }
-    if (priority) {
-        *priority = OFP_DEFAULT_PRIORITY;
-    }
-    if (idle_timeout) {
-        *idle_timeout = DEFAULT_IDLE_TIMEOUT;
-    }
-    if (hard_timeout) {
-        *hard_timeout = OFP_FLOW_PERMANENT;
-    }
-    if (cookie) {
-        *cookie = 0;
-    }
-    if (actions) {
-        char *act_str = strstr(string, "action");
-        if (!act_str) {
-            ovs_fatal(0, "must specify an action");
-        }
-        *act_str = '\0';
-
-        act_str = strchr(act_str + 1, '=');
-        if (!act_str) {
-            ovs_fatal(0, "must specify an action");
-        }
-
-        act_str++;
-
-        str_to_action(act_str, actions);
-    }
-    memset(match, 0, sizeof *match);
-    wildcards = OFPFW_ALL;
-    for (name = strtok_r(string, "=, \t\r\n", &save_ptr); name;
-         name = strtok_r(NULL, "=, \t\r\n", &save_ptr)) {
-        const struct protocol *p;
-
-        if (parse_protocol(name, &p)) {
-            wildcards &= ~OFPFW_DL_TYPE;
-            match->dl_type = htons(p->dl_type);
-            if (p->nw_proto) {
-                wildcards &= ~OFPFW_NW_PROTO;
-                match->nw_proto = p->nw_proto;
-            }
-        } else {
-            const struct field *f;
-            char *value;
-
-            value = strtok_r(NULL, ", \t\r\n", &save_ptr);
-            if (!value) {
-                ovs_fatal(0, "field %s missing value", name);
-            }
-        
-            if (table_idx && !strcmp(name, "table")) {
-                *table_idx = atoi(value);
-                if (*table_idx < 0 || *table_idx > 31) {
-                    ovs_fatal(0, "table %s is invalid, must be between 0 and 31", value);
-                }
-            } else if (out_port && !strcmp(name, "out_port")) {
-                *out_port = atoi(value);
-            } else if (priority && !strcmp(name, "priority")) {
-                *priority = atoi(value);
-            } else if (idle_timeout && !strcmp(name, "idle_timeout")) {
-                *idle_timeout = atoi(value);
-            } else if (hard_timeout && !strcmp(name, "hard_timeout")) {
-                *hard_timeout = atoi(value);
-            } else if (cookie && !strcmp(name, "cookie")) {
-                *cookie = str_to_u64(value);
-            } else if (!strcmp(name, "tun_id_wild")) {
-                wildcards |= NXFW_TUN_ID;
-            } else if (parse_field(name, &f)) {
-                void *data = (char *) match + f->offset;
-                if (!strcmp(value, "*") || !strcmp(value, "ANY")) {
-                    wildcards |= f->wildcard;
-                } else {
-                    wildcards &= ~f->wildcard;
-                    if (f->wildcard == OFPFW_IN_PORT
-                        && parse_port_name(value, (uint16_t *) data)) {
-                        /* Nothing to do. */
-                    } else if (f->type == F_U8) {
-                        *(uint8_t *) data = str_to_u32(value);
-                    } else if (f->type == F_U16) {
-                        *(uint16_t *) data = htons(str_to_u32(value));
-                    } else if (f->type == F_MAC) {
-                        str_to_mac(value, data);
-                    } else if (f->type == F_IP) {
-                        wildcards |= str_to_ip(value, data) << f->shift;
-                    } else {
-                        NOT_REACHED();
-                    }
-                }
-            } else {
-                ovs_fatal(0, "unknown keyword %s", name);
-            }
-        }
-    }
-    match->wildcards = htonl(wildcards);
-
-    normalized = *match;
-    normalize_match(&normalized);
-    if (memcmp(match, &normalized, sizeof normalized)) {
-        char *old = ofp_match_to_literal_string(match);
-        char *new = ofp_match_to_literal_string(&normalized);
-        VLOG_WARN("The specified flow is not in normal form:");
-        VLOG_WARN(" as specified: %s", old);
-        VLOG_WARN("as normalized: %s", new);
-        free(old);
-        free(new);
-    }
-}
-
->>>>>>> 95ee79a8
 static void
 do_dump_flows(int argc, char *argv[])
 {
@@ -859,15 +497,9 @@
      * data in 'buffer', so we can't keep pointers to across the
      * parse_ofp_str() call. */
     make_openflow(sizeof *ofm, OFPT_FLOW_MOD, &buffer);
-<<<<<<< HEAD
     parse_ofp_str(argv[2], &match, buffer,
-                  NULL, NULL, &priority, &idle_timeout, &hard_timeout,
+                  &table_idx, NULL, &priority, &idle_timeout, &hard_timeout,
                   &cookie);
-=======
-    str_to_flow(argv[2], &match, buffer,
-                &table_idx, NULL, &priority, &idle_timeout, &hard_timeout,
-                &cookie);
->>>>>>> 95ee79a8
     ofm = buffer->data;
     ofm->match = match;
     ofm->command = htons(OFPFC_ADD);
@@ -925,15 +557,8 @@
          * the data in 'buffer', so we can't keep pointers to across the
          * parse_ofp_str() call. */
         make_openflow(sizeof *ofm, OFPT_FLOW_MOD, &buffer);
-<<<<<<< HEAD
-        parse_ofp_str(line, &match, buffer,
-                      NULL, NULL, &priority, &idle_timeout, &hard_timeout,
-                      &cookie);
-=======
-        str_to_flow(line, &match, buffer,
-                    &table_idx, NULL, &priority, &idle_timeout, &hard_timeout,
-                    &cookie);
->>>>>>> 95ee79a8
+        parse_ofp_str(line, &match, buffer, &table_idx, NULL, &priority,
+                      &idle_timeout, &hard_timeout, &cookie);
         ofm = buffer->data;
         ofm->match = match;
         ofm->command = htons(OFPFC_ADD);
@@ -976,15 +601,9 @@
      * data in 'buffer', so we can't keep pointers to across the
      * parse_ofp_str() call. */
     make_openflow(sizeof *ofm, OFPT_FLOW_MOD, &buffer);
-<<<<<<< HEAD
     parse_ofp_str(argv[2], &match, buffer,
-                  NULL, NULL, &priority, &idle_timeout, &hard_timeout,
+                  &table_idx, NULL, &priority, &idle_timeout, &hard_timeout,
                   &cookie);
-=======
-    str_to_flow(argv[2], &match, buffer,
-                &table_idx, NULL, &priority, &idle_timeout, &hard_timeout,
-                &cookie);
->>>>>>> 95ee79a8
     ofm = buffer->data;
     ofm->match = match;
     if (strict) {
@@ -1018,7 +637,7 @@
 
     /* Parse and send. */
     ofm = make_openflow(sizeof *ofm, OFPT_FLOW_MOD, &buffer);
-    parse_ofp_str(argc > 2 ? argv[2] : "", &ofm->match, NULL, NULL, 
+    parse_ofp_str(argc > 2 ? argv[2] : "", &ofm->match, NULL, &table_idx,
                   &out_port, &priority, NULL, NULL, NULL);
     if (strict) {
         ofm->command = htons(OFPFC_DELETE_STRICT);
