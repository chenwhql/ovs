--- conflicted
+++ resolved
@@ -363,17 +363,10 @@
 	if (!vport) {
 		vport_lock();
 
-<<<<<<< HEAD
 		if (xflow_port->flags & XFLOW_PORT_INTERNAL)
-			vport = __vport_add(xflow_port->devname, "internal", NULL);
+			vport = vport_add(xflow_port->devname, "internal", NULL);
 		else
-			vport = __vport_add(xflow_port->devname, "netdev", NULL);
-=======
-		if (odp_port->flags & ODP_PORT_INTERNAL)
-			vport = vport_add(odp_port->devname, "internal", NULL);
-		else
-			vport = vport_add(odp_port->devname, "netdev", NULL);
->>>>>>> 9fc10ed9
+			vport = vport_add(xflow_port->devname, "netdev", NULL);
 
 		vport_unlock();
 
@@ -1602,73 +1595,40 @@
 			err = detach_port(dp_idx, port_no);
 		goto exit;
 
-<<<<<<< HEAD
 	case XFLOW_VPORT_ADD:
-		err = vport_add((struct xflow_vport_add __user *)argp);
+		err = vport_user_add((struct xflow_vport_add __user *)argp);
 		goto exit;
 
 	case XFLOW_VPORT_MOD:
-		err = vport_mod((struct xflow_vport_mod __user *)argp);
+		err = vport_user_mod((struct xflow_vport_mod __user *)argp);
 		goto exit;
 
 	case XFLOW_VPORT_DEL:
-		err = vport_del((char __user *)argp);
-		goto exit;
-
-	case XFLOW_VPORT_STATS_GET:
-		err = vport_stats_get((struct xflow_vport_stats_req __user *)argp);
-		goto exit;
-
-	case XFLOW_VPORT_ETHER_GET:
-		err = vport_ether_get((struct xflow_vport_ether __user *)argp);
-		goto exit;
-
-	case XFLOW_VPORT_ETHER_SET:
-		err = vport_ether_set((struct xflow_vport_ether __user *)argp);
-		goto exit;
-
-	case XFLOW_VPORT_MTU_GET:
-		err = vport_mtu_get((struct xflow_vport_mtu __user *)argp);
-		goto exit;
-
-	case XFLOW_VPORT_MTU_SET:
-		err = vport_mtu_set((struct xflow_vport_mtu __user *)argp);
-=======
-	case ODP_VPORT_ADD:
-		err = vport_user_add((struct odp_vport_add __user *)argp);
-		goto exit;
-
-	case ODP_VPORT_MOD:
-		err = vport_user_mod((struct odp_vport_mod __user *)argp);
-		goto exit;
-
-	case ODP_VPORT_DEL:
 		err = vport_user_del((char __user *)argp);
 		goto exit;
 
-	case ODP_VPORT_STATS_GET:
-		err = vport_user_stats_get((struct odp_vport_stats_req __user *)argp);
+	case XFLOW_VPORT_STATS_GET:
+		err = vport_user_stats_get((struct xflow_vport_stats_req __user *)argp);
 		goto exit;
 
-	case ODP_VPORT_STATS_SET:
-		err = vport_user_stats_set((struct odp_vport_stats_req __user *)argp);
+	case XFLOW_VPORT_STATS_SET:
+		err = vport_user_stats_set((struct xflow_vport_stats_req __user *)argp);
 		goto exit;
 
-	case ODP_VPORT_ETHER_GET:
-		err = vport_user_ether_get((struct odp_vport_ether __user *)argp);
+	case XFLOW_VPORT_ETHER_GET:
+		err = vport_user_ether_get((struct xflow_vport_ether __user *)argp);
 		goto exit;
 
-	case ODP_VPORT_ETHER_SET:
-		err = vport_user_ether_set((struct odp_vport_ether __user *)argp);
+	case XFLOW_VPORT_ETHER_SET:
+		err = vport_user_ether_set((struct xflow_vport_ether __user *)argp);
 		goto exit;
 
-	case ODP_VPORT_MTU_GET:
-		err = vport_user_mtu_get((struct odp_vport_mtu __user *)argp);
+	case XFLOW_VPORT_MTU_GET:
+		err = vport_user_mtu_get((struct xflow_vport_mtu __user *)argp);
 		goto exit;
 
-	case ODP_VPORT_MTU_SET:
-		err = vport_user_mtu_set((struct odp_vport_mtu __user *)argp);
->>>>>>> 9fc10ed9
+	case XFLOW_VPORT_MTU_SET:
+		err = vport_user_mtu_set((struct xflow_vport_mtu __user *)argp);
 		goto exit;
 	}
 
@@ -2010,7 +1970,6 @@
 		/* Ioctls that don't need any translation at all. */
 		return openvswitch_ioctl(f, cmd, argp);
 
-<<<<<<< HEAD
 	case XFLOW_DP_CREATE:
 	case XFLOW_PORT_ATTACH:
 	case XFLOW_PORT_DETACH:
@@ -2019,6 +1978,7 @@
 	case XFLOW_VPORT_MTU_GET:
 	case XFLOW_VPORT_ETHER_SET:
 	case XFLOW_VPORT_ETHER_GET:
+	case XFLOW_VPORT_STATS_SET:
 	case XFLOW_VPORT_STATS_GET:
 	case XFLOW_DP_STATS:
 	case XFLOW_GET_DROP_FRAGS:
@@ -2032,38 +1992,10 @@
 		return openvswitch_ioctl(f, cmd, (unsigned long)compat_ptr(argp));
 
 	case XFLOW_VPORT_ADD32:
-		return compat_vport_add(compat_ptr(argp));
+		return compat_vport_user_add(compat_ptr(argp));
 
 	case XFLOW_VPORT_MOD32:
-		return compat_vport_mod(compat_ptr(argp));
-=======
-	case ODP_DP_CREATE:
-	case ODP_PORT_ATTACH:
-	case ODP_PORT_DETACH:
-	case ODP_VPORT_DEL:
-	case ODP_VPORT_MTU_SET:
-	case ODP_VPORT_MTU_GET:
-	case ODP_VPORT_ETHER_SET:
-	case ODP_VPORT_ETHER_GET:
-	case ODP_VPORT_STATS_SET:
-	case ODP_VPORT_STATS_GET:
-	case ODP_DP_STATS:
-	case ODP_GET_DROP_FRAGS:
-	case ODP_SET_DROP_FRAGS:
-	case ODP_SET_LISTEN_MASK:
-	case ODP_GET_LISTEN_MASK:
-	case ODP_SET_SFLOW_PROBABILITY:
-	case ODP_GET_SFLOW_PROBABILITY:
-	case ODP_PORT_QUERY:
-		/* Ioctls that just need their pointer argument extended. */
-		return openvswitch_ioctl(f, cmd, (unsigned long)compat_ptr(argp));
-
-	case ODP_VPORT_ADD32:
-		return compat_vport_user_add(compat_ptr(argp));
-
-	case ODP_VPORT_MOD32:
 		return compat_vport_user_mod(compat_ptr(argp));
->>>>>>> 9fc10ed9
 	}
 
 	dp = get_dp_locked(dp_idx);
