--- conflicted
+++ resolved
@@ -263,36 +263,32 @@
 	ovs_vport_del(p);
 }
 
-// tt报文流程的处理
-// skb是一个tt格式的报文
-static void ovs_dp_process_tt_packet(struct sk_buff *skb) {
+static void ovs_dp_process_tt_packet(struct sk_buff *skb) 
+{
 	struct vport *p = OVS_CB(skb)->input_vport;
 	struct datapath *dp = p->dp;
 	struct timespec arrive_stamp;
 	struct tt_table* arrive_tt_table;
 	struct tt_header* tthdr;
 	struct tt_table_item* tt_item;
-	//struct tt_table* send_tt_table;
 	struct timespec current_time;
 	int err;
-	__u64 global_time;
-	__u64 arrive_global_time;
-	__u64 offset_time;
-	__u16 flow_id;
+	u64 global_time;
+	u64 arrive_global_time;
+	u64 offset_time;
+	u16 flow_id;
 
 	if (!(skb)->tstamp.tv64)
-		printk(KERN_ALERT "DEBUG: get tstamp error %s %d \n", __FUNCTION__, __LINE__);
-
-	//do_gettimeofday(&arrive_stamp);
-	//printk(KERN_ALERT "DEBUG: arrive_stamp: %lld : %lld %s %d \n", arrive_stamp.tv_sec, arrive_stamp.tv_usec, __FUNCTION__, __LINE__);
-	//1. 取出skb的时间戳和flow_id
+		pr_info("ERROR: get tstamp error.\n");
+
+	/* extract skb timestamp and flow id */
 	skb_get_timestampns(skb, &arrive_stamp);
 	printk(KERN_ALERT "DEBUG: dp features %u arrive_stamp=>%ld: %ld %s %d \n", 
 			dp->user_features, arrive_stamp.tv_sec, arrive_stamp.tv_nsec, __FUNCTION__, __LINE__);
 	
 	tthdr = (struct tt_header*)skb_tt_header(skb);
 	if (!tthdr) {
-		printk(KERN_ALERT "DEBUG: get tt header error %s %d \n", __FUNCTION__, __LINE__);
+		pr_info("ERROR: get tt header error.\n");
 		return;
 	}
 	flow_id = tthdr->flow_id;
@@ -307,14 +303,17 @@
 	tt_item = tt_table_lookup(arrive_tt_table, flow_id);
 	if (tt_item)
 		printk(KERN_ALERT "arrive_table: flow_id=>%d, buffer_id=>%d, length=>%d, %s %d \n", 
-			tt_item->flow_id, tt_item->buffer_id, tt_item->len,__FUNCTION__, __LINE__);
+			tt_item->flow_id, tt_item->buffer_id, tt_item->packet_size,__FUNCTION__, __LINE__);
 	
-	// 比对时间
+	/* compare arrive timestamp
+     * skb arrive timestamp should less or equal teh timestap in arrivte_tt_table 
+     */
 	/**
 	getnstimeofday(&current_time);
 	global_time = global_time_read();
 	arrive_global_time = global_time - (TIMESPEC_TO_NSEC(current_time) - TIMESPEC_TO_NSEC(arrive_stamp));
-	offset_time =  do_div(arrive_global_time, tt_item->period);
+	//offset_time =  do_div(arrive_global_time, tt_item->period);
+	offset_time =  arrive_global_time % tt_item->period;
 	if (offset_time > tt_item->time + MAX_JITTER || offset_time < tt_item->time - MAX_JITTER) {
 		printk(KERN_ALERT "the flow arrive out of range: flow_id=>%d, %s %d \n", flow_id,__FUNCTION__, __LINE__);
 		kfree_skb(skb);
@@ -345,68 +344,6 @@
 		printk(KERN_ALERT "DEBUG: insert into tt_bufer, dp feautres %d vport_id %u flow id %u %s %d \n", 
 				dp->user_features, p->port_no, flow_id, __FUNCTION__, __LINE__);
 	}
-
-	/**
-	// test, 从源端口发出TT报文和UDRP报文
-	send_tt_table = ovsl_dereference(p->send_tt_table);
-	tt_item = tt_table_lookup(send_tt_table, flow_id);
-	if (tt_item)
-		printk(KERN_ALERT "send_table: flow_id=>%d, buffer_id=>%d, length=>%d, %s %d \n", 
-			tt_item->flow_id, tt_item->buffer_id, tt_item->len,__FUNCTION__, __LINE__);
-   
-	// 发出tt报文
-	struct vport *vport;
-	struct hlist_head *head;
-	int i;
-	
-	for (i=0; i<DP_VPORT_HASH_BUCKETS; i++) {
-		if (&dp->ports[i] != NULL) {
-			head = &dp->ports[i];
-
-			hlist_for_each_entry_rcu(vport, head, dp_hash_node) {
-				if (vport->port_no != p->port_no) {
-					struct sk_buff *out_skb2 = skb_clone(skb, GFP_ATOMIC);
-					ovs_vport_send(vport, out_skb2);
-					printk(KERN_ALERT "DEBUG: send packet out to port: port no: %d %s %d \n", vport->port_no, __FUNCTION__, __LINE__);
-				}
-			}
-		}
-	}
-	
-	err = tt_to_trdp(skb); //转化为trdp数据报文
-	if (err) {
-		printk(KERN_ALERT "DEBUG: tt to trdp failed! %s %d \n", __FUNCTION__, __LINE__);
-		return;
-	} 
-
-	printk(KERN_ALERT "DEBUG: port no: %d %s %d \n", p->port_no, __FUNCTION__, __LINE__);	
-	//struct sk_buff *out_skb2 = skb_clone(skb, GFP_ATOMIC);
-	//ovs_vport_send(p, out_skb2);
-	
-
-	// 发出udp报文
-	for (i=0; i<DP_VPORT_HASH_BUCKETS; i++) {
-		if (&dp->ports[i] != NULL) {
-			head = &dp->ports[i];
-
-			hlist_for_each_entry_rcu(vport, head, dp_hash_node) {
-				if (vport->port_no != p->port_no) {
-					struct sk_buff *out_skb2 = skb_clone(skb, GFP_ATOMIC);
-					ovs_vport_send(vport, out_skb2);
-					printk(KERN_ALERT "DEBUG: send packet out to port: port no: %d %s %d \n", vport->port_no, __FUNCTION__, __LINE__);
-				}
-			}
-		}
-	}
-	//3. 判断tt报文到达时间是否合理
-
-	//4. 将tt报文放入到对应的buffer中
-	
-	// *** 测试情况下的处理
-	//5. sleep一下
-
-	//6. 从buffer中获得要发送的报文，将其进行发送
-	**/
 }
 
 /* Must be called with rcu_read_lock. */
@@ -1763,7 +1700,6 @@
 	
 	// tt_buffer initialize
 	dp->tt_buffer = kzalloc(TT_BUFFER_SIZE * sizeof(struct sk_buff*), GFP_KERNEL);
-	printk(KERN_ALERT "DEBUG: dp->tt_buffer init  %s %d \n", __FUNCTION__, __LINE__);
 
 	/* Set up our datapath device. */
 	parms.name = nla_data(a[OVS_DP_ATTR_NAME]);
@@ -2403,22 +2339,10 @@
 
 static int ovs_tt_cmd_add(struct sk_buff *skb, struct genl_info *info)
 {
-	int port;
-	int etype;
-	int flow_id;
-<<<<<<< HEAD
-	int schedule_time;
-	int period;
-	int buffer_id;
-	int pkt_size;
-
-=======
-	int base_offset;
-	int period;
-	int buffer_id;
-	int packet_size;
-	int execute_time;
->>>>>>> 35e98559
+	u32 port;
+	u32 etype;
+	u64 execute_time;
+
 	struct nlattr **a = info->attrs;
     struct vport *vport;
     struct datapath *dp;
@@ -2433,12 +2357,9 @@
         goto error;
     }
     else {
-        pr_info("get ovs_header success!\n");
         pr_info("get dp_ifindex: %d", ovs_header->dp_ifindex);
     }
 
-	pr_info("ovs_tt_cmd_add begin!\n");
-	
     tt_item = tt_table_item_alloc();
     if (unlikely(!tt_item)) {
         pr_info("alloc tt_item fail!\n");
@@ -2446,77 +2367,60 @@
     }
 
 	if (a[OVS_TT_FLOW_ATTR_PORT]) {
-		port = *(unsigned int *)nla_data(a[OVS_TT_FLOW_ATTR_PORT]);
+		port = *(u32 *)nla_data(a[OVS_TT_FLOW_ATTR_PORT]);
 		pr_info("I get the OVS_TT_FLOW_ATTR_PORT: %d\n", port);
 	}
     else
 		goto error_kfree_item;
 
 	if (a[OVS_TT_FLOW_ATTR_ETYPE]) {
-		etype = *(unsigned int *)nla_data(a[OVS_TT_FLOW_ATTR_ETYPE]);
+		etype = *(u32 *)nla_data(a[OVS_TT_FLOW_ATTR_ETYPE]);
 		pr_info("I get the OVS_TT_FLOW_ATTR_ETYPE: %d\n", etype);
 	}
     else
 		goto error_kfree_item;
 
 	if (a[OVS_TT_FLOW_ATTR_FLOW_ID]) {
-		flow_id = *(unsigned int *)nla_data(a[OVS_TT_FLOW_ATTR_FLOW_ID]);
-		pr_info("I get the OVS_TT_FLOW_ATTR_FLOW_ID: %d\n", flow_id);
-	}
-<<<<<<< HEAD
+		tt_item->flow_id = *(u32 *)nla_data(a[OVS_TT_FLOW_ATTR_FLOW_ID]);
+		pr_info("I get the OVS_TT_FLOW_ATTR_FLOW_ID: %d\n", tt_item->flow_id);
+	}
     else
 		goto error_kfree_item;
 
-	if (a[OVS_TT_FLOW_ATTR_SCHEDULED_TIME]) {
-		schedule_time = *(int *)nla_data(a[OVS_TT_FLOW_ATTR_SCHEDULED_TIME]);
-		pr_info("I get the OVS_TT_FLOW_ATTR_SCHEDULED_TIME: %d\n", schedule_time);
-=======
 	if (a[OVS_TT_FLOW_ATTR_BASE_OFFSET]) {
-		base_offset = *(unsigned long long *)nla_data(a[OVS_TT_FLOW_ATTR_BASE_OFFSET]);
-		pr_info("I get the OVS_TT_FLOW_ATTR_BASE_OFFSET: %d\n", base_offset);
->>>>>>> 35e98559
+		tt_item->base_offset = *(u64 *)nla_data(a[OVS_TT_FLOW_ATTR_BASE_OFFSET]);
+		pr_info("I get the OVS_TT_FLOW_ATTR_BASE_OFFSET: %llu\n", tt_item->base_offset);
 	}
     else
 		goto error_kfree_item;
 
 	if (a[OVS_TT_FLOW_ATTR_PERIOD]) {
-		period = *(unsigned long long *)nla_data(a[OVS_TT_FLOW_ATTR_PERIOD]);
-		pr_info("I get the OVS_TT_FLOW_ATTR_PERIOD: %d\n", period);
+		tt_item->period = *(u64 *)nla_data(a[OVS_TT_FLOW_ATTR_PERIOD]);
+		pr_info("I get the OVS_TT_FLOW_ATTR_PERIOD: %llu\n", tt_item->period);
 	}
     else
         goto error_kfree_item;
 
 	if (a[OVS_TT_FLOW_ATTR_BUFFER_ID]) {
-		buffer_id = *(unsigned int *)nla_data(a[OVS_TT_FLOW_ATTR_BUFFER_ID]);
-		pr_info("I get the OVS_TT_FLOW_ATTR_BUFFER_ID: %d\n", buffer_id);
-	}
-<<<<<<< HEAD
+		tt_item->buffer_id = *(u32 *)nla_data(a[OVS_TT_FLOW_ATTR_BUFFER_ID]);
+		pr_info("I get the OVS_TT_FLOW_ATTR_BUFFER_ID: %d\n", tt_item->buffer_id);
+	}
     else
 		goto error_kfree_item;
 
-	if (a[OVS_TT_FLOW_ATTR_PKT_SIZE]) {
-		pkt_size = *(int *)nla_data(a[OVS_TT_FLOW_ATTR_PKT_SIZE]);
-		pr_info("I get the OVS_TT_FLOW_ATTR_PKT_SIZE: %d\n", pkt_size);
-=======
 	if (a[OVS_TT_FLOW_ATTR_PACKET_SIZE]) {
-		packet_size = *(int *)nla_data(a[OVS_TT_FLOW_ATTR_PACKET_SIZE]);
-		pr_info("I get the OVS_TT_FLOW_ATTR_PACKET_SIZE: %d\n", packet_size);
-	}
-	if (a[OVS_TT_FLOW_ATTR_EXECUTE_TIME]) {
-		execute_time = *(int *)nla_data(a[OVS_TT_FLOW_ATTR_EXECUTE_TIME]);
-		pr_info("I get the OVS_TT_FLOW_ATTR_EXECUTE_TIME: %d\n", execute_time);
->>>>>>> 35e98559
+		tt_item->packet_size = *(u32 *)nla_data(a[OVS_TT_FLOW_ATTR_PACKET_SIZE]);
+		pr_info("I get the OVS_TT_FLOW_ATTR_PACKET_SIZE: %d\n", tt_item->packet_size);
+	}
+    else
+        goto error_kfree_item;
+	
+    if (a[OVS_TT_FLOW_ATTR_EXECUTE_TIME]) {
+		execute_time = *(u64 *)nla_data(a[OVS_TT_FLOW_ATTR_EXECUTE_TIME]);
+		pr_info("I get the OVS_TT_FLOW_ATTR_EXECUTE_TIME: %llu\n", execute_time);
 	}
 	else 
 		goto error_kfree_item;
-
-
-    tt_item->flow_id = flow_id;
-    tt_item->buffer_id = buffer_id;
-    tt_item->period = period; //test
-    tt_item->time = schedule_time;
-    tt_item->len = pkt_size;
-    //pr_info("tt_item->period: %llu", tt_item->period);
 
     ovs_lock();
     dp = get_dp(net, ovs_header->dp_ifindex);
@@ -2540,18 +2444,17 @@
         cur_tt_table = rcu_dereference(vport->send_tt_table);
         rcu_assign_pointer(cur_tt_table, tt_table_item_insert(cur_tt_table, tt_item));
         rcu_assign_pointer(vport->send_tt_table, cur_tt_table);
-        // test
-        /**
-        if (flow_id == 1) {
+        // ==>>> test
+        if (tt_item->flow_id == 1) {
             if (unlikely(dispatch(vport))) { 
 				pr_info("dispatch send info fail!\n");
 			}
 			else {
+                ovs_vport_hrtimer_cancel(vport);
 				vport->send_info->advance_time = 200;
 				ovs_vport_hrtimer_init(vport);
 			}
         }
-        **/
     }
     ovs_unlock();
 
