--- conflicted
+++ resolved
@@ -1331,14 +1331,8 @@
 void ofputil_destroy_requestforward(struct ofputil_requestforward *);
 
 struct ofputil_tt_flow_ctrl_msg {
-<<<<<<< HEAD
-    uint16_t    command;
-    uint16_t    type;
-    uint32_t    flow_count;
-=======
     uint16_t    table_id;
     uint16_t    type;
->>>>>>> 911c7332
 };
 
 struct ofputil_tt_flow_mod_msg {
