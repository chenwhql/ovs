/*
 * Copyright (c) 2008, 2009, 2010, 2011, 2012, 2013, 2014, 2015 Nicira, Inc.
 *
 * Licensed under the Apache License, Version 2.0 (the "License");
 * you may not use this file except in compliance with the License.
 * You may obtain a copy of the License at:
 *
 *     http://www.apache.org/licenses/LICENSE-2.0
 *
 * Unless required by applicable law or agreed to in writing, software
 * distributed under the License is distributed on an "AS IS" BASIS,
 * WITHOUT WARRANTIES OR CONDITIONS OF ANY KIND, either express or implied.
 * See the License for the specific language governing permissions and
 * limitations under the License.
 */

#include <config.h>
#include "ofp-print.h"
#include <ctype.h>
#include <errno.h>
#include <inttypes.h>
#include <sys/types.h>
#include <netinet/in.h>
#include <netinet/icmp6.h>
#include <stdlib.h>
#include "bundle.h"
#include "byte-order.h"
#include "classifier.h"
#include "dynamic-string.h"
#include "learn.h"
#include "meta-flow.h"
#include "multipath.h"
#include "netdev.h"
#include "nx-match.h"
#include "id-pool.h"
#include "ofp-actions.h"
#include "ofp-errors.h"
#include "ofp-msgs.h"
#include "ofp-util.h"
#include "ofpbuf.h"
#include "openflow/netronome-ext.h"
#include "openflow/onf-tt-ext.h"
#include "packets.h"
#include "random.h"
#include "tun-metadata.h"
#include "unaligned.h"
#include "type-props.h"
#include "openvswitch/vlog.h"
#include "bitmap.h"

VLOG_DEFINE_THIS_MODULE(ofp_util);

/* Rate limit for OpenFlow message parse errors.  These always indicate a bug
 * in the peer and so there's not much point in showing a lot of them. */
static struct vlog_rate_limit bad_ofmsg_rl = VLOG_RATE_LIMIT_INIT(1, 5);

static enum ofputil_table_vacancy ofputil_decode_table_vacancy(
    ovs_be32 config, enum ofp_version);
static enum ofputil_table_eviction ofputil_decode_table_eviction(
    ovs_be32 config, enum ofp_version);
static ovs_be32 ofputil_encode_table_config(enum ofputil_table_miss,
                                            enum ofputil_table_eviction,
                                            enum ofputil_table_vacancy,
                                            enum ofp_version);

struct ofp_prop_header {
    ovs_be16 type;
    ovs_be16 len;
};

struct ofp_prop_experimenter {
    ovs_be16 type;          /* OFP*_EXPERIMENTER. */
    ovs_be16 length;        /* Length in bytes of this property. */
    ovs_be32 experimenter;  /* Experimenter ID which takes the same form as
                             * in struct ofp_experimenter_header. */
    ovs_be32 exp_type;      /* Experimenter defined. */
};

/* Pulls a property, beginning with struct ofp_prop_header, from the beginning
 * of 'msg'.  Stores the type of the property in '*typep' and, if 'property' is
 * nonnull, the entire property, including the header, in '*property'.  Returns
 * 0 if successful, otherwise an error code.
 *
 * This function pulls the property's stated size padded out to a multiple of
 * 'alignment' bytes.  The common case in OpenFlow is an 'alignment' of 8, so
 * you can use ofputil_pull_property() for that case. */
static enum ofperr
ofputil_pull_property__(struct ofpbuf *msg, struct ofpbuf *property,
                        unsigned int alignment, uint16_t *typep)
{
    struct ofp_prop_header *oph;
    unsigned int padded_len;
    unsigned int len;

    if (msg->size < sizeof *oph) {
        return OFPERR_OFPBPC_BAD_LEN;
    }

    oph = msg->data;
    len = ntohs(oph->len);
    padded_len = ROUND_UP(len, alignment);
    if (len < sizeof *oph || padded_len > msg->size) {
        return OFPERR_OFPBPC_BAD_LEN;
    }

    *typep = ntohs(oph->type);
    if (property) {
        ofpbuf_use_const(property, msg->data, len);
    }
    ofpbuf_pull(msg, padded_len);
    return 0;
}

/* Pulls a property, beginning with struct ofp_prop_header, from the beginning
 * of 'msg'.  Stores the type of the property in '*typep' and, if 'property' is
 * nonnull, the entire property, including the header, in '*property'.  Returns
 * 0 if successful, otherwise an error code.
 *
 * This function pulls the property's stated size padded out to a multiple of
 * 8 bytes, which is the common case for OpenFlow properties. */
static enum ofperr
ofputil_pull_property(struct ofpbuf *msg, struct ofpbuf *property,
                      uint16_t *typep)
{
    return ofputil_pull_property__(msg, property, 8, typep);
}

static void OVS_PRINTF_FORMAT(2, 3)
log_property(bool loose, const char *message, ...)
{
    enum vlog_level level = loose ? VLL_DBG : VLL_WARN;
    if (!vlog_should_drop(THIS_MODULE, level, &bad_ofmsg_rl)) {
        va_list args;

        va_start(args, message);
        vlog_valist(THIS_MODULE, level, message, args);
        va_end(args);
    }
}

static enum ofperr
ofputil_check_mask(uint16_t type, uint32_t mask)
{
    switch (type) {
    case OFPACPT_PACKET_IN_SLAVE:
    case OFPACPT_PACKET_IN_MASTER:
        if (mask > MAXIMUM_MASK_PACKET_IN) {
            return OFPERR_OFPACFC_INVALID;
        }
        break;

    case OFPACPT_FLOW_REMOVED_SLAVE:
    case OFPACPT_FLOW_REMOVED_MASTER:
        if (mask > MAXIMUM_MASK_FLOW_REMOVED) {
            return OFPERR_OFPACFC_INVALID;
        }
        break;

    case OFPACPT_PORT_STATUS_SLAVE:
    case OFPACPT_PORT_STATUS_MASTER:
        if (mask > MAXIMUM_MASK_PORT_STATUS) {
            return OFPERR_OFPACFC_INVALID;
        }
        break;

    case OFPACPT_ROLE_STATUS_SLAVE:
    case OFPACPT_ROLE_STATUS_MASTER:
        if (mask > MAXIMUM_MASK_ROLE_STATUS) {
            return OFPERR_OFPACFC_INVALID;
        }
        break;

    case OFPACPT_TABLE_STATUS_SLAVE:
    case OFPACPT_TABLE_STATUS_MASTER:
        if ((mask < MINIMUM_MASK_TABLE_STATUS && mask != 0) |
            (mask > MAXIMUM_MASK_TABLE_STATUS)) {
            return OFPERR_OFPACFC_INVALID;
        }
        break;

    case OFPACPT_REQUESTFORWARD_SLAVE:
    case OFPACPT_REQUESTFORWARD_MASTER:
        if (mask > MAXIMUM_MASK_REQUESTFORWARD) {
            return OFPERR_OFPACFC_INVALID;
        }
        break;
    }
    return 0;
}

static size_t
start_property(struct ofpbuf *msg, uint16_t type)
{
    size_t start_ofs = msg->size;
    struct ofp_prop_header *oph;

    oph = ofpbuf_put_uninit(msg, sizeof *oph);
    oph->type = htons(type);
    oph->len = htons(4);        /* May be updated later by end_property(). */
    return start_ofs;
}

static void
end_property(struct ofpbuf *msg, size_t start_ofs)
{
    struct ofp_prop_header *oph;

    oph = ofpbuf_at_assert(msg, start_ofs, sizeof *oph);
    oph->len = htons(msg->size - start_ofs);
    ofpbuf_padto(msg, ROUND_UP(msg->size, 8));
}

static void
put_bitmap_properties(struct ofpbuf *msg, uint64_t bitmap)
{
    for (; bitmap; bitmap = zero_rightmost_1bit(bitmap)) {
        start_property(msg, rightmost_1bit_idx(bitmap));
    }
}

/* Given the wildcard bit count in the least-significant 6 of 'wcbits', returns
 * an IP netmask with a 1 in each bit that must match and a 0 in each bit that
 * is wildcarded.
 *
 * The bits in 'wcbits' are in the format used in enum ofp_flow_wildcards: 0
 * is exact match, 1 ignores the LSB, 2 ignores the 2 least-significant bits,
 * ..., 32 and higher wildcard the entire field.  This is the *opposite* of the
 * usual convention where e.g. /24 indicates that 8 bits (not 24 bits) are
 * wildcarded. */
ovs_be32
ofputil_wcbits_to_netmask(int wcbits)
{
    wcbits &= 0x3f;
    return wcbits < 32 ? htonl(~((1u << wcbits) - 1)) : 0;
}

/* Given the IP netmask 'netmask', returns the number of bits of the IP address
 * that it wildcards, that is, the number of 0-bits in 'netmask', a number
 * between 0 and 32 inclusive.
 *
 * If 'netmask' is not a CIDR netmask (see ip_is_cidr()), the return value will
 * still be in the valid range but isn't otherwise meaningful. */
int
ofputil_netmask_to_wcbits(ovs_be32 netmask)
{
    return 32 - ip_count_cidr_bits(netmask);
}

/* Converts the OpenFlow 1.0 wildcards in 'ofpfw' (OFPFW10_*) into a
 * flow_wildcards in 'wc' for use in struct match.  It is the caller's
 * responsibility to handle the special case where the flow match's dl_vlan is
 * set to OFP_VLAN_NONE. */
void
ofputil_wildcard_from_ofpfw10(uint32_t ofpfw, struct flow_wildcards *wc)
{
    BUILD_ASSERT_DECL(FLOW_WC_SEQ == 35);

    /* Initialize most of wc. */
    flow_wildcards_init_catchall(wc);

    if (!(ofpfw & OFPFW10_IN_PORT)) {
        wc->masks.in_port.ofp_port = u16_to_ofp(UINT16_MAX);
    }

    if (!(ofpfw & OFPFW10_NW_TOS)) {
        wc->masks.nw_tos |= IP_DSCP_MASK;
    }

    if (!(ofpfw & OFPFW10_NW_PROTO)) {
        wc->masks.nw_proto = UINT8_MAX;
    }
    wc->masks.nw_src = ofputil_wcbits_to_netmask(ofpfw
                                                 >> OFPFW10_NW_SRC_SHIFT);
    wc->masks.nw_dst = ofputil_wcbits_to_netmask(ofpfw
                                                 >> OFPFW10_NW_DST_SHIFT);

    if (!(ofpfw & OFPFW10_TP_SRC)) {
        wc->masks.tp_src = OVS_BE16_MAX;
    }
    if (!(ofpfw & OFPFW10_TP_DST)) {
        wc->masks.tp_dst = OVS_BE16_MAX;
    }

    if (!(ofpfw & OFPFW10_DL_SRC)) {
        WC_MASK_FIELD(wc, dl_src);
    }
    if (!(ofpfw & OFPFW10_DL_DST)) {
        WC_MASK_FIELD(wc, dl_dst);
    }
    if (!(ofpfw & OFPFW10_DL_TYPE)) {
        wc->masks.dl_type = OVS_BE16_MAX;
    }

    /* VLAN TCI mask. */
    if (!(ofpfw & OFPFW10_DL_VLAN_PCP)) {
        wc->masks.vlan_tci |= htons(VLAN_PCP_MASK | VLAN_CFI);
    }
    if (!(ofpfw & OFPFW10_DL_VLAN)) {
        wc->masks.vlan_tci |= htons(VLAN_VID_MASK | VLAN_CFI);
    }
}

/* Converts the ofp10_match in 'ofmatch' into a struct match in 'match'. */
void
ofputil_match_from_ofp10_match(const struct ofp10_match *ofmatch,
                               struct match *match)
{
    uint32_t ofpfw = ntohl(ofmatch->wildcards) & OFPFW10_ALL;

    /* Initialize match->wc. */
    memset(&match->flow, 0, sizeof match->flow);
    ofputil_wildcard_from_ofpfw10(ofpfw, &match->wc);
    memset(&match->tun_md, 0, sizeof match->tun_md);

    /* Initialize most of match->flow. */
    match->flow.nw_src = ofmatch->nw_src;
    match->flow.nw_dst = ofmatch->nw_dst;
    match->flow.in_port.ofp_port = u16_to_ofp(ntohs(ofmatch->in_port));
    match->flow.dl_type = ofputil_dl_type_from_openflow(ofmatch->dl_type);
    match->flow.tp_src = ofmatch->tp_src;
    match->flow.tp_dst = ofmatch->tp_dst;
    match->flow.dl_src = ofmatch->dl_src;
    match->flow.dl_dst = ofmatch->dl_dst;
    match->flow.nw_tos = ofmatch->nw_tos & IP_DSCP_MASK;
    match->flow.nw_proto = ofmatch->nw_proto;

    /* Translate VLANs. */
    if (!(ofpfw & OFPFW10_DL_VLAN) &&
        ofmatch->dl_vlan == htons(OFP10_VLAN_NONE)) {
        /* Match only packets without 802.1Q header.
         *
         * When OFPFW10_DL_VLAN_PCP is wildcarded, this is obviously correct.
         *
         * If OFPFW10_DL_VLAN_PCP is matched, the flow match is contradictory,
         * because we can't have a specific PCP without an 802.1Q header.
         * However, older versions of OVS treated this as matching packets
         * withut an 802.1Q header, so we do here too. */
        match->flow.vlan_tci = htons(0);
        match->wc.masks.vlan_tci = htons(0xffff);
    } else {
        ovs_be16 vid, pcp, tci;
        uint16_t hpcp;

        vid = ofmatch->dl_vlan & htons(VLAN_VID_MASK);
        hpcp = (ofmatch->dl_vlan_pcp << VLAN_PCP_SHIFT) & VLAN_PCP_MASK;
        pcp = htons(hpcp);
        tci = vid | pcp | htons(VLAN_CFI);
        match->flow.vlan_tci = tci & match->wc.masks.vlan_tci;
    }

    /* Clean up. */
    match_zero_wildcarded_fields(match);
}

/* Convert 'match' into the OpenFlow 1.0 match structure 'ofmatch'. */
void
ofputil_match_to_ofp10_match(const struct match *match,
                             struct ofp10_match *ofmatch)
{
    const struct flow_wildcards *wc = &match->wc;
    uint32_t ofpfw;

    /* Figure out most OpenFlow wildcards. */
    ofpfw = 0;
    if (!wc->masks.in_port.ofp_port) {
        ofpfw |= OFPFW10_IN_PORT;
    }
    if (!wc->masks.dl_type) {
        ofpfw |= OFPFW10_DL_TYPE;
    }
    if (!wc->masks.nw_proto) {
        ofpfw |= OFPFW10_NW_PROTO;
    }
    ofpfw |= (ofputil_netmask_to_wcbits(wc->masks.nw_src)
              << OFPFW10_NW_SRC_SHIFT);
    ofpfw |= (ofputil_netmask_to_wcbits(wc->masks.nw_dst)
              << OFPFW10_NW_DST_SHIFT);
    if (!(wc->masks.nw_tos & IP_DSCP_MASK)) {
        ofpfw |= OFPFW10_NW_TOS;
    }
    if (!wc->masks.tp_src) {
        ofpfw |= OFPFW10_TP_SRC;
    }
    if (!wc->masks.tp_dst) {
        ofpfw |= OFPFW10_TP_DST;
    }
    if (eth_addr_is_zero(wc->masks.dl_src)) {
        ofpfw |= OFPFW10_DL_SRC;
    }
    if (eth_addr_is_zero(wc->masks.dl_dst)) {
        ofpfw |= OFPFW10_DL_DST;
    }

    /* Translate VLANs. */
    ofmatch->dl_vlan = htons(0);
    ofmatch->dl_vlan_pcp = 0;
    if (match->wc.masks.vlan_tci == htons(0)) {
        ofpfw |= OFPFW10_DL_VLAN | OFPFW10_DL_VLAN_PCP;
    } else if (match->wc.masks.vlan_tci & htons(VLAN_CFI)
               && !(match->flow.vlan_tci & htons(VLAN_CFI))) {
        ofmatch->dl_vlan = htons(OFP10_VLAN_NONE);
    } else {
        if (!(match->wc.masks.vlan_tci & htons(VLAN_VID_MASK))) {
            ofpfw |= OFPFW10_DL_VLAN;
        } else {
            ofmatch->dl_vlan = htons(vlan_tci_to_vid(match->flow.vlan_tci));
        }

        if (!(match->wc.masks.vlan_tci & htons(VLAN_PCP_MASK))) {
            ofpfw |= OFPFW10_DL_VLAN_PCP;
        } else {
            ofmatch->dl_vlan_pcp = vlan_tci_to_pcp(match->flow.vlan_tci);
        }
    }

    /* Compose most of the match structure. */
    ofmatch->wildcards = htonl(ofpfw);
    ofmatch->in_port = htons(ofp_to_u16(match->flow.in_port.ofp_port));
    ofmatch->dl_src = match->flow.dl_src;
    ofmatch->dl_dst = match->flow.dl_dst;
    ofmatch->dl_type = ofputil_dl_type_to_openflow(match->flow.dl_type);
    ofmatch->nw_src = match->flow.nw_src;
    ofmatch->nw_dst = match->flow.nw_dst;
    ofmatch->nw_tos = match->flow.nw_tos & IP_DSCP_MASK;
    ofmatch->nw_proto = match->flow.nw_proto;
    ofmatch->tp_src = match->flow.tp_src;
    ofmatch->tp_dst = match->flow.tp_dst;
    memset(ofmatch->pad1, '\0', sizeof ofmatch->pad1);
    memset(ofmatch->pad2, '\0', sizeof ofmatch->pad2);
}

enum ofperr
ofputil_pull_ofp11_match(struct ofpbuf *buf, struct match *match,
                         uint16_t *padded_match_len)
{
    struct ofp11_match_header *omh = buf->data;
    uint16_t match_len;

    if (buf->size < sizeof *omh) {
        return OFPERR_OFPBMC_BAD_LEN;
    }

    match_len = ntohs(omh->length);

    switch (ntohs(omh->type)) {
    case OFPMT_STANDARD: {
        struct ofp11_match *om;

        if (match_len != sizeof *om || buf->size < sizeof *om) {
            return OFPERR_OFPBMC_BAD_LEN;
        }
        om = ofpbuf_pull(buf, sizeof *om);
        if (padded_match_len) {
            *padded_match_len = match_len;
        }
        return ofputil_match_from_ofp11_match(om, match);
    }

    case OFPMT_OXM:
        if (padded_match_len) {
            *padded_match_len = ROUND_UP(match_len, 8);
        }
        return oxm_pull_match(buf, match);

    default:
        return OFPERR_OFPBMC_BAD_TYPE;
    }
}

/* Converts the ofp11_match in 'ofmatch' into a struct match in 'match'.
 * Returns 0 if successful, otherwise an OFPERR_* value. */
enum ofperr
ofputil_match_from_ofp11_match(const struct ofp11_match *ofmatch,
                               struct match *match)
{
    uint16_t wc = ntohl(ofmatch->wildcards);
    bool ipv4, arp, rarp;

    match_init_catchall(match);

    if (!(wc & OFPFW11_IN_PORT)) {
        ofp_port_t ofp_port;
        enum ofperr error;

        error = ofputil_port_from_ofp11(ofmatch->in_port, &ofp_port);
        if (error) {
            return OFPERR_OFPBMC_BAD_VALUE;
        }
        match_set_in_port(match, ofp_port);
    }

    match_set_dl_src_masked(match, ofmatch->dl_src,
                            eth_addr_invert(ofmatch->dl_src_mask));
    match_set_dl_dst_masked(match, ofmatch->dl_dst,
                            eth_addr_invert(ofmatch->dl_dst_mask));

    if (!(wc & OFPFW11_DL_VLAN)) {
        if (ofmatch->dl_vlan == htons(OFPVID11_NONE)) {
            /* Match only packets without a VLAN tag. */
            match->flow.vlan_tci = htons(0);
            match->wc.masks.vlan_tci = OVS_BE16_MAX;
        } else {
            if (ofmatch->dl_vlan == htons(OFPVID11_ANY)) {
                /* Match any packet with a VLAN tag regardless of VID. */
                match->flow.vlan_tci = htons(VLAN_CFI);
                match->wc.masks.vlan_tci = htons(VLAN_CFI);
            } else if (ntohs(ofmatch->dl_vlan) < 4096) {
                /* Match only packets with the specified VLAN VID. */
                match->flow.vlan_tci = htons(VLAN_CFI) | ofmatch->dl_vlan;
                match->wc.masks.vlan_tci = htons(VLAN_CFI | VLAN_VID_MASK);
            } else {
                /* Invalid VID. */
                return OFPERR_OFPBMC_BAD_VALUE;
            }

            if (!(wc & OFPFW11_DL_VLAN_PCP)) {
                if (ofmatch->dl_vlan_pcp <= 7) {
                    match->flow.vlan_tci |= htons(ofmatch->dl_vlan_pcp
                                                  << VLAN_PCP_SHIFT);
                    match->wc.masks.vlan_tci |= htons(VLAN_PCP_MASK);
                } else {
                    /* Invalid PCP. */
                    return OFPERR_OFPBMC_BAD_VALUE;
                }
            }
        }
    }

    if (!(wc & OFPFW11_DL_TYPE)) {
        match_set_dl_type(match,
                          ofputil_dl_type_from_openflow(ofmatch->dl_type));
    }

    ipv4 = match->flow.dl_type == htons(ETH_TYPE_IP);
    arp = match->flow.dl_type == htons(ETH_TYPE_ARP);
    rarp = match->flow.dl_type == htons(ETH_TYPE_RARP);

    if (ipv4 && !(wc & OFPFW11_NW_TOS)) {
        if (ofmatch->nw_tos & ~IP_DSCP_MASK) {
            /* Invalid TOS. */
            return OFPERR_OFPBMC_BAD_VALUE;
        }

        match_set_nw_dscp(match, ofmatch->nw_tos);
    }

    if (ipv4 || arp || rarp) {
        if (!(wc & OFPFW11_NW_PROTO)) {
            match_set_nw_proto(match, ofmatch->nw_proto);
        }
        match_set_nw_src_masked(match, ofmatch->nw_src, ~ofmatch->nw_src_mask);
        match_set_nw_dst_masked(match, ofmatch->nw_dst, ~ofmatch->nw_dst_mask);
    }

#define OFPFW11_TP_ALL (OFPFW11_TP_SRC | OFPFW11_TP_DST)
    if (ipv4 && (wc & OFPFW11_TP_ALL) != OFPFW11_TP_ALL) {
        switch (match->flow.nw_proto) {
        case IPPROTO_ICMP:
            /* "A.2.3 Flow Match Structures" in OF1.1 says:
             *
             *    The tp_src and tp_dst fields will be ignored unless the
             *    network protocol specified is as TCP, UDP or SCTP.
             *
             * but I'm pretty sure we should support ICMP too, otherwise
             * that's a regression from OF1.0. */
            if (!(wc & OFPFW11_TP_SRC)) {
                uint16_t icmp_type = ntohs(ofmatch->tp_src);
                if (icmp_type < 0x100) {
                    match_set_icmp_type(match, icmp_type);
                } else {
                    return OFPERR_OFPBMC_BAD_FIELD;
                }
            }
            if (!(wc & OFPFW11_TP_DST)) {
                uint16_t icmp_code = ntohs(ofmatch->tp_dst);
                if (icmp_code < 0x100) {
                    match_set_icmp_code(match, icmp_code);
                } else {
                    return OFPERR_OFPBMC_BAD_FIELD;
                }
            }
            break;

        case IPPROTO_TCP:
        case IPPROTO_UDP:
        case IPPROTO_SCTP:
            if (!(wc & (OFPFW11_TP_SRC))) {
                match_set_tp_src(match, ofmatch->tp_src);
            }
            if (!(wc & (OFPFW11_TP_DST))) {
                match_set_tp_dst(match, ofmatch->tp_dst);
            }
            break;

        default:
            /* OF1.1 says explicitly to ignore this. */
            break;
        }
    }

    if (eth_type_mpls(match->flow.dl_type)) {
        if (!(wc & OFPFW11_MPLS_LABEL)) {
            match_set_mpls_label(match, 0, ofmatch->mpls_label);
        }
        if (!(wc & OFPFW11_MPLS_TC)) {
            match_set_mpls_tc(match, 0, ofmatch->mpls_tc);
        }
    }

    match_set_metadata_masked(match, ofmatch->metadata,
                              ~ofmatch->metadata_mask);

    return 0;
}

/* Convert 'match' into the OpenFlow 1.1 match structure 'ofmatch'. */
void
ofputil_match_to_ofp11_match(const struct match *match,
                             struct ofp11_match *ofmatch)
{
    uint32_t wc = 0;

    memset(ofmatch, 0, sizeof *ofmatch);
    ofmatch->omh.type = htons(OFPMT_STANDARD);
    ofmatch->omh.length = htons(OFPMT11_STANDARD_LENGTH);

    if (!match->wc.masks.in_port.ofp_port) {
        wc |= OFPFW11_IN_PORT;
    } else {
        ofmatch->in_port = ofputil_port_to_ofp11(match->flow.in_port.ofp_port);
    }

    ofmatch->dl_src = match->flow.dl_src;
    ofmatch->dl_src_mask = eth_addr_invert(match->wc.masks.dl_src);
    ofmatch->dl_dst = match->flow.dl_dst;
    ofmatch->dl_dst_mask = eth_addr_invert(match->wc.masks.dl_dst);

    if (match->wc.masks.vlan_tci == htons(0)) {
        wc |= OFPFW11_DL_VLAN | OFPFW11_DL_VLAN_PCP;
    } else if (match->wc.masks.vlan_tci & htons(VLAN_CFI)
               && !(match->flow.vlan_tci & htons(VLAN_CFI))) {
        ofmatch->dl_vlan = htons(OFPVID11_NONE);
        wc |= OFPFW11_DL_VLAN_PCP;
    } else {
        if (!(match->wc.masks.vlan_tci & htons(VLAN_VID_MASK))) {
            ofmatch->dl_vlan = htons(OFPVID11_ANY);
        } else {
            ofmatch->dl_vlan = htons(vlan_tci_to_vid(match->flow.vlan_tci));
        }

        if (!(match->wc.masks.vlan_tci & htons(VLAN_PCP_MASK))) {
            wc |= OFPFW11_DL_VLAN_PCP;
        } else {
            ofmatch->dl_vlan_pcp = vlan_tci_to_pcp(match->flow.vlan_tci);
        }
    }

    if (!match->wc.masks.dl_type) {
        wc |= OFPFW11_DL_TYPE;
    } else {
        ofmatch->dl_type = ofputil_dl_type_to_openflow(match->flow.dl_type);
    }

    if (!(match->wc.masks.nw_tos & IP_DSCP_MASK)) {
        wc |= OFPFW11_NW_TOS;
    } else {
        ofmatch->nw_tos = match->flow.nw_tos & IP_DSCP_MASK;
    }

    if (!match->wc.masks.nw_proto) {
        wc |= OFPFW11_NW_PROTO;
    } else {
        ofmatch->nw_proto = match->flow.nw_proto;
    }

    ofmatch->nw_src = match->flow.nw_src;
    ofmatch->nw_src_mask = ~match->wc.masks.nw_src;
    ofmatch->nw_dst = match->flow.nw_dst;
    ofmatch->nw_dst_mask = ~match->wc.masks.nw_dst;

    if (!match->wc.masks.tp_src) {
        wc |= OFPFW11_TP_SRC;
    } else {
        ofmatch->tp_src = match->flow.tp_src;
    }

    if (!match->wc.masks.tp_dst) {
        wc |= OFPFW11_TP_DST;
    } else {
        ofmatch->tp_dst = match->flow.tp_dst;
    }

    if (!(match->wc.masks.mpls_lse[0] & htonl(MPLS_LABEL_MASK))) {
        wc |= OFPFW11_MPLS_LABEL;
    } else {
        ofmatch->mpls_label = htonl(mpls_lse_to_label(
                                        match->flow.mpls_lse[0]));
    }

    if (!(match->wc.masks.mpls_lse[0] & htonl(MPLS_TC_MASK))) {
        wc |= OFPFW11_MPLS_TC;
    } else {
        ofmatch->mpls_tc = mpls_lse_to_tc(match->flow.mpls_lse[0]);
    }

    ofmatch->metadata = match->flow.metadata;
    ofmatch->metadata_mask = ~match->wc.masks.metadata;

    ofmatch->wildcards = htonl(wc);
}

/* Returns the "typical" length of a match for 'protocol', for use in
 * estimating space to preallocate. */
int
ofputil_match_typical_len(enum ofputil_protocol protocol)
{
    switch (protocol) {
    case OFPUTIL_P_OF10_STD:
    case OFPUTIL_P_OF10_STD_TID:
        return sizeof(struct ofp10_match);

    case OFPUTIL_P_OF10_NXM:
    case OFPUTIL_P_OF10_NXM_TID:
        return NXM_TYPICAL_LEN;

    case OFPUTIL_P_OF11_STD:
        return sizeof(struct ofp11_match);

    case OFPUTIL_P_OF12_OXM:
    case OFPUTIL_P_OF13_OXM:
    case OFPUTIL_P_OF14_OXM:
    case OFPUTIL_P_OF15_OXM:
        return NXM_TYPICAL_LEN;

    default:
        OVS_NOT_REACHED();
    }
}

/* Appends to 'b' an struct ofp11_match_header followed by a match that
 * expresses 'match' properly for 'protocol', plus enough zero bytes to pad the
 * data appended out to a multiple of 8.  'protocol' must be one that is usable
 * in OpenFlow 1.1 or later.
 *
 * This function can cause 'b''s data to be reallocated.
 *
 * Returns the number of bytes appended to 'b', excluding the padding.  Never
 * returns zero. */
int
ofputil_put_ofp11_match(struct ofpbuf *b, const struct match *match,
                        enum ofputil_protocol protocol)
{
    switch (protocol) {
    case OFPUTIL_P_OF10_STD:
    case OFPUTIL_P_OF10_STD_TID:
    case OFPUTIL_P_OF10_NXM:
    case OFPUTIL_P_OF10_NXM_TID:
        OVS_NOT_REACHED();

    case OFPUTIL_P_OF11_STD: {
        struct ofp11_match *om;

        /* Make sure that no padding is needed. */
        BUILD_ASSERT_DECL(sizeof *om % 8 == 0);

        om = ofpbuf_put_uninit(b, sizeof *om);
        ofputil_match_to_ofp11_match(match, om);
        return sizeof *om;
    }

    case OFPUTIL_P_OF12_OXM:
    case OFPUTIL_P_OF13_OXM:
    case OFPUTIL_P_OF14_OXM:
    case OFPUTIL_P_OF15_OXM:
        return oxm_put_match(b, match,
                             ofputil_protocol_to_ofp_version(protocol));
    }

    OVS_NOT_REACHED();
}

/* Given a 'dl_type' value in the format used in struct flow, returns the
 * corresponding 'dl_type' value for use in an ofp10_match or ofp11_match
 * structure. */
ovs_be16
ofputil_dl_type_to_openflow(ovs_be16 flow_dl_type)
{
    return (flow_dl_type == htons(FLOW_DL_TYPE_NONE)
            ? htons(OFP_DL_TYPE_NOT_ETH_TYPE)
            : flow_dl_type);
}

/* Given a 'dl_type' value in the format used in an ofp10_match or ofp11_match
 * structure, returns the corresponding 'dl_type' value for use in struct
 * flow. */
ovs_be16
ofputil_dl_type_from_openflow(ovs_be16 ofp_dl_type)
{
    return (ofp_dl_type == htons(OFP_DL_TYPE_NOT_ETH_TYPE)
            ? htons(FLOW_DL_TYPE_NONE)
            : ofp_dl_type);
}

/* Protocols. */

struct proto_abbrev {
    enum ofputil_protocol protocol;
    const char *name;
};

/* Most users really don't care about some of the differences between
 * protocols.  These abbreviations help with that. */
static const struct proto_abbrev proto_abbrevs[] = {
    { OFPUTIL_P_ANY,          "any" },
    { OFPUTIL_P_OF10_STD_ANY, "OpenFlow10" },
    { OFPUTIL_P_OF10_NXM_ANY, "NXM" },
    { OFPUTIL_P_ANY_OXM,      "OXM" },
};
#define N_PROTO_ABBREVS ARRAY_SIZE(proto_abbrevs)

enum ofputil_protocol ofputil_flow_dump_protocols[] = {
    OFPUTIL_P_OF15_OXM,
    OFPUTIL_P_OF14_OXM,
    OFPUTIL_P_OF13_OXM,
    OFPUTIL_P_OF12_OXM,
    OFPUTIL_P_OF11_STD,
    OFPUTIL_P_OF10_NXM,
    OFPUTIL_P_OF10_STD,
};
size_t ofputil_n_flow_dump_protocols = ARRAY_SIZE(ofputil_flow_dump_protocols);

/* Returns the set of ofputil_protocols that are supported with the given
 * OpenFlow 'version'.  'version' should normally be an 8-bit OpenFlow version
 * identifier (e.g. 0x01 for OpenFlow 1.0, 0x02 for OpenFlow 1.1).  Returns 0
 * if 'version' is not supported or outside the valid range.  */
enum ofputil_protocol
ofputil_protocols_from_ofp_version(enum ofp_version version)
{
    switch (version) {
    case OFP10_VERSION:
        return OFPUTIL_P_OF10_STD_ANY | OFPUTIL_P_OF10_NXM_ANY;
    case OFP11_VERSION:
        return OFPUTIL_P_OF11_STD;
    case OFP12_VERSION:
        return OFPUTIL_P_OF12_OXM;
    case OFP13_VERSION:
        return OFPUTIL_P_OF13_OXM;
    case OFP14_VERSION:
        return OFPUTIL_P_OF14_OXM;
    case OFP15_VERSION:
        return OFPUTIL_P_OF15_OXM;
    default:
        return 0;
    }
}

/* Returns the ofputil_protocol that is initially in effect on an OpenFlow
 * connection that has negotiated the given 'version'.  'version' should
 * normally be an 8-bit OpenFlow version identifier (e.g. 0x01 for OpenFlow
 * 1.0, 0x02 for OpenFlow 1.1).  Returns 0 if 'version' is not supported or
 * outside the valid range.  */
enum ofputil_protocol
ofputil_protocol_from_ofp_version(enum ofp_version version)
{
    return rightmost_1bit(ofputil_protocols_from_ofp_version(version));
}

/* Returns the OpenFlow protocol version number (e.g. OFP10_VERSION,
 * etc.) that corresponds to 'protocol'. */
enum ofp_version
ofputil_protocol_to_ofp_version(enum ofputil_protocol protocol)
{
    switch (protocol) {
    case OFPUTIL_P_OF10_STD:
    case OFPUTIL_P_OF10_STD_TID:
    case OFPUTIL_P_OF10_NXM:
    case OFPUTIL_P_OF10_NXM_TID:
        return OFP10_VERSION;
    case OFPUTIL_P_OF11_STD:
        return OFP11_VERSION;
    case OFPUTIL_P_OF12_OXM:
        return OFP12_VERSION;
    case OFPUTIL_P_OF13_OXM:
        return OFP13_VERSION;
    case OFPUTIL_P_OF14_OXM:
        return OFP14_VERSION;
    case OFPUTIL_P_OF15_OXM:
        return OFP15_VERSION;
    }

    OVS_NOT_REACHED();
}

/* Returns a bitmap of OpenFlow versions that are supported by at
 * least one of the 'protocols'. */
uint32_t
ofputil_protocols_to_version_bitmap(enum ofputil_protocol protocols)
{
    uint32_t bitmap = 0;

    for (; protocols; protocols = zero_rightmost_1bit(protocols)) {
        enum ofputil_protocol protocol = rightmost_1bit(protocols);

        bitmap |= 1u << ofputil_protocol_to_ofp_version(protocol);
    }

    return bitmap;
}

/* Returns the set of protocols that are supported on top of the
 * OpenFlow versions included in 'bitmap'. */
enum ofputil_protocol
ofputil_protocols_from_version_bitmap(uint32_t bitmap)
{
    enum ofputil_protocol protocols = 0;

    for (; bitmap; bitmap = zero_rightmost_1bit(bitmap)) {
        enum ofp_version version = rightmost_1bit_idx(bitmap);

        protocols |= ofputil_protocols_from_ofp_version(version);
    }

    return protocols;
}

/* Returns true if 'protocol' is a single OFPUTIL_P_* value, false
 * otherwise. */
bool
ofputil_protocol_is_valid(enum ofputil_protocol protocol)
{
    return protocol & OFPUTIL_P_ANY && is_pow2(protocol);
}

/* Returns the equivalent of 'protocol' with the Nicira flow_mod_table_id
 * extension turned on or off if 'enable' is true or false, respectively.
 *
 * This extension is only useful for protocols whose "standard" version does
 * not allow specific tables to be modified.  In particular, this is true of
 * OpenFlow 1.0.  In later versions of OpenFlow, a flow_mod request always
 * specifies a table ID and so there is no need for such an extension.  When
 * 'protocol' is such a protocol that doesn't need a flow_mod_table_id
 * extension, this function just returns its 'protocol' argument unchanged
 * regardless of the value of 'enable'.  */
enum ofputil_protocol
ofputil_protocol_set_tid(enum ofputil_protocol protocol, bool enable)
{
    switch (protocol) {
    case OFPUTIL_P_OF10_STD:
    case OFPUTIL_P_OF10_STD_TID:
        return enable ? OFPUTIL_P_OF10_STD_TID : OFPUTIL_P_OF10_STD;

    case OFPUTIL_P_OF10_NXM:
    case OFPUTIL_P_OF10_NXM_TID:
        return enable ? OFPUTIL_P_OF10_NXM_TID : OFPUTIL_P_OF10_NXM;

    case OFPUTIL_P_OF11_STD:
        return OFPUTIL_P_OF11_STD;

    case OFPUTIL_P_OF12_OXM:
        return OFPUTIL_P_OF12_OXM;

    case OFPUTIL_P_OF13_OXM:
        return OFPUTIL_P_OF13_OXM;

    case OFPUTIL_P_OF14_OXM:
        return OFPUTIL_P_OF14_OXM;

    case OFPUTIL_P_OF15_OXM:
        return OFPUTIL_P_OF15_OXM;

    default:
        OVS_NOT_REACHED();
    }
}

/* Returns the "base" version of 'protocol'.  That is, if 'protocol' includes
 * some extension to a standard protocol version, the return value is the
 * standard version of that protocol without any extension.  If 'protocol' is a
 * standard protocol version, returns 'protocol' unchanged. */
enum ofputil_protocol
ofputil_protocol_to_base(enum ofputil_protocol protocol)
{
    return ofputil_protocol_set_tid(protocol, false);
}

/* Returns 'new_base' with any extensions taken from 'cur'. */
enum ofputil_protocol
ofputil_protocol_set_base(enum ofputil_protocol cur,
                          enum ofputil_protocol new_base)
{
    bool tid = (cur & OFPUTIL_P_TID) != 0;

    switch (new_base) {
    case OFPUTIL_P_OF10_STD:
    case OFPUTIL_P_OF10_STD_TID:
        return ofputil_protocol_set_tid(OFPUTIL_P_OF10_STD, tid);

    case OFPUTIL_P_OF10_NXM:
    case OFPUTIL_P_OF10_NXM_TID:
        return ofputil_protocol_set_tid(OFPUTIL_P_OF10_NXM, tid);

    case OFPUTIL_P_OF11_STD:
        return ofputil_protocol_set_tid(OFPUTIL_P_OF11_STD, tid);

    case OFPUTIL_P_OF12_OXM:
        return ofputil_protocol_set_tid(OFPUTIL_P_OF12_OXM, tid);

    case OFPUTIL_P_OF13_OXM:
        return ofputil_protocol_set_tid(OFPUTIL_P_OF13_OXM, tid);

    case OFPUTIL_P_OF14_OXM:
        return ofputil_protocol_set_tid(OFPUTIL_P_OF14_OXM, tid);

    case OFPUTIL_P_OF15_OXM:
        return ofputil_protocol_set_tid(OFPUTIL_P_OF15_OXM, tid);

    default:
        OVS_NOT_REACHED();
    }
}

/* Returns a string form of 'protocol', if a simple form exists (that is, if
 * 'protocol' is either a single protocol or it is a combination of protocols
 * that have a single abbreviation).  Otherwise, returns NULL. */
const char *
ofputil_protocol_to_string(enum ofputil_protocol protocol)
{
    const struct proto_abbrev *p;

    /* Use a "switch" statement for single-bit names so that we get a compiler
     * warning if we forget any. */
    switch (protocol) {
    case OFPUTIL_P_OF10_NXM:
        return "NXM-table_id";

    case OFPUTIL_P_OF10_NXM_TID:
        return "NXM+table_id";

    case OFPUTIL_P_OF10_STD:
        return "OpenFlow10-table_id";

    case OFPUTIL_P_OF10_STD_TID:
        return "OpenFlow10+table_id";

    case OFPUTIL_P_OF11_STD:
        return "OpenFlow11";

    case OFPUTIL_P_OF12_OXM:
        return "OXM-OpenFlow12";

    case OFPUTIL_P_OF13_OXM:
        return "OXM-OpenFlow13";

    case OFPUTIL_P_OF14_OXM:
        return "OXM-OpenFlow14";

    case OFPUTIL_P_OF15_OXM:
        return "OXM-OpenFlow15";
    }

    /* Check abbreviations. */
    for (p = proto_abbrevs; p < &proto_abbrevs[N_PROTO_ABBREVS]; p++) {
        if (protocol == p->protocol) {
            return p->name;
        }
    }

    return NULL;
}

/* Returns a string that represents 'protocols'.  The return value might be a
 * comma-separated list if 'protocols' doesn't have a simple name.  The return
 * value is "none" if 'protocols' is 0.
 *
 * The caller must free the returned string (with free()). */
char *
ofputil_protocols_to_string(enum ofputil_protocol protocols)
{
    struct ds s;

    ovs_assert(!(protocols & ~OFPUTIL_P_ANY));
    if (protocols == 0) {
        return xstrdup("none");
    }

    ds_init(&s);
    while (protocols) {
        const struct proto_abbrev *p;
        int i;

        if (s.length) {
            ds_put_char(&s, ',');
        }

        for (p = proto_abbrevs; p < &proto_abbrevs[N_PROTO_ABBREVS]; p++) {
            if ((protocols & p->protocol) == p->protocol) {
                ds_put_cstr(&s, p->name);
                protocols &= ~p->protocol;
                goto match;
            }
        }

        for (i = 0; i < CHAR_BIT * sizeof(enum ofputil_protocol); i++) {
            enum ofputil_protocol bit = 1u << i;

            if (protocols & bit) {
                ds_put_cstr(&s, ofputil_protocol_to_string(bit));
                protocols &= ~bit;
                goto match;
            }
        }
        OVS_NOT_REACHED();

    match: ;
    }
    return ds_steal_cstr(&s);
}

static enum ofputil_protocol
ofputil_protocol_from_string__(const char *s, size_t n)
{
    const struct proto_abbrev *p;
    int i;

    for (i = 0; i < CHAR_BIT * sizeof(enum ofputil_protocol); i++) {
        enum ofputil_protocol bit = 1u << i;
        const char *name = ofputil_protocol_to_string(bit);

        if (name && n == strlen(name) && !strncasecmp(s, name, n)) {
            return bit;
        }
    }

    for (p = proto_abbrevs; p < &proto_abbrevs[N_PROTO_ABBREVS]; p++) {
        if (n == strlen(p->name) && !strncasecmp(s, p->name, n)) {
            return p->protocol;
        }
    }

    return 0;
}

/* Returns the nonempty set of protocols represented by 's', which can be a
 * single protocol name or abbreviation or a comma-separated list of them.
 *
 * Aborts the program with an error message if 's' is invalid. */
enum ofputil_protocol
ofputil_protocols_from_string(const char *s)
{
    const char *orig_s = s;
    enum ofputil_protocol protocols;

    protocols = 0;
    while (*s) {
        enum ofputil_protocol p;
        size_t n;

        n = strcspn(s, ",");
        if (n == 0) {
            s++;
            continue;
        }

        p = ofputil_protocol_from_string__(s, n);
        if (!p) {
            ovs_fatal(0, "%.*s: unknown flow protocol", (int) n, s);
        }
        protocols |= p;

        s += n;
    }

    if (!protocols) {
        ovs_fatal(0, "%s: no flow protocol specified", orig_s);
    }
    return protocols;
}

enum ofp_version
ofputil_version_from_string(const char *s)
{
    if (!strcasecmp(s, "OpenFlow10")) {
        return OFP10_VERSION;
    }
    if (!strcasecmp(s, "OpenFlow11")) {
        return OFP11_VERSION;
    }
    if (!strcasecmp(s, "OpenFlow12")) {
        return OFP12_VERSION;
    }
    if (!strcasecmp(s, "OpenFlow13")) {
        return OFP13_VERSION;
    }
    if (!strcasecmp(s, "OpenFlow14")) {
        return OFP14_VERSION;
    }
    if (!strcasecmp(s, "OpenFlow15")) {
        return OFP15_VERSION;
    }
    return 0;
}

static bool
is_delimiter(unsigned char c)
{
    return isspace(c) || c == ',';
}

uint32_t
ofputil_versions_from_string(const char *s)
{
    size_t i = 0;
    uint32_t bitmap = 0;

    while (s[i]) {
        size_t j;
        int version;
        char *key;

        if (is_delimiter(s[i])) {
            i++;
            continue;
        }
        j = 0;
        while (s[i + j] && !is_delimiter(s[i + j])) {
            j++;
        }
        key = xmemdup0(s + i, j);
        version = ofputil_version_from_string(key);
        if (!version) {
            VLOG_FATAL("Unknown OpenFlow version: \"%s\"", key);
        }
        free(key);
        bitmap |= 1u << version;
        i += j;
    }

    return bitmap;
}

uint32_t
ofputil_versions_from_strings(char ** const s, size_t count)
{
    uint32_t bitmap = 0;

    while (count--) {
        int version = ofputil_version_from_string(s[count]);
        if (!version) {
            VLOG_WARN("Unknown OpenFlow version: \"%s\"", s[count]);
        } else {
            bitmap |= 1u << version;
        }
    }

    return bitmap;
}

const char *
ofputil_version_to_string(enum ofp_version ofp_version)
{
    switch (ofp_version) {
    case OFP10_VERSION:
        return "OpenFlow10";
    case OFP11_VERSION:
        return "OpenFlow11";
    case OFP12_VERSION:
        return "OpenFlow12";
    case OFP13_VERSION:
        return "OpenFlow13";
    case OFP14_VERSION:
        return "OpenFlow14";
    case OFP15_VERSION:
        return "OpenFlow15";
    default:
        OVS_NOT_REACHED();
    }
}

bool
ofputil_packet_in_format_is_valid(enum nx_packet_in_format packet_in_format)
{
    switch (packet_in_format) {
    case NXPIF_OPENFLOW10:
    case NXPIF_NXM:
        return true;
    }

    return false;
}

const char *
ofputil_packet_in_format_to_string(enum nx_packet_in_format packet_in_format)
{
    switch (packet_in_format) {
    case NXPIF_OPENFLOW10:
        return "openflow10";
    case NXPIF_NXM:
        return "nxm";
    default:
        OVS_NOT_REACHED();
    }
}

int
ofputil_packet_in_format_from_string(const char *s)
{
    return (!strcmp(s, "openflow10") ? NXPIF_OPENFLOW10
            : !strcmp(s, "nxm") ? NXPIF_NXM
            : -1);
}

void
ofputil_format_version(struct ds *msg, enum ofp_version version)
{
    ds_put_format(msg, "0x%02x", version);
}

void
ofputil_format_version_name(struct ds *msg, enum ofp_version version)
{
    ds_put_cstr(msg, ofputil_version_to_string(version));
}

static void
ofputil_format_version_bitmap__(struct ds *msg, uint32_t bitmap,
                                void (*format_version)(struct ds *msg,
                                                       enum ofp_version))
{
    while (bitmap) {
        format_version(msg, raw_ctz(bitmap));
        bitmap = zero_rightmost_1bit(bitmap);
        if (bitmap) {
            ds_put_cstr(msg, ", ");
        }
    }
}

void
ofputil_format_version_bitmap(struct ds *msg, uint32_t bitmap)
{
    ofputil_format_version_bitmap__(msg, bitmap, ofputil_format_version);
}

void
ofputil_format_version_bitmap_names(struct ds *msg, uint32_t bitmap)
{
    ofputil_format_version_bitmap__(msg, bitmap, ofputil_format_version_name);
}

static bool
ofputil_decode_hello_bitmap(const struct ofp_hello_elem_header *oheh,
                            uint32_t *allowed_versionsp)
{
    uint16_t bitmap_len = ntohs(oheh->length) - sizeof *oheh;
    const ovs_be32 *bitmap = ALIGNED_CAST(const ovs_be32 *, oheh + 1);
    uint32_t allowed_versions;

    if (!bitmap_len || bitmap_len % sizeof *bitmap) {
        return false;
    }

    /* Only use the first 32-bit element of the bitmap as that is all the
     * current implementation supports.  Subsequent elements are ignored which
     * should have no effect on session negotiation until Open vSwitch supports
     * wire-protocol versions greater than 31.
     */
    allowed_versions = ntohl(bitmap[0]);

    if (allowed_versions & 1) {
        /* There's no OpenFlow version 0. */
        VLOG_WARN_RL(&bad_ofmsg_rl, "peer claims to support invalid OpenFlow "
                     "version 0x00");
        allowed_versions &= ~1u;
    }

    if (!allowed_versions) {
        VLOG_WARN_RL(&bad_ofmsg_rl, "peer does not support any OpenFlow "
                     "version (between 0x01 and 0x1f)");
        return false;
    }

    *allowed_versionsp = allowed_versions;
    return true;
}

static uint32_t
version_bitmap_from_version(uint8_t ofp_version)
{
    return ((ofp_version < 32 ? 1u << ofp_version : 0) - 1) << 1;
}

/* Decodes OpenFlow OFPT_HELLO message 'oh', storing into '*allowed_versions'
 * the set of OpenFlow versions for which 'oh' announces support.
 *
 * Because of how OpenFlow defines OFPT_HELLO messages, this function is always
 * successful, and thus '*allowed_versions' is always initialized.  However, it
 * returns false if 'oh' contains some data that could not be fully understood,
 * true if 'oh' was completely parsed. */
bool
ofputil_decode_hello(const struct ofp_header *oh, uint32_t *allowed_versions)
{
    struct ofpbuf msg;
    bool ok = true;

    ofpbuf_use_const(&msg, oh, ntohs(oh->length));
    ofpbuf_pull(&msg, sizeof *oh);

    *allowed_versions = version_bitmap_from_version(oh->version);
    while (msg.size) {
        const struct ofp_hello_elem_header *oheh;
        unsigned int len;

        if (msg.size < sizeof *oheh) {
            return false;
        }

        oheh = msg.data;
        len = ntohs(oheh->length);
        if (len < sizeof *oheh || !ofpbuf_try_pull(&msg, ROUND_UP(len, 8))) {
            return false;
        }

        if (oheh->type != htons(OFPHET_VERSIONBITMAP)
            || !ofputil_decode_hello_bitmap(oheh, allowed_versions)) {
            ok = false;
        }
    }

    return ok;
}

/* Returns true if 'allowed_versions' needs to be accompanied by a version
 * bitmap to be correctly expressed in an OFPT_HELLO message. */
static bool
should_send_version_bitmap(uint32_t allowed_versions)
{
    return !is_pow2((allowed_versions >> 1) + 1);
}

/* Create an OFPT_HELLO message that expresses support for the OpenFlow
 * versions in the 'allowed_versions' bitmaps and returns the message. */
struct ofpbuf *
ofputil_encode_hello(uint32_t allowed_versions)
{
    enum ofp_version ofp_version;
    struct ofpbuf *msg;

    ofp_version = leftmost_1bit_idx(allowed_versions);
    msg = ofpraw_alloc(OFPRAW_OFPT_HELLO, ofp_version, 0);

    if (should_send_version_bitmap(allowed_versions)) {
        struct ofp_hello_elem_header *oheh;
        uint16_t map_len;

        map_len = sizeof allowed_versions;
        oheh = ofpbuf_put_zeros(msg, ROUND_UP(map_len + sizeof *oheh, 8));
        oheh->type = htons(OFPHET_VERSIONBITMAP);
        oheh->length = htons(map_len + sizeof *oheh);
        *ALIGNED_CAST(ovs_be32 *, oheh + 1) = htonl(allowed_versions);

        ofpmsg_update_length(msg);
    }

    return msg;
}

/* Returns an OpenFlow message that, sent on an OpenFlow connection whose
 * protocol is 'current', at least partly transitions the protocol to 'want'.
 * Stores in '*next' the protocol that will be in effect on the OpenFlow
 * connection if the switch processes the returned message correctly.  (If
 * '*next != want' then the caller will have to iterate.)
 *
 * If 'current == want', or if it is not possible to transition from 'current'
 * to 'want' (because, for example, 'current' and 'want' use different OpenFlow
 * protocol versions), returns NULL and stores 'current' in '*next'. */
struct ofpbuf *
ofputil_encode_set_protocol(enum ofputil_protocol current,
                            enum ofputil_protocol want,
                            enum ofputil_protocol *next)
{
    enum ofp_version cur_version, want_version;
    enum ofputil_protocol cur_base, want_base;
    bool cur_tid, want_tid;

    cur_version = ofputil_protocol_to_ofp_version(current);
    want_version = ofputil_protocol_to_ofp_version(want);
    if (cur_version != want_version) {
        *next = current;
        return NULL;
    }

    cur_base = ofputil_protocol_to_base(current);
    want_base = ofputil_protocol_to_base(want);
    if (cur_base != want_base) {
        *next = ofputil_protocol_set_base(current, want_base);

        switch (want_base) {
        case OFPUTIL_P_OF10_NXM:
            return ofputil_encode_nx_set_flow_format(NXFF_NXM);

        case OFPUTIL_P_OF10_STD:
            return ofputil_encode_nx_set_flow_format(NXFF_OPENFLOW10);

        case OFPUTIL_P_OF11_STD:
        case OFPUTIL_P_OF12_OXM:
        case OFPUTIL_P_OF13_OXM:
        case OFPUTIL_P_OF14_OXM:
        case OFPUTIL_P_OF15_OXM:
            /* There is only one variant of each OpenFlow 1.1+ protocol, and we
             * verified above that we're not trying to change versions. */
            OVS_NOT_REACHED();

        case OFPUTIL_P_OF10_STD_TID:
        case OFPUTIL_P_OF10_NXM_TID:
            OVS_NOT_REACHED();
        }
    }

    cur_tid = (current & OFPUTIL_P_TID) != 0;
    want_tid = (want & OFPUTIL_P_TID) != 0;
    if (cur_tid != want_tid) {
        *next = ofputil_protocol_set_tid(current, want_tid);
        return ofputil_make_flow_mod_table_id(want_tid);
    }

    ovs_assert(current == want);

    *next = current;
    return NULL;
}

/* Returns an NXT_SET_FLOW_FORMAT message that can be used to set the flow
 * format to 'nxff'.  */
struct ofpbuf *
ofputil_encode_nx_set_flow_format(enum nx_flow_format nxff)
{
    struct nx_set_flow_format *sff;
    struct ofpbuf *msg;

    ovs_assert(ofputil_nx_flow_format_is_valid(nxff));

    msg = ofpraw_alloc(OFPRAW_NXT_SET_FLOW_FORMAT, OFP10_VERSION, 0);
    sff = ofpbuf_put_zeros(msg, sizeof *sff);
    sff->format = htonl(nxff);

    return msg;
}

/* Returns the base protocol if 'flow_format' is a valid NXFF_* value, false
 * otherwise. */
enum ofputil_protocol
ofputil_nx_flow_format_to_protocol(enum nx_flow_format flow_format)
{
    switch (flow_format) {
    case NXFF_OPENFLOW10:
        return OFPUTIL_P_OF10_STD;

    case NXFF_NXM:
        return OFPUTIL_P_OF10_NXM;

    default:
        return 0;
    }
}

/* Returns true if 'flow_format' is a valid NXFF_* value, false otherwise. */
bool
ofputil_nx_flow_format_is_valid(enum nx_flow_format flow_format)
{
    return ofputil_nx_flow_format_to_protocol(flow_format) != 0;
}

/* Returns a string version of 'flow_format', which must be a valid NXFF_*
 * value. */
const char *
ofputil_nx_flow_format_to_string(enum nx_flow_format flow_format)
{
    switch (flow_format) {
    case NXFF_OPENFLOW10:
        return "openflow10";
    case NXFF_NXM:
        return "nxm";
    default:
        OVS_NOT_REACHED();
    }
}

struct ofpbuf *
ofputil_make_set_packet_in_format(enum ofp_version ofp_version,
                                  enum nx_packet_in_format packet_in_format)
{
    struct nx_set_packet_in_format *spif;
    struct ofpbuf *msg;

    msg = ofpraw_alloc(OFPRAW_NXT_SET_PACKET_IN_FORMAT, ofp_version, 0);
    spif = ofpbuf_put_zeros(msg, sizeof *spif);
    spif->format = htonl(packet_in_format);

    return msg;
}

/* Returns an OpenFlow message that can be used to turn the flow_mod_table_id
 * extension on or off (according to 'flow_mod_table_id'). */
struct ofpbuf *
ofputil_make_flow_mod_table_id(bool flow_mod_table_id)
{
    struct nx_flow_mod_table_id *nfmti;
    struct ofpbuf *msg;

    msg = ofpraw_alloc(OFPRAW_NXT_FLOW_MOD_TABLE_ID, OFP10_VERSION, 0);
    nfmti = ofpbuf_put_zeros(msg, sizeof *nfmti);
    nfmti->set = flow_mod_table_id;
    return msg;
}

struct ofputil_flow_mod_flag {
    uint16_t raw_flag;
    enum ofp_version min_version, max_version;
    enum ofputil_flow_mod_flags flag;
};

static const struct ofputil_flow_mod_flag ofputil_flow_mod_flags[] = {
    { OFPFF_SEND_FLOW_REM,   OFP10_VERSION, 0, OFPUTIL_FF_SEND_FLOW_REM },
    { OFPFF_CHECK_OVERLAP,   OFP10_VERSION, 0, OFPUTIL_FF_CHECK_OVERLAP },
    { OFPFF10_EMERG,         OFP10_VERSION, OFP10_VERSION,
      OFPUTIL_FF_EMERG },
    { OFPFF12_RESET_COUNTS,  OFP12_VERSION, 0, OFPUTIL_FF_RESET_COUNTS },
    { OFPFF13_NO_PKT_COUNTS, OFP13_VERSION, 0, OFPUTIL_FF_NO_PKT_COUNTS },
    { OFPFF13_NO_BYT_COUNTS, OFP13_VERSION, 0, OFPUTIL_FF_NO_BYT_COUNTS },
    { 0, 0, 0, 0 },
};

static enum ofperr
ofputil_decode_flow_mod_flags(ovs_be16 raw_flags_,
                              enum ofp_flow_mod_command command,
                              enum ofp_version version,
                              enum ofputil_flow_mod_flags *flagsp)
{
    uint16_t raw_flags = ntohs(raw_flags_);
    const struct ofputil_flow_mod_flag *f;

    *flagsp = 0;
    for (f = ofputil_flow_mod_flags; f->raw_flag; f++) {
        if (raw_flags & f->raw_flag
            && version >= f->min_version
            && (!f->max_version || version <= f->max_version)) {
            raw_flags &= ~f->raw_flag;
            *flagsp |= f->flag;
        }
    }

    /* In OF1.0 and OF1.1, "add" always resets counters, and other commands
     * never do.
     *
     * In OF1.2 and later, OFPFF12_RESET_COUNTS controls whether each command
     * resets counters. */
    if ((version == OFP10_VERSION || version == OFP11_VERSION)
        && command == OFPFC_ADD) {
        *flagsp |= OFPUTIL_FF_RESET_COUNTS;
    }

    return raw_flags ? OFPERR_OFPFMFC_BAD_FLAGS : 0;
}

static ovs_be16
ofputil_encode_flow_mod_flags(enum ofputil_flow_mod_flags flags,
                              enum ofp_version version)
{
    const struct ofputil_flow_mod_flag *f;
    uint16_t raw_flags;

    raw_flags = 0;
    for (f = ofputil_flow_mod_flags; f->raw_flag; f++) {
        if (f->flag & flags
            && version >= f->min_version
            && (!f->max_version || version <= f->max_version)) {
            raw_flags |= f->raw_flag;
        }
    }

    return htons(raw_flags);
}

/* Converts an OFPT_FLOW_MOD or NXT_FLOW_MOD message 'oh' into an abstract
 * flow_mod in 'fm'.  Returns 0 if successful, otherwise an OpenFlow error
 * code.
 *
 * Uses 'ofpacts' to store the abstract OFPACT_* version of 'oh''s actions.
 * The caller must initialize 'ofpacts' and retains ownership of it.
 * 'fm->ofpacts' will point into the 'ofpacts' buffer.
 *
 * Does not validate the flow_mod actions.  The caller should do that, with
 * ofpacts_check(). */
enum ofperr
ofputil_decode_flow_mod(struct ofputil_flow_mod *fm,
                        const struct ofp_header *oh,
                        enum ofputil_protocol protocol,
                        struct ofpbuf *ofpacts,
                        ofp_port_t max_port, uint8_t max_table)
{
    ovs_be16 raw_flags;
    enum ofperr error;
    struct ofpbuf b;
    enum ofpraw raw;

    /* Ignored for non-delete actions */
    fm->delete_reason = OFPRR_DELETE;

    ofpbuf_use_const(&b, oh, ntohs(oh->length));
    raw = ofpraw_pull_assert(&b);
    if (raw == OFPRAW_OFPT11_FLOW_MOD) {
        /* Standard OpenFlow 1.1+ flow_mod. */
        const struct ofp11_flow_mod *ofm;

        ofm = ofpbuf_pull(&b, sizeof *ofm);

        error = ofputil_pull_ofp11_match(&b, &fm->match, NULL);
        if (error) {
            return error;
        }

        /* Translate the message. */
        fm->priority = ntohs(ofm->priority);
        if (ofm->command == OFPFC_ADD
            || (oh->version == OFP11_VERSION
                && (ofm->command == OFPFC_MODIFY ||
                    ofm->command == OFPFC_MODIFY_STRICT)
                && ofm->cookie_mask == htonll(0))) {
            /* In OpenFlow 1.1 only, a "modify" or "modify-strict" that does
             * not match on the cookie is treated as an "add" if there is no
             * match. */
            fm->cookie = htonll(0);
            fm->cookie_mask = htonll(0);
            fm->new_cookie = ofm->cookie;
        } else {
            fm->cookie = ofm->cookie;
            fm->cookie_mask = ofm->cookie_mask;
            fm->new_cookie = OVS_BE64_MAX;
        }
        fm->modify_cookie = false;
        fm->command = ofm->command;

        /* Get table ID.
         *
         * OF1.1 entirely forbids table_id == OFPTT_ALL.
         * OF1.2+ allows table_id == OFPTT_ALL only for deletes. */
        fm->table_id = ofm->table_id;
        if (fm->table_id == OFPTT_ALL
            && (oh->version == OFP11_VERSION
                || (ofm->command != OFPFC_DELETE &&
                    ofm->command != OFPFC_DELETE_STRICT))) {
            return OFPERR_OFPFMFC_BAD_TABLE_ID;
        }

        fm->idle_timeout = ntohs(ofm->idle_timeout);
        fm->hard_timeout = ntohs(ofm->hard_timeout);
        if (oh->version >= OFP14_VERSION && ofm->command == OFPFC_ADD) {
            fm->importance = ntohs(ofm->importance);
        } else {
            fm->importance = 0;
        }
        fm->buffer_id = ntohl(ofm->buffer_id);
        error = ofputil_port_from_ofp11(ofm->out_port, &fm->out_port);
        if (error) {
            return error;
        }

        fm->out_group = (ofm->command == OFPFC_DELETE ||
                         ofm->command == OFPFC_DELETE_STRICT
                         ? ntohl(ofm->out_group)
                         : OFPG_ANY);
        raw_flags = ofm->flags;
    } else {
        uint16_t command;

        if (raw == OFPRAW_OFPT10_FLOW_MOD) {
            /* Standard OpenFlow 1.0 flow_mod. */
            const struct ofp10_flow_mod *ofm;

            /* Get the ofp10_flow_mod. */
            ofm = ofpbuf_pull(&b, sizeof *ofm);

            /* Translate the rule. */
            ofputil_match_from_ofp10_match(&ofm->match, &fm->match);
            ofputil_normalize_match(&fm->match);

            /* OpenFlow 1.0 says that exact-match rules have to have the
             * highest possible priority. */
            fm->priority = (ofm->match.wildcards & htonl(OFPFW10_ALL)
                            ? ntohs(ofm->priority)
                            : UINT16_MAX);

            /* Translate the message. */
            command = ntohs(ofm->command);
            fm->cookie = htonll(0);
            fm->cookie_mask = htonll(0);
            fm->new_cookie = ofm->cookie;
            fm->idle_timeout = ntohs(ofm->idle_timeout);
            fm->hard_timeout = ntohs(ofm->hard_timeout);
            fm->importance = 0;
            fm->buffer_id = ntohl(ofm->buffer_id);
            fm->out_port = u16_to_ofp(ntohs(ofm->out_port));
            fm->out_group = OFPG_ANY;
            raw_flags = ofm->flags;
        } else if (raw == OFPRAW_NXT_FLOW_MOD) {
            /* Nicira extended flow_mod. */
            const struct nx_flow_mod *nfm;

            /* Dissect the message. */
            nfm = ofpbuf_pull(&b, sizeof *nfm);
            error = nx_pull_match(&b, ntohs(nfm->match_len),
                                  &fm->match, &fm->cookie, &fm->cookie_mask);
            if (error) {
                return error;
            }

            /* Translate the message. */
            command = ntohs(nfm->command);
            if ((command & 0xff) == OFPFC_ADD && fm->cookie_mask) {
                /* Flow additions may only set a new cookie, not match an
                 * existing cookie. */
                return OFPERR_NXBRC_NXM_INVALID;
            }
            fm->priority = ntohs(nfm->priority);
            fm->new_cookie = nfm->cookie;
            fm->idle_timeout = ntohs(nfm->idle_timeout);
            fm->hard_timeout = ntohs(nfm->hard_timeout);
            fm->importance = 0;
            fm->buffer_id = ntohl(nfm->buffer_id);
            fm->out_port = u16_to_ofp(ntohs(nfm->out_port));
            fm->out_group = OFPG_ANY;
            raw_flags = nfm->flags;
        } else {
            OVS_NOT_REACHED();
        }

        fm->modify_cookie = fm->new_cookie != OVS_BE64_MAX;
        if (protocol & OFPUTIL_P_TID) {
            fm->command = command & 0xff;
            fm->table_id = command >> 8;
        } else {
            if (command > 0xff) {
                VLOG_WARN_RL(&bad_ofmsg_rl, "flow_mod has explicit table_id "
                             "but flow_mod_table_id extension is not enabled");
            }
            fm->command = command;
            fm->table_id = 0xff;
        }
    }

    if (fm->command > OFPFC_DELETE_STRICT) {
        return OFPERR_OFPFMFC_BAD_COMMAND;
    }

    error = ofpacts_pull_openflow_instructions(&b, b.size,
                                               oh->version, ofpacts);
    if (error) {
        return error;
    }
    fm->ofpacts = ofpacts->data;
    fm->ofpacts_len = ofpacts->size;

    error = ofputil_decode_flow_mod_flags(raw_flags, fm->command,
                                          oh->version, &fm->flags);
    if (error) {
        return error;
    }

    if (fm->flags & OFPUTIL_FF_EMERG) {
        /* We do not support the OpenFlow 1.0 emergency flow cache, which
         * is not required in OpenFlow 1.0.1 and removed from OpenFlow 1.1.
         *
         * OpenFlow 1.0 specifies the error code to use when idle_timeout
         * or hard_timeout is nonzero.  Otherwise, there is no good error
         * code, so just state that the flow table is full. */
        return (fm->hard_timeout || fm->idle_timeout
                ? OFPERR_OFPFMFC_BAD_EMERG_TIMEOUT
                : OFPERR_OFPFMFC_TABLE_FULL);
    }

    return ofpacts_check_consistency(fm->ofpacts, fm->ofpacts_len,
                                     &fm->match.flow, max_port,
                                     fm->table_id, max_table, protocol);
}

static enum ofperr
ofputil_pull_bands(struct ofpbuf *msg, size_t len, uint16_t *n_bands,
                   struct ofpbuf *bands)
{
    const struct ofp13_meter_band_header *ombh;
    struct ofputil_meter_band *mb;
    uint16_t n = 0;

    ombh = ofpbuf_try_pull(msg, len);
    if (!ombh) {
        return OFPERR_OFPBRC_BAD_LEN;
    }

    while (len >= sizeof (struct ofp13_meter_band_drop)) {
        size_t ombh_len = ntohs(ombh->len);
        /* All supported band types have the same length. */
        if (ombh_len != sizeof (struct ofp13_meter_band_drop)) {
            return OFPERR_OFPBRC_BAD_LEN;
        }
        mb = ofpbuf_put_uninit(bands, sizeof *mb);
        mb->type = ntohs(ombh->type);
        if (mb->type != OFPMBT13_DROP && mb->type != OFPMBT13_DSCP_REMARK) {
            return OFPERR_OFPMMFC_BAD_BAND;
        }
        mb->rate = ntohl(ombh->rate);
        mb->burst_size = ntohl(ombh->burst_size);
        mb->prec_level = (mb->type == OFPMBT13_DSCP_REMARK) ?
            ((struct ofp13_meter_band_dscp_remark *)ombh)->prec_level : 0;
        n++;
        len -= ombh_len;
        ombh = ALIGNED_CAST(struct ofp13_meter_band_header *,
                            (char *) ombh + ombh_len);
    }
    if (len) {
        return OFPERR_OFPBRC_BAD_LEN;
    }
    *n_bands = n;
    return 0;
}

enum ofperr
ofputil_decode_meter_mod(const struct ofp_header *oh,
                         struct ofputil_meter_mod *mm,
                         struct ofpbuf *bands)
{
    const struct ofp13_meter_mod *omm;
    struct ofpbuf b;

    ofpbuf_use_const(&b, oh, ntohs(oh->length));
    ofpraw_pull_assert(&b);
    omm = ofpbuf_pull(&b, sizeof *omm);

    /* Translate the message. */
    mm->command = ntohs(omm->command);
    if (mm->command != OFPMC13_ADD &&
        mm->command != OFPMC13_MODIFY &&
        mm->command != OFPMC13_DELETE) {
        return OFPERR_OFPMMFC_BAD_COMMAND;
    }
    mm->meter.meter_id = ntohl(omm->meter_id);

    if (mm->command == OFPMC13_DELETE) {
        mm->meter.flags = 0;
        mm->meter.n_bands = 0;
        mm->meter.bands = NULL;
    } else {
        enum ofperr error;

        mm->meter.flags = ntohs(omm->flags);
        if (mm->meter.flags & OFPMF13_KBPS &&
            mm->meter.flags & OFPMF13_PKTPS) {
            return OFPERR_OFPMMFC_BAD_FLAGS;
        }

        error = ofputil_pull_bands(&b, b.size, &mm->meter.n_bands, bands);
        if (error) {
            return error;
        }
        mm->meter.bands = bands->data;
    }
    return 0;
}

void
ofputil_decode_meter_request(const struct ofp_header *oh, uint32_t *meter_id)
{
    const struct ofp13_meter_multipart_request *omr = ofpmsg_body(oh);
    *meter_id = ntohl(omr->meter_id);
}

struct ofpbuf *
ofputil_encode_meter_request(enum ofp_version ofp_version,
                             enum ofputil_meter_request_type type,
                             uint32_t meter_id)
{
    struct ofpbuf *msg;

    enum ofpraw raw;

    switch (type) {
    case OFPUTIL_METER_CONFIG:
        raw = OFPRAW_OFPST13_METER_CONFIG_REQUEST;
        break;
    case OFPUTIL_METER_STATS:
        raw = OFPRAW_OFPST13_METER_REQUEST;
        break;
    default:
    case OFPUTIL_METER_FEATURES:
        raw = OFPRAW_OFPST13_METER_FEATURES_REQUEST;
        break;
    }

    msg = ofpraw_alloc(raw, ofp_version, 0);

    if (type != OFPUTIL_METER_FEATURES) {
        struct ofp13_meter_multipart_request *omr;
        omr = ofpbuf_put_zeros(msg, sizeof *omr);
        omr->meter_id = htonl(meter_id);
    }
    return msg;
}

static void
ofputil_put_bands(uint16_t n_bands, const struct ofputil_meter_band *mb,
                  struct ofpbuf *msg)
{
    uint16_t n = 0;

    for (n = 0; n < n_bands; ++n) {
        /* Currently all band types have same size. */
        struct ofp13_meter_band_dscp_remark *ombh;
        size_t ombh_len = sizeof *ombh;

        ombh = ofpbuf_put_zeros(msg, ombh_len);

        ombh->type = htons(mb->type);
        ombh->len = htons(ombh_len);
        ombh->rate = htonl(mb->rate);
        ombh->burst_size = htonl(mb->burst_size);
        ombh->prec_level = mb->prec_level;

        mb++;
    }
}

/* Encode a meter stat for 'mc' and append it to 'replies'. */
void
ofputil_append_meter_config(struct ovs_list *replies,
                            const struct ofputil_meter_config *mc)
{
    struct ofpbuf *msg = ofpbuf_from_list(list_back(replies));
    size_t start_ofs = msg->size;
    struct ofp13_meter_config *reply = ofpbuf_put_uninit(msg, sizeof *reply);
    reply->flags = htons(mc->flags);
    reply->meter_id = htonl(mc->meter_id);

    ofputil_put_bands(mc->n_bands, mc->bands, msg);

    reply = ofpbuf_at_assert(msg, start_ofs, sizeof *reply);
    reply->length = htons(msg->size - start_ofs);

    ofpmp_postappend(replies, start_ofs);
}

/* Encode a meter stat for 'ms' and append it to 'replies'. */
void
ofputil_append_meter_stats(struct ovs_list *replies,
                           const struct ofputil_meter_stats *ms)
{
    struct ofp13_meter_stats *reply;
    uint16_t n = 0;
    uint16_t len;

    len = sizeof *reply + ms->n_bands * sizeof(struct ofp13_meter_band_stats);
    reply = ofpmp_append(replies, len);

    reply->meter_id = htonl(ms->meter_id);
    reply->len = htons(len);
    memset(reply->pad, 0, sizeof reply->pad);
    reply->flow_count = htonl(ms->flow_count);
    reply->packet_in_count = htonll(ms->packet_in_count);
    reply->byte_in_count = htonll(ms->byte_in_count);
    reply->duration_sec = htonl(ms->duration_sec);
    reply->duration_nsec = htonl(ms->duration_nsec);

    for (n = 0; n < ms->n_bands; ++n) {
        const struct ofputil_meter_band_stats *src = &ms->bands[n];
        struct ofp13_meter_band_stats *dst = &reply->band_stats[n];

        dst->packet_band_count = htonll(src->packet_count);
        dst->byte_band_count = htonll(src->byte_count);
    }
}

/* Converts an OFPMP_METER_CONFIG reply in 'msg' into an abstract
 * ofputil_meter_config in 'mc', with mc->bands pointing to bands decoded into
 * 'bands'.  The caller must have initialized 'bands' and retains ownership of
 * it across the call.
 *
 * Multiple OFPST13_METER_CONFIG replies can be packed into a single OpenFlow
 * message.  Calling this function multiple times for a single 'msg' iterates
 * through the replies.  'bands' is cleared for each reply.
 *
 * Returns 0 if successful, EOF if no replies were left in this 'msg',
 * otherwise a positive errno value. */
int
ofputil_decode_meter_config(struct ofpbuf *msg,
                            struct ofputil_meter_config *mc,
                            struct ofpbuf *bands)
{
    const struct ofp13_meter_config *omc;
    enum ofperr err;

    /* Pull OpenFlow headers for the first call. */
    if (!msg->header) {
        ofpraw_pull_assert(msg);
    }

    if (!msg->size) {
        return EOF;
    }

    omc = ofpbuf_try_pull(msg, sizeof *omc);
    if (!omc) {
        VLOG_WARN_RL(&bad_ofmsg_rl,
                     "OFPMP_METER_CONFIG reply has %"PRIu32" leftover bytes at end",
                     msg->size);
        return OFPERR_OFPBRC_BAD_LEN;
    }

    ofpbuf_clear(bands);
    err = ofputil_pull_bands(msg, ntohs(omc->length) - sizeof *omc,
                             &mc->n_bands, bands);
    if (err) {
        return err;
    }
    mc->meter_id = ntohl(omc->meter_id);
    mc->flags = ntohs(omc->flags);
    mc->bands = bands->data;

    return 0;
}

static enum ofperr
ofputil_pull_band_stats(struct ofpbuf *msg, size_t len, uint16_t *n_bands,
                        struct ofpbuf *bands)
{
    const struct ofp13_meter_band_stats *ombs;
    struct ofputil_meter_band_stats *mbs;
    uint16_t n, i;

    ombs = ofpbuf_try_pull(msg, len);
    if (!ombs) {
        return OFPERR_OFPBRC_BAD_LEN;
    }

    n = len / sizeof *ombs;
    if (len != n * sizeof *ombs) {
        return OFPERR_OFPBRC_BAD_LEN;
    }

    mbs = ofpbuf_put_uninit(bands, len);

    for (i = 0; i < n; ++i) {
        mbs[i].packet_count = ntohll(ombs[i].packet_band_count);
        mbs[i].byte_count = ntohll(ombs[i].byte_band_count);
    }
    *n_bands = n;
    return 0;
}

/* Converts an OFPMP_METER reply in 'msg' into an abstract
 * ofputil_meter_stats in 'ms', with ms->bands pointing to band stats
 * decoded into 'bands'.
 *
 * Multiple OFPMP_METER replies can be packed into a single OpenFlow
 * message.  Calling this function multiple times for a single 'msg' iterates
 * through the replies.  'bands' is cleared for each reply.
 *
 * Returns 0 if successful, EOF if no replies were left in this 'msg',
 * otherwise a positive errno value. */
int
ofputil_decode_meter_stats(struct ofpbuf *msg,
                           struct ofputil_meter_stats *ms,
                           struct ofpbuf *bands)
{
    const struct ofp13_meter_stats *oms;
    enum ofperr err;

    /* Pull OpenFlow headers for the first call. */
    if (!msg->header) {
        ofpraw_pull_assert(msg);
    }

    if (!msg->size) {
        return EOF;
    }

    oms = ofpbuf_try_pull(msg, sizeof *oms);
    if (!oms) {
        VLOG_WARN_RL(&bad_ofmsg_rl,
                     "OFPMP_METER reply has %"PRIu32" leftover bytes at end",
                     msg->size);
        return OFPERR_OFPBRC_BAD_LEN;
    }

    ofpbuf_clear(bands);
    err = ofputil_pull_band_stats(msg, ntohs(oms->len) - sizeof *oms,
                                  &ms->n_bands, bands);
    if (err) {
        return err;
    }
    ms->meter_id = ntohl(oms->meter_id);
    ms->flow_count = ntohl(oms->flow_count);
    ms->packet_in_count = ntohll(oms->packet_in_count);
    ms->byte_in_count = ntohll(oms->byte_in_count);
    ms->duration_sec = ntohl(oms->duration_sec);
    ms->duration_nsec = ntohl(oms->duration_nsec);
    ms->bands = bands->data;

    return 0;
}

void
ofputil_decode_meter_features(const struct ofp_header *oh,
                              struct ofputil_meter_features *mf)
{
    const struct ofp13_meter_features *omf = ofpmsg_body(oh);

    mf->max_meters = ntohl(omf->max_meter);
    mf->band_types = ntohl(omf->band_types);
    mf->capabilities = ntohl(omf->capabilities);
    mf->max_bands = omf->max_bands;
    mf->max_color = omf->max_color;
}

struct ofpbuf *
ofputil_encode_meter_features_reply(const struct ofputil_meter_features *mf,
                                    const struct ofp_header *request)
{
    struct ofpbuf *reply;
    struct ofp13_meter_features *omf;

    reply = ofpraw_alloc_stats_reply(request, 0);
    omf = ofpbuf_put_zeros(reply, sizeof *omf);

    omf->max_meter = htonl(mf->max_meters);
    omf->band_types = htonl(mf->band_types);
    omf->capabilities = htonl(mf->capabilities);
    omf->max_bands = mf->max_bands;
    omf->max_color = mf->max_color;

    return reply;
}

struct ofpbuf *
ofputil_encode_meter_mod(enum ofp_version ofp_version,
                         const struct ofputil_meter_mod *mm)
{
    struct ofpbuf *msg;

    struct ofp13_meter_mod *omm;

    msg = ofpraw_alloc(OFPRAW_OFPT13_METER_MOD, ofp_version,
                       NXM_TYPICAL_LEN + mm->meter.n_bands * 16);
    omm = ofpbuf_put_zeros(msg, sizeof *omm);
    omm->command = htons(mm->command);
    if (mm->command != OFPMC13_DELETE) {
        omm->flags = htons(mm->meter.flags);
    }
    omm->meter_id = htonl(mm->meter.meter_id);

    ofputil_put_bands(mm->meter.n_bands, mm->meter.bands, msg);

    ofpmsg_update_length(msg);
    return msg;
}

static ovs_be16
ofputil_tid_command(const struct ofputil_flow_mod *fm,
                    enum ofputil_protocol protocol)
{
    return htons(protocol & OFPUTIL_P_TID
                 ? (fm->command & 0xff) | (fm->table_id << 8)
                 : fm->command);
}

/* Converts 'fm' into an OFPT_FLOW_MOD or NXT_FLOW_MOD message according to
 * 'protocol' and returns the message. */
struct ofpbuf *
ofputil_encode_flow_mod(const struct ofputil_flow_mod *fm,
                        enum ofputil_protocol protocol)
{
    enum ofp_version version = ofputil_protocol_to_ofp_version(protocol);
    ovs_be16 raw_flags = ofputil_encode_flow_mod_flags(fm->flags, version);
    struct ofpbuf *msg;

    switch (protocol) {
    case OFPUTIL_P_OF11_STD:
    case OFPUTIL_P_OF12_OXM:
    case OFPUTIL_P_OF13_OXM:
    case OFPUTIL_P_OF14_OXM:
    case OFPUTIL_P_OF15_OXM: {
        struct ofp11_flow_mod *ofm;
        int tailroom;

        tailroom = ofputil_match_typical_len(protocol) + fm->ofpacts_len;
        msg = ofpraw_alloc(OFPRAW_OFPT11_FLOW_MOD, version, tailroom);
        ofm = ofpbuf_put_zeros(msg, sizeof *ofm);
        if ((protocol == OFPUTIL_P_OF11_STD
             && (fm->command == OFPFC_MODIFY ||
                 fm->command == OFPFC_MODIFY_STRICT)
             && fm->cookie_mask == htonll(0))
            || fm->command == OFPFC_ADD) {
            ofm->cookie = fm->new_cookie;
        } else {
            ofm->cookie = fm->cookie & fm->cookie_mask;
        }
        ofm->cookie_mask = fm->cookie_mask;
        if (fm->table_id != OFPTT_ALL
            || (protocol != OFPUTIL_P_OF11_STD
                && (fm->command == OFPFC_DELETE ||
                    fm->command == OFPFC_DELETE_STRICT))) {
            ofm->table_id = fm->table_id;
        } else {
            ofm->table_id = 0;
        }
        ofm->command = fm->command;
        ofm->idle_timeout = htons(fm->idle_timeout);
        ofm->hard_timeout = htons(fm->hard_timeout);
        ofm->priority = htons(fm->priority);
        ofm->buffer_id = htonl(fm->buffer_id);
        ofm->out_port = ofputil_port_to_ofp11(fm->out_port);
        ofm->out_group = htonl(fm->out_group);
        ofm->flags = raw_flags;
        if (version >= OFP14_VERSION && fm->command == OFPFC_ADD) {
            ofm->importance = htons(fm->importance);
        } else {
            ofm->importance = 0;
        }
        ofputil_put_ofp11_match(msg, &fm->match, protocol);
        ofpacts_put_openflow_instructions(fm->ofpacts, fm->ofpacts_len, msg,
                                          version);
        break;
    }

    case OFPUTIL_P_OF10_STD:
    case OFPUTIL_P_OF10_STD_TID: {
        struct ofp10_flow_mod *ofm;

        msg = ofpraw_alloc(OFPRAW_OFPT10_FLOW_MOD, OFP10_VERSION,
                           fm->ofpacts_len);
        ofm = ofpbuf_put_zeros(msg, sizeof *ofm);
        ofputil_match_to_ofp10_match(&fm->match, &ofm->match);
        ofm->cookie = fm->new_cookie;
        ofm->command = ofputil_tid_command(fm, protocol);
        ofm->idle_timeout = htons(fm->idle_timeout);
        ofm->hard_timeout = htons(fm->hard_timeout);
        ofm->priority = htons(fm->priority);
        ofm->buffer_id = htonl(fm->buffer_id);
        ofm->out_port = htons(ofp_to_u16(fm->out_port));
        ofm->flags = raw_flags;
        ofpacts_put_openflow_actions(fm->ofpacts, fm->ofpacts_len, msg,
                                     version);
        break;
    }

    case OFPUTIL_P_OF10_NXM:
    case OFPUTIL_P_OF10_NXM_TID: {
        struct nx_flow_mod *nfm;
        int match_len;

        msg = ofpraw_alloc(OFPRAW_NXT_FLOW_MOD, OFP10_VERSION,
                           NXM_TYPICAL_LEN + fm->ofpacts_len);
        nfm = ofpbuf_put_zeros(msg, sizeof *nfm);
        nfm->command = ofputil_tid_command(fm, protocol);
        nfm->cookie = fm->new_cookie;
        match_len = nx_put_match(msg, &fm->match, fm->cookie, fm->cookie_mask);
        nfm = msg->msg;
        nfm->idle_timeout = htons(fm->idle_timeout);
        nfm->hard_timeout = htons(fm->hard_timeout);
        nfm->priority = htons(fm->priority);
        nfm->buffer_id = htonl(fm->buffer_id);
        nfm->out_port = htons(ofp_to_u16(fm->out_port));
        nfm->flags = raw_flags;
        nfm->match_len = htons(match_len);
        ofpacts_put_openflow_actions(fm->ofpacts, fm->ofpacts_len, msg,
                                     version);
        break;
    }

    default:
        OVS_NOT_REACHED();
    }

    ofpmsg_update_length(msg);
    return msg;
}

static enum ofperr
ofputil_decode_ofpst10_flow_request(struct ofputil_flow_stats_request *fsr,
                                    const struct ofp10_flow_stats_request *ofsr,
                                    bool aggregate)
{
    fsr->aggregate = aggregate;
    ofputil_match_from_ofp10_match(&ofsr->match, &fsr->match);
    fsr->out_port = u16_to_ofp(ntohs(ofsr->out_port));
    fsr->out_group = OFPG_ANY;
    fsr->table_id = ofsr->table_id;
    fsr->cookie = fsr->cookie_mask = htonll(0);

    return 0;
}

static enum ofperr
ofputil_decode_ofpst11_flow_request(struct ofputil_flow_stats_request *fsr,
                                    struct ofpbuf *b, bool aggregate)
{
    const struct ofp11_flow_stats_request *ofsr;
    enum ofperr error;

    ofsr = ofpbuf_pull(b, sizeof *ofsr);
    fsr->aggregate = aggregate;
    fsr->table_id = ofsr->table_id;
    error = ofputil_port_from_ofp11(ofsr->out_port, &fsr->out_port);
    if (error) {
        return error;
    }
    fsr->out_group = ntohl(ofsr->out_group);
    fsr->cookie = ofsr->cookie;
    fsr->cookie_mask = ofsr->cookie_mask;
    error = ofputil_pull_ofp11_match(b, &fsr->match, NULL);
    if (error) {
        return error;
    }

    return 0;
}

static enum ofperr
ofputil_decode_nxst_flow_request(struct ofputil_flow_stats_request *fsr,
                                 struct ofpbuf *b, bool aggregate)
{
    const struct nx_flow_stats_request *nfsr;
    enum ofperr error;

    nfsr = ofpbuf_pull(b, sizeof *nfsr);
    error = nx_pull_match(b, ntohs(nfsr->match_len), &fsr->match,
                          &fsr->cookie, &fsr->cookie_mask);
    if (error) {
        return error;
    }
    if (b->size) {
        return OFPERR_OFPBRC_BAD_LEN;
    }

    fsr->aggregate = aggregate;
    fsr->out_port = u16_to_ofp(ntohs(nfsr->out_port));
    fsr->out_group = OFPG_ANY;
    fsr->table_id = nfsr->table_id;

    return 0;
}

/* Constructs and returns an OFPT_QUEUE_GET_CONFIG request for the specified
 * 'port', suitable for OpenFlow version 'version'. */
struct ofpbuf *
ofputil_encode_queue_get_config_request(enum ofp_version version,
                                        ofp_port_t port)
{
    struct ofpbuf *request;

    if (version == OFP10_VERSION) {
        struct ofp10_queue_get_config_request *qgcr10;

        request = ofpraw_alloc(OFPRAW_OFPT10_QUEUE_GET_CONFIG_REQUEST,
                               version, 0);
        qgcr10 = ofpbuf_put_zeros(request, sizeof *qgcr10);
        qgcr10->port = htons(ofp_to_u16(port));
    } else {
        struct ofp11_queue_get_config_request *qgcr11;

        request = ofpraw_alloc(OFPRAW_OFPT11_QUEUE_GET_CONFIG_REQUEST,
                               version, 0);
        qgcr11 = ofpbuf_put_zeros(request, sizeof *qgcr11);
        qgcr11->port = ofputil_port_to_ofp11(port);
    }

    return request;
}

/* Parses OFPT_QUEUE_GET_CONFIG request 'oh', storing the port specified by the
 * request into '*port'.  Returns 0 if successful, otherwise an OpenFlow error
 * code. */
enum ofperr
ofputil_decode_queue_get_config_request(const struct ofp_header *oh,
                                        ofp_port_t *port)
{
    const struct ofp10_queue_get_config_request *qgcr10;
    const struct ofp11_queue_get_config_request *qgcr11;
    enum ofpraw raw;
    struct ofpbuf b;

    ofpbuf_use_const(&b, oh, ntohs(oh->length));
    raw = ofpraw_pull_assert(&b);

    switch ((int) raw) {
    case OFPRAW_OFPT10_QUEUE_GET_CONFIG_REQUEST:
        qgcr10 = b.data;
        *port = u16_to_ofp(ntohs(qgcr10->port));
        return 0;

    case OFPRAW_OFPT11_QUEUE_GET_CONFIG_REQUEST:
        qgcr11 = b.data;
        return ofputil_port_from_ofp11(qgcr11->port, port);
    }

    OVS_NOT_REACHED();
}

/* Constructs and returns the beginning of a reply to
 * OFPT_QUEUE_GET_CONFIG_REQUEST 'oh'.  The caller may append information about
 * individual queues with ofputil_append_queue_get_config_reply(). */
struct ofpbuf *
ofputil_encode_queue_get_config_reply(const struct ofp_header *oh)
{
    struct ofp10_queue_get_config_reply *qgcr10;
    struct ofp11_queue_get_config_reply *qgcr11;
    struct ofpbuf *reply;
    enum ofperr error;
    struct ofpbuf b;
    enum ofpraw raw;
    ofp_port_t port;

    error = ofputil_decode_queue_get_config_request(oh, &port);
    ovs_assert(!error);

    ofpbuf_use_const(&b, oh, ntohs(oh->length));
    raw = ofpraw_pull_assert(&b);

    switch ((int) raw) {
    case OFPRAW_OFPT10_QUEUE_GET_CONFIG_REQUEST:
        reply = ofpraw_alloc_reply(OFPRAW_OFPT10_QUEUE_GET_CONFIG_REPLY,
                                   oh, 0);
        qgcr10 = ofpbuf_put_zeros(reply, sizeof *qgcr10);
        qgcr10->port = htons(ofp_to_u16(port));
        break;

    case OFPRAW_OFPT11_QUEUE_GET_CONFIG_REQUEST:
        reply = ofpraw_alloc_reply(OFPRAW_OFPT11_QUEUE_GET_CONFIG_REPLY,
                                   oh, 0);
        qgcr11 = ofpbuf_put_zeros(reply, sizeof *qgcr11);
        qgcr11->port = ofputil_port_to_ofp11(port);
        break;

    default:
        OVS_NOT_REACHED();
    }

    return reply;
}

static void
put_queue_rate(struct ofpbuf *reply, enum ofp_queue_properties property,
               uint16_t rate)
{
    if (rate != UINT16_MAX) {
        struct ofp_queue_prop_rate *oqpr;

        oqpr = ofpbuf_put_zeros(reply, sizeof *oqpr);
        oqpr->prop_header.property = htons(property);
        oqpr->prop_header.len = htons(sizeof *oqpr);
        oqpr->rate = htons(rate);
    }
}

/* Appends a queue description for 'queue_id' to the
 * OFPT_QUEUE_GET_CONFIG_REPLY already in 'oh'. */
void
ofputil_append_queue_get_config_reply(struct ofpbuf *reply,
                                      const struct ofputil_queue_config *oqc)
{
    const struct ofp_header *oh = reply->data;
    size_t start_ofs, len_ofs;
    ovs_be16 *len;

    start_ofs = reply->size;
    if (oh->version < OFP12_VERSION) {
        struct ofp10_packet_queue *opq10;

        opq10 = ofpbuf_put_zeros(reply, sizeof *opq10);
        opq10->queue_id = htonl(oqc->queue_id);
        len_ofs = (char *) &opq10->len - (char *) reply->data;
    } else {
        struct ofp11_queue_get_config_reply *qgcr11;
        struct ofp12_packet_queue *opq12;
        ovs_be32 port;

        qgcr11 = reply->msg;
        port = qgcr11->port;

        opq12 = ofpbuf_put_zeros(reply, sizeof *opq12);
        opq12->port = port;
        opq12->queue_id = htonl(oqc->queue_id);
        len_ofs = (char *) &opq12->len - (char *) reply->data;
    }

    put_queue_rate(reply, OFPQT_MIN_RATE, oqc->min_rate);
    put_queue_rate(reply, OFPQT_MAX_RATE, oqc->max_rate);

    len = ofpbuf_at(reply, len_ofs, sizeof *len);
    *len = htons(reply->size - start_ofs);
}

/* Decodes the initial part of an OFPT_QUEUE_GET_CONFIG_REPLY from 'reply' and
 * stores in '*port' the port that the reply is about.  The caller may call
 * ofputil_pull_queue_get_config_reply() to obtain information about individual
 * queues included in the reply.  Returns 0 if successful, otherwise an
 * ofperr.*/
enum ofperr
ofputil_decode_queue_get_config_reply(struct ofpbuf *reply, ofp_port_t *port)
{
    const struct ofp10_queue_get_config_reply *qgcr10;
    const struct ofp11_queue_get_config_reply *qgcr11;
    enum ofpraw raw;

    raw = ofpraw_pull_assert(reply);
    switch ((int) raw) {
    case OFPRAW_OFPT10_QUEUE_GET_CONFIG_REPLY:
        qgcr10 = ofpbuf_pull(reply, sizeof *qgcr10);
        *port = u16_to_ofp(ntohs(qgcr10->port));
        return 0;

    case OFPRAW_OFPT11_QUEUE_GET_CONFIG_REPLY:
        qgcr11 = ofpbuf_pull(reply, sizeof *qgcr11);
        return ofputil_port_from_ofp11(qgcr11->port, port);
    }

    OVS_NOT_REACHED();
}

static enum ofperr
parse_queue_rate(const struct ofp_queue_prop_header *hdr, uint16_t *rate)
{
    const struct ofp_queue_prop_rate *oqpr;

    if (hdr->len == htons(sizeof *oqpr)) {
        oqpr = (const struct ofp_queue_prop_rate *) hdr;
        *rate = ntohs(oqpr->rate);
        return 0;
    } else {
        return OFPERR_OFPBRC_BAD_LEN;
    }
}

/* Decodes information about a queue from the OFPT_QUEUE_GET_CONFIG_REPLY in
 * 'reply' and stores it in '*queue'.  ofputil_decode_queue_get_config_reply()
 * must already have pulled off the main header.
 *
 * This function returns EOF if the last queue has already been decoded, 0 if a
 * queue was successfully decoded into '*queue', or an ofperr if there was a
 * problem decoding 'reply'. */
int
ofputil_pull_queue_get_config_reply(struct ofpbuf *reply,
                                    struct ofputil_queue_config *queue)
{
    const struct ofp_header *oh;
    unsigned int opq_len;
    unsigned int len;

    if (!reply->size) {
        return EOF;
    }

    queue->min_rate = UINT16_MAX;
    queue->max_rate = UINT16_MAX;

    oh = reply->header;
    if (oh->version < OFP12_VERSION) {
        const struct ofp10_packet_queue *opq10;

        opq10 = ofpbuf_try_pull(reply, sizeof *opq10);
        if (!opq10) {
            return OFPERR_OFPBRC_BAD_LEN;
        }
        queue->queue_id = ntohl(opq10->queue_id);
        len = ntohs(opq10->len);
        opq_len = sizeof *opq10;
    } else {
        const struct ofp12_packet_queue *opq12;

        opq12 = ofpbuf_try_pull(reply, sizeof *opq12);
        if (!opq12) {
            return OFPERR_OFPBRC_BAD_LEN;
        }
        queue->queue_id = ntohl(opq12->queue_id);
        len = ntohs(opq12->len);
        opq_len = sizeof *opq12;
    }

    if (len < opq_len || len > reply->size + opq_len || len % 8) {
        return OFPERR_OFPBRC_BAD_LEN;
    }
    len -= opq_len;

    while (len > 0) {
        const struct ofp_queue_prop_header *hdr;
        unsigned int property;
        unsigned int prop_len;
        enum ofperr error = 0;

        hdr = ofpbuf_at_assert(reply, 0, sizeof *hdr);
        prop_len = ntohs(hdr->len);
        if (prop_len < sizeof *hdr || prop_len > len || prop_len % 8) {
            return OFPERR_OFPBRC_BAD_LEN;
        }

        property = ntohs(hdr->property);
        switch (property) {
        case OFPQT_MIN_RATE:
            error = parse_queue_rate(hdr, &queue->min_rate);
            break;

        case OFPQT_MAX_RATE:
            error = parse_queue_rate(hdr, &queue->max_rate);
            break;

        default:
            VLOG_INFO_RL(&bad_ofmsg_rl, "unknown queue property %u", property);
            break;
        }
        if (error) {
            return error;
        }

        ofpbuf_pull(reply, prop_len);
        len -= prop_len;
    }
    return 0;
}

/* Converts an OFPST_FLOW, OFPST_AGGREGATE, NXST_FLOW, or NXST_AGGREGATE
 * request 'oh', into an abstract flow_stats_request in 'fsr'.  Returns 0 if
 * successful, otherwise an OpenFlow error code. */
enum ofperr
ofputil_decode_flow_stats_request(struct ofputil_flow_stats_request *fsr,
                                  const struct ofp_header *oh)
{
    enum ofpraw raw;
    struct ofpbuf b;

    ofpbuf_use_const(&b, oh, ntohs(oh->length));
    raw = ofpraw_pull_assert(&b);
    switch ((int) raw) {
    case OFPRAW_OFPST10_FLOW_REQUEST:
        return ofputil_decode_ofpst10_flow_request(fsr, b.data, false);

    case OFPRAW_OFPST10_AGGREGATE_REQUEST:
        return ofputil_decode_ofpst10_flow_request(fsr, b.data, true);

    case OFPRAW_OFPST11_FLOW_REQUEST:
        return ofputil_decode_ofpst11_flow_request(fsr, &b, false);

    case OFPRAW_OFPST11_AGGREGATE_REQUEST:
        return ofputil_decode_ofpst11_flow_request(fsr, &b, true);

    case OFPRAW_NXST_FLOW_REQUEST:
        return ofputil_decode_nxst_flow_request(fsr, &b, false);

    case OFPRAW_NXST_AGGREGATE_REQUEST:
        return ofputil_decode_nxst_flow_request(fsr, &b, true);

    default:
        /* Hey, the caller lied. */
        OVS_NOT_REACHED();
    }
}

/* Converts abstract flow_stats_request 'fsr' into an OFPST_FLOW,
 * OFPST_AGGREGATE, NXST_FLOW, or NXST_AGGREGATE request 'oh' according to
 * 'protocol', and returns the message. */
struct ofpbuf *
ofputil_encode_flow_stats_request(const struct ofputil_flow_stats_request *fsr,
                                  enum ofputil_protocol protocol)
{
    struct ofpbuf *msg;
    enum ofpraw raw;

    switch (protocol) {
    case OFPUTIL_P_OF11_STD:
    case OFPUTIL_P_OF12_OXM:
    case OFPUTIL_P_OF13_OXM:
    case OFPUTIL_P_OF14_OXM:
    case OFPUTIL_P_OF15_OXM: {
        struct ofp11_flow_stats_request *ofsr;

        raw = (fsr->aggregate
               ? OFPRAW_OFPST11_AGGREGATE_REQUEST
               : OFPRAW_OFPST11_FLOW_REQUEST);
        msg = ofpraw_alloc(raw, ofputil_protocol_to_ofp_version(protocol),
                           ofputil_match_typical_len(protocol));
        ofsr = ofpbuf_put_zeros(msg, sizeof *ofsr);
        ofsr->table_id = fsr->table_id;
        ofsr->out_port = ofputil_port_to_ofp11(fsr->out_port);
        ofsr->out_group = htonl(fsr->out_group);
        ofsr->cookie = fsr->cookie;
        ofsr->cookie_mask = fsr->cookie_mask;
        ofputil_put_ofp11_match(msg, &fsr->match, protocol);
        break;
    }

    case OFPUTIL_P_OF10_STD:
    case OFPUTIL_P_OF10_STD_TID: {
        struct ofp10_flow_stats_request *ofsr;

        raw = (fsr->aggregate
               ? OFPRAW_OFPST10_AGGREGATE_REQUEST
               : OFPRAW_OFPST10_FLOW_REQUEST);
        msg = ofpraw_alloc(raw, OFP10_VERSION, 0);
        ofsr = ofpbuf_put_zeros(msg, sizeof *ofsr);
        ofputil_match_to_ofp10_match(&fsr->match, &ofsr->match);
        ofsr->table_id = fsr->table_id;
        ofsr->out_port = htons(ofp_to_u16(fsr->out_port));
        break;
    }

    case OFPUTIL_P_OF10_NXM:
    case OFPUTIL_P_OF10_NXM_TID: {
        struct nx_flow_stats_request *nfsr;
        int match_len;

        raw = (fsr->aggregate
               ? OFPRAW_NXST_AGGREGATE_REQUEST
               : OFPRAW_NXST_FLOW_REQUEST);
        msg = ofpraw_alloc(raw, OFP10_VERSION, NXM_TYPICAL_LEN);
        ofpbuf_put_zeros(msg, sizeof *nfsr);
        match_len = nx_put_match(msg, &fsr->match,
                                 fsr->cookie, fsr->cookie_mask);

        nfsr = msg->msg;
        nfsr->out_port = htons(ofp_to_u16(fsr->out_port));
        nfsr->match_len = htons(match_len);
        nfsr->table_id = fsr->table_id;
        break;
    }

    default:
        OVS_NOT_REACHED();
    }

    return msg;
}

/* Converts an OFPST_FLOW or NXST_FLOW reply in 'msg' into an abstract
 * ofputil_flow_stats in 'fs'.
 *
 * Multiple OFPST_FLOW or NXST_FLOW replies can be packed into a single
 * OpenFlow message.  Calling this function multiple times for a single 'msg'
 * iterates through the replies.  The caller must initially leave 'msg''s layer
 * pointers null and not modify them between calls.
 *
 * Most switches don't send the values needed to populate fs->idle_age and
 * fs->hard_age, so those members will usually be set to 0.  If the switch from
 * which 'msg' originated is known to implement NXT_FLOW_AGE, then pass
 * 'flow_age_extension' as true so that the contents of 'msg' determine the
 * 'idle_age' and 'hard_age' members in 'fs'.
 *
 * Uses 'ofpacts' to store the abstract OFPACT_* version of the flow stats
 * reply's actions.  The caller must initialize 'ofpacts' and retains ownership
 * of it.  'fs->ofpacts' will point into the 'ofpacts' buffer.
 *
 * Returns 0 if successful, EOF if no replies were left in this 'msg',
 * otherwise a positive errno value. */
int
ofputil_decode_flow_stats_reply(struct ofputil_flow_stats *fs,
                                struct ofpbuf *msg,
                                bool flow_age_extension,
                                struct ofpbuf *ofpacts)
{
    const struct ofp_header *oh;
    size_t instructions_len;
    enum ofperr error;
    enum ofpraw raw;

    error = (msg->header ? ofpraw_decode(&raw, msg->header)
             : ofpraw_pull(&raw, msg));
    if (error) {
        return error;
    }
    oh = msg->header;

    if (!msg->size) {
        return EOF;
    } else if (raw == OFPRAW_OFPST11_FLOW_REPLY
               || raw == OFPRAW_OFPST13_FLOW_REPLY) {
        const struct ofp11_flow_stats *ofs;
        size_t length;
        uint16_t padded_match_len;

        ofs = ofpbuf_try_pull(msg, sizeof *ofs);
        if (!ofs) {
            VLOG_WARN_RL(&bad_ofmsg_rl, "OFPST_FLOW reply has %"PRIu32" leftover "
                         "bytes at end", msg->size);
            return EINVAL;
        }

        length = ntohs(ofs->length);
        if (length < sizeof *ofs) {
            VLOG_WARN_RL(&bad_ofmsg_rl, "OFPST_FLOW reply claims invalid "
                         "length %"PRIuSIZE, length);
            return EINVAL;
        }

        if (ofputil_pull_ofp11_match(msg, &fs->match, &padded_match_len)) {
            VLOG_WARN_RL(&bad_ofmsg_rl, "OFPST_FLOW reply bad match");
            return EINVAL;
        }
        instructions_len = length - sizeof *ofs - padded_match_len;

        fs->priority = ntohs(ofs->priority);
        fs->table_id = ofs->table_id;
        fs->duration_sec = ntohl(ofs->duration_sec);
        fs->duration_nsec = ntohl(ofs->duration_nsec);
        fs->idle_timeout = ntohs(ofs->idle_timeout);
        fs->hard_timeout = ntohs(ofs->hard_timeout);
        if (oh->version >= OFP14_VERSION) {
            fs->importance = ntohs(ofs->importance);
        } else {
            fs->importance = 0;
        }
        if (raw == OFPRAW_OFPST13_FLOW_REPLY) {
            error = ofputil_decode_flow_mod_flags(ofs->flags, -1, oh->version,
                                                  &fs->flags);
            if (error) {
                return error;
            }
        } else {
            fs->flags = 0;
        }
        fs->idle_age = -1;
        fs->hard_age = -1;
        fs->cookie = ofs->cookie;
        fs->packet_count = ntohll(ofs->packet_count);
        fs->byte_count = ntohll(ofs->byte_count);
    } else if (raw == OFPRAW_OFPST10_FLOW_REPLY) {
        const struct ofp10_flow_stats *ofs;
        size_t length;

        ofs = ofpbuf_try_pull(msg, sizeof *ofs);
        if (!ofs) {
            VLOG_WARN_RL(&bad_ofmsg_rl, "OFPST_FLOW reply has %"PRIu32" leftover "
                         "bytes at end", msg->size);
            return EINVAL;
        }

        length = ntohs(ofs->length);
        if (length < sizeof *ofs) {
            VLOG_WARN_RL(&bad_ofmsg_rl, "OFPST_FLOW reply claims invalid "
                         "length %"PRIuSIZE, length);
            return EINVAL;
        }
        instructions_len = length - sizeof *ofs;

        fs->cookie = get_32aligned_be64(&ofs->cookie);
        ofputil_match_from_ofp10_match(&ofs->match, &fs->match);
        fs->priority = ntohs(ofs->priority);
        fs->table_id = ofs->table_id;
        fs->duration_sec = ntohl(ofs->duration_sec);
        fs->duration_nsec = ntohl(ofs->duration_nsec);
        fs->idle_timeout = ntohs(ofs->idle_timeout);
        fs->hard_timeout = ntohs(ofs->hard_timeout);
        fs->importance = 0;
        fs->idle_age = -1;
        fs->hard_age = -1;
        fs->packet_count = ntohll(get_32aligned_be64(&ofs->packet_count));
        fs->byte_count = ntohll(get_32aligned_be64(&ofs->byte_count));
        fs->flags = 0;
    } else if (raw == OFPRAW_NXST_FLOW_REPLY) {
        const struct nx_flow_stats *nfs;
        size_t match_len, length;

        nfs = ofpbuf_try_pull(msg, sizeof *nfs);
        if (!nfs) {
            VLOG_WARN_RL(&bad_ofmsg_rl, "NXST_FLOW reply has %"PRIu32" leftover "
                         "bytes at end", msg->size);
            return EINVAL;
        }

        length = ntohs(nfs->length);
        match_len = ntohs(nfs->match_len);
        if (length < sizeof *nfs + ROUND_UP(match_len, 8)) {
            VLOG_WARN_RL(&bad_ofmsg_rl, "NXST_FLOW reply with match_len=%"PRIuSIZE" "
                         "claims invalid length %"PRIuSIZE, match_len, length);
            return EINVAL;
        }
        if (nx_pull_match(msg, match_len, &fs->match, NULL, NULL)) {
            return EINVAL;
        }
        instructions_len = length - sizeof *nfs - ROUND_UP(match_len, 8);

        fs->cookie = nfs->cookie;
        fs->table_id = nfs->table_id;
        fs->duration_sec = ntohl(nfs->duration_sec);
        fs->duration_nsec = ntohl(nfs->duration_nsec);
        fs->priority = ntohs(nfs->priority);
        fs->idle_timeout = ntohs(nfs->idle_timeout);
        fs->hard_timeout = ntohs(nfs->hard_timeout);
        fs->importance = 0;
        fs->idle_age = -1;
        fs->hard_age = -1;
        if (flow_age_extension) {
            if (nfs->idle_age) {
                fs->idle_age = ntohs(nfs->idle_age) - 1;
            }
            if (nfs->hard_age) {
                fs->hard_age = ntohs(nfs->hard_age) - 1;
            }
        }
        fs->packet_count = ntohll(nfs->packet_count);
        fs->byte_count = ntohll(nfs->byte_count);
        fs->flags = 0;
    } else {
        OVS_NOT_REACHED();
    }

    if (ofpacts_pull_openflow_instructions(msg, instructions_len, oh->version,
                                           ofpacts)) {
        VLOG_WARN_RL(&bad_ofmsg_rl, "OFPST_FLOW reply bad instructions");
        return EINVAL;
    }
    fs->ofpacts = ofpacts->data;
    fs->ofpacts_len = ofpacts->size;

    return 0;
}

/* Returns 'count' unchanged except that UINT64_MAX becomes 0.
 *
 * We use this in situations where OVS internally uses UINT64_MAX to mean
 * "value unknown" but OpenFlow 1.0 does not define any unknown value. */
static uint64_t
unknown_to_zero(uint64_t count)
{
    return count != UINT64_MAX ? count : 0;
}

/* Appends an OFPST_FLOW or NXST_FLOW reply that contains the data in 'fs' to
 * those already present in the list of ofpbufs in 'replies'.  'replies' should
 * have been initialized with ofpmp_init(). */
void
ofputil_append_flow_stats_reply(const struct ofputil_flow_stats *fs,
                                struct ovs_list *replies)
{
    struct ofpbuf *reply = ofpbuf_from_list(list_back(replies));
    size_t start_ofs = reply->size;
    enum ofp_version version = ofpmp_version(replies);
    enum ofpraw raw = ofpmp_decode_raw(replies);

    if (raw == OFPRAW_OFPST11_FLOW_REPLY || raw == OFPRAW_OFPST13_FLOW_REPLY) {
        struct ofp11_flow_stats *ofs;

        ofpbuf_put_uninit(reply, sizeof *ofs);
        oxm_put_match(reply, &fs->match, version);
        ofpacts_put_openflow_instructions(fs->ofpacts, fs->ofpacts_len, reply,
                                          version);

        ofs = ofpbuf_at_assert(reply, start_ofs, sizeof *ofs);
        ofs->length = htons(reply->size - start_ofs);
        ofs->table_id = fs->table_id;
        ofs->pad = 0;
        ofs->duration_sec = htonl(fs->duration_sec);
        ofs->duration_nsec = htonl(fs->duration_nsec);
        ofs->priority = htons(fs->priority);
        ofs->idle_timeout = htons(fs->idle_timeout);
        ofs->hard_timeout = htons(fs->hard_timeout);
        if (version >= OFP14_VERSION) {
            ofs->importance = htons(fs->importance);
        } else {
            ofs->importance = 0;
        }
        if (raw == OFPRAW_OFPST13_FLOW_REPLY) {
            ofs->flags = ofputil_encode_flow_mod_flags(fs->flags, version);
        } else {
            ofs->flags = 0;
        }
        memset(ofs->pad2, 0, sizeof ofs->pad2);
        ofs->cookie = fs->cookie;
        ofs->packet_count = htonll(unknown_to_zero(fs->packet_count));
        ofs->byte_count = htonll(unknown_to_zero(fs->byte_count));
    } else if (raw == OFPRAW_OFPST10_FLOW_REPLY) {
        struct ofp10_flow_stats *ofs;

        ofpbuf_put_uninit(reply, sizeof *ofs);
        ofpacts_put_openflow_actions(fs->ofpacts, fs->ofpacts_len, reply,
                                     version);
        ofs = ofpbuf_at_assert(reply, start_ofs, sizeof *ofs);
        ofs->length = htons(reply->size - start_ofs);
        ofs->table_id = fs->table_id;
        ofs->pad = 0;
        ofputil_match_to_ofp10_match(&fs->match, &ofs->match);
        ofs->duration_sec = htonl(fs->duration_sec);
        ofs->duration_nsec = htonl(fs->duration_nsec);
        ofs->priority = htons(fs->priority);
        ofs->idle_timeout = htons(fs->idle_timeout);
        ofs->hard_timeout = htons(fs->hard_timeout);
        memset(ofs->pad2, 0, sizeof ofs->pad2);
        put_32aligned_be64(&ofs->cookie, fs->cookie);
        put_32aligned_be64(&ofs->packet_count,
                           htonll(unknown_to_zero(fs->packet_count)));
        put_32aligned_be64(&ofs->byte_count,
                           htonll(unknown_to_zero(fs->byte_count)));
    } else if (raw == OFPRAW_NXST_FLOW_REPLY) {
        struct nx_flow_stats *nfs;
        int match_len;

        ofpbuf_put_uninit(reply, sizeof *nfs);
        match_len = nx_put_match(reply, &fs->match, 0, 0);
        ofpacts_put_openflow_actions(fs->ofpacts, fs->ofpacts_len, reply,
                                     version);
        nfs = ofpbuf_at_assert(reply, start_ofs, sizeof *nfs);
        nfs->length = htons(reply->size - start_ofs);
        nfs->table_id = fs->table_id;
        nfs->pad = 0;
        nfs->duration_sec = htonl(fs->duration_sec);
        nfs->duration_nsec = htonl(fs->duration_nsec);
        nfs->priority = htons(fs->priority);
        nfs->idle_timeout = htons(fs->idle_timeout);
        nfs->hard_timeout = htons(fs->hard_timeout);
        nfs->idle_age = htons(fs->idle_age < 0 ? 0
                              : fs->idle_age < UINT16_MAX ? fs->idle_age + 1
                              : UINT16_MAX);
        nfs->hard_age = htons(fs->hard_age < 0 ? 0
                              : fs->hard_age < UINT16_MAX ? fs->hard_age + 1
                              : UINT16_MAX);
        nfs->match_len = htons(match_len);
        nfs->cookie = fs->cookie;
        nfs->packet_count = htonll(fs->packet_count);
        nfs->byte_count = htonll(fs->byte_count);
    } else {
        OVS_NOT_REACHED();
    }

    ofpmp_postappend(replies, start_ofs);
}

/* Converts abstract ofputil_aggregate_stats 'stats' into an OFPST_AGGREGATE or
 * NXST_AGGREGATE reply matching 'request', and returns the message. */
struct ofpbuf *
ofputil_encode_aggregate_stats_reply(
    const struct ofputil_aggregate_stats *stats,
    const struct ofp_header *request)
{
    struct ofp_aggregate_stats_reply *asr;
    uint64_t packet_count;
    uint64_t byte_count;
    struct ofpbuf *msg;
    enum ofpraw raw;

    ofpraw_decode(&raw, request);
    if (raw == OFPRAW_OFPST10_AGGREGATE_REQUEST) {
        packet_count = unknown_to_zero(stats->packet_count);
        byte_count = unknown_to_zero(stats->byte_count);
    } else {
        packet_count = stats->packet_count;
        byte_count = stats->byte_count;
    }

    msg = ofpraw_alloc_stats_reply(request, 0);
    asr = ofpbuf_put_zeros(msg, sizeof *asr);
    put_32aligned_be64(&asr->packet_count, htonll(packet_count));
    put_32aligned_be64(&asr->byte_count, htonll(byte_count));
    asr->flow_count = htonl(stats->flow_count);

    return msg;
}

enum ofperr
ofputil_decode_aggregate_stats_reply(struct ofputil_aggregate_stats *stats,
                                     const struct ofp_header *reply)
{
    struct ofp_aggregate_stats_reply *asr;
    struct ofpbuf msg;

    ofpbuf_use_const(&msg, reply, ntohs(reply->length));
    ofpraw_pull_assert(&msg);

    asr = msg.msg;
    stats->packet_count = ntohll(get_32aligned_be64(&asr->packet_count));
    stats->byte_count = ntohll(get_32aligned_be64(&asr->byte_count));
    stats->flow_count = ntohl(asr->flow_count);

    return 0;
}

/* Converts an OFPT_FLOW_REMOVED or NXT_FLOW_REMOVED message 'oh' into an
 * abstract ofputil_flow_removed in 'fr'.  Returns 0 if successful, otherwise
 * an OpenFlow error code. */
enum ofperr
ofputil_decode_flow_removed(struct ofputil_flow_removed *fr,
                            const struct ofp_header *oh)
{
    enum ofpraw raw;
    struct ofpbuf b;

    ofpbuf_use_const(&b, oh, ntohs(oh->length));
    raw = ofpraw_pull_assert(&b);
    if (raw == OFPRAW_OFPT11_FLOW_REMOVED) {
        const struct ofp12_flow_removed *ofr;
        enum ofperr error;

        ofr = ofpbuf_pull(&b, sizeof *ofr);

        error = ofputil_pull_ofp11_match(&b, &fr->match, NULL);
        if (error) {
            return error;
        }

        fr->priority = ntohs(ofr->priority);
        fr->cookie = ofr->cookie;
        fr->reason = ofr->reason;
        fr->table_id = ofr->table_id;
        fr->duration_sec = ntohl(ofr->duration_sec);
        fr->duration_nsec = ntohl(ofr->duration_nsec);
        fr->idle_timeout = ntohs(ofr->idle_timeout);
        fr->hard_timeout = ntohs(ofr->hard_timeout);
        fr->packet_count = ntohll(ofr->packet_count);
        fr->byte_count = ntohll(ofr->byte_count);
    } else if (raw == OFPRAW_OFPT10_FLOW_REMOVED) {
        const struct ofp10_flow_removed *ofr;

        ofr = ofpbuf_pull(&b, sizeof *ofr);

        ofputil_match_from_ofp10_match(&ofr->match, &fr->match);
        fr->priority = ntohs(ofr->priority);
        fr->cookie = ofr->cookie;
        fr->reason = ofr->reason;
        fr->table_id = 255;
        fr->duration_sec = ntohl(ofr->duration_sec);
        fr->duration_nsec = ntohl(ofr->duration_nsec);
        fr->idle_timeout = ntohs(ofr->idle_timeout);
        fr->hard_timeout = 0;
        fr->packet_count = ntohll(ofr->packet_count);
        fr->byte_count = ntohll(ofr->byte_count);
    } else if (raw == OFPRAW_NXT_FLOW_REMOVED) {
        struct nx_flow_removed *nfr;
        enum ofperr error;

        nfr = ofpbuf_pull(&b, sizeof *nfr);
        error = nx_pull_match(&b, ntohs(nfr->match_len), &fr->match,
                              NULL, NULL);
        if (error) {
            return error;
        }
        if (b.size) {
            return OFPERR_OFPBRC_BAD_LEN;
        }

        fr->priority = ntohs(nfr->priority);
        fr->cookie = nfr->cookie;
        fr->reason = nfr->reason;
        fr->table_id = nfr->table_id ? nfr->table_id - 1 : 255;
        fr->duration_sec = ntohl(nfr->duration_sec);
        fr->duration_nsec = ntohl(nfr->duration_nsec);
        fr->idle_timeout = ntohs(nfr->idle_timeout);
        fr->hard_timeout = 0;
        fr->packet_count = ntohll(nfr->packet_count);
        fr->byte_count = ntohll(nfr->byte_count);
    } else {
        OVS_NOT_REACHED();
    }

    return 0;
}

/* Converts abstract ofputil_flow_removed 'fr' into an OFPT_FLOW_REMOVED or
 * NXT_FLOW_REMOVED message 'oh' according to 'protocol', and returns the
 * message. */
struct ofpbuf *
ofputil_encode_flow_removed(const struct ofputil_flow_removed *fr,
                            enum ofputil_protocol protocol)
{
    struct ofpbuf *msg;
    enum ofp_flow_removed_reason reason = fr->reason;

    if (reason == OFPRR_METER_DELETE && !(protocol & OFPUTIL_P_OF14_UP)) {
        reason = OFPRR_DELETE;
    }

    switch (protocol) {
    case OFPUTIL_P_OF11_STD:
    case OFPUTIL_P_OF12_OXM:
    case OFPUTIL_P_OF13_OXM:
    case OFPUTIL_P_OF14_OXM:
    case OFPUTIL_P_OF15_OXM: {
        struct ofp12_flow_removed *ofr;

        msg = ofpraw_alloc_xid(OFPRAW_OFPT11_FLOW_REMOVED,
                               ofputil_protocol_to_ofp_version(protocol),
                               htonl(0),
                               ofputil_match_typical_len(protocol));
        ofr = ofpbuf_put_zeros(msg, sizeof *ofr);
        ofr->cookie = fr->cookie;
        ofr->priority = htons(fr->priority);
        ofr->reason = reason;
        ofr->table_id = fr->table_id;
        ofr->duration_sec = htonl(fr->duration_sec);
        ofr->duration_nsec = htonl(fr->duration_nsec);
        ofr->idle_timeout = htons(fr->idle_timeout);
        ofr->hard_timeout = htons(fr->hard_timeout);
        ofr->packet_count = htonll(fr->packet_count);
        ofr->byte_count = htonll(fr->byte_count);
        ofputil_put_ofp11_match(msg, &fr->match, protocol);
        break;
    }

    case OFPUTIL_P_OF10_STD:
    case OFPUTIL_P_OF10_STD_TID: {
        struct ofp10_flow_removed *ofr;

        msg = ofpraw_alloc_xid(OFPRAW_OFPT10_FLOW_REMOVED, OFP10_VERSION,
                               htonl(0), 0);
        ofr = ofpbuf_put_zeros(msg, sizeof *ofr);
        ofputil_match_to_ofp10_match(&fr->match, &ofr->match);
        ofr->cookie = fr->cookie;
        ofr->priority = htons(fr->priority);
        ofr->reason = reason;
        ofr->duration_sec = htonl(fr->duration_sec);
        ofr->duration_nsec = htonl(fr->duration_nsec);
        ofr->idle_timeout = htons(fr->idle_timeout);
        ofr->packet_count = htonll(unknown_to_zero(fr->packet_count));
        ofr->byte_count = htonll(unknown_to_zero(fr->byte_count));
        break;
    }

    case OFPUTIL_P_OF10_NXM:
    case OFPUTIL_P_OF10_NXM_TID: {
        struct nx_flow_removed *nfr;
        int match_len;

        msg = ofpraw_alloc_xid(OFPRAW_NXT_FLOW_REMOVED, OFP10_VERSION,
                               htonl(0), NXM_TYPICAL_LEN);
        ofpbuf_put_zeros(msg, sizeof *nfr);
        match_len = nx_put_match(msg, &fr->match, 0, 0);

        nfr = msg->msg;
        nfr->cookie = fr->cookie;
        nfr->priority = htons(fr->priority);
        nfr->reason = reason;
        nfr->table_id = fr->table_id + 1;
        nfr->duration_sec = htonl(fr->duration_sec);
        nfr->duration_nsec = htonl(fr->duration_nsec);
        nfr->idle_timeout = htons(fr->idle_timeout);
        nfr->match_len = htons(match_len);
        nfr->packet_count = htonll(fr->packet_count);
        nfr->byte_count = htonll(fr->byte_count);
        break;
    }

    default:
        OVS_NOT_REACHED();
    }

    return msg;
}

enum ofperr
ofputil_decode_packet_in(struct ofputil_packet_in *pin,
                         const struct ofp_header *oh)
{
    enum ofpraw raw;
    struct ofpbuf b;

    memset(pin, 0, sizeof *pin);
    pin->cookie = OVS_BE64_MAX;

    ofpbuf_use_const(&b, oh, ntohs(oh->length));
    raw = ofpraw_pull_assert(&b);
    if (raw == OFPRAW_OFPT13_PACKET_IN || raw == OFPRAW_OFPT12_PACKET_IN) {
        const struct ofp13_packet_in *opi;
        int error;
        size_t packet_in_size;

        if (raw == OFPRAW_OFPT12_PACKET_IN) {
            packet_in_size = sizeof (struct ofp12_packet_in);
        } else {
            packet_in_size = sizeof (struct ofp13_packet_in);
        }

        opi = ofpbuf_pull(&b, packet_in_size);
        error = oxm_pull_match_loose(&b, &pin->flow_metadata);
        if (error) {
            return error;
        }

        if (!ofpbuf_try_pull(&b, 2)) {
            return OFPERR_OFPBRC_BAD_LEN;
        }

        pin->reason = opi->pi.reason;
        pin->table_id = opi->pi.table_id;
        pin->buffer_id = ntohl(opi->pi.buffer_id);
        pin->total_len = ntohs(opi->pi.total_len);

        if (raw == OFPRAW_OFPT13_PACKET_IN) {
            pin->cookie = opi->cookie;
        }

        pin->packet = b.data;
        pin->packet_len = b.size;
    } else if (raw == OFPRAW_OFPT10_PACKET_IN) {
        const struct ofp10_packet_in *opi;

        opi = ofpbuf_pull(&b, offsetof(struct ofp10_packet_in, data));

        pin->packet = opi->data;
        pin->packet_len = b.size;

        match_init_catchall(&pin->flow_metadata);
        match_set_in_port(&pin->flow_metadata, u16_to_ofp(ntohs(opi->in_port)));
        pin->reason = opi->reason;
        pin->buffer_id = ntohl(opi->buffer_id);
        pin->total_len = ntohs(opi->total_len);
    } else if (raw == OFPRAW_OFPT11_PACKET_IN) {
        const struct ofp11_packet_in *opi;
        ofp_port_t in_port;
        enum ofperr error;

        opi = ofpbuf_pull(&b, sizeof *opi);

        pin->packet = b.data;
        pin->packet_len = b.size;

        pin->buffer_id = ntohl(opi->buffer_id);
        error = ofputil_port_from_ofp11(opi->in_port, &in_port);
        if (error) {
            return error;
        }
        match_init_catchall(&pin->flow_metadata);
        match_set_in_port(&pin->flow_metadata, in_port);
        pin->total_len = ntohs(opi->total_len);
        pin->reason = opi->reason;
        pin->table_id = opi->table_id;
    } else if (raw == OFPRAW_NXT_PACKET_IN) {
        const struct nx_packet_in *npi;
        int error;

        npi = ofpbuf_pull(&b, sizeof *npi);
        error = nx_pull_match_loose(&b, ntohs(npi->match_len),
                                    &pin->flow_metadata, NULL, NULL);
        if (error) {
            return error;
        }

        if (!ofpbuf_try_pull(&b, 2)) {
            return OFPERR_OFPBRC_BAD_LEN;
        }

        pin->reason = npi->reason;
        pin->table_id = npi->table_id;
        pin->cookie = npi->cookie;

        pin->buffer_id = ntohl(npi->buffer_id);
        pin->total_len = ntohs(npi->total_len);

        pin->packet = b.data;
        pin->packet_len = b.size;
    } else {
        OVS_NOT_REACHED();
    }

    return 0;
}

static struct ofpbuf *
ofputil_encode_ofp10_packet_in(const struct ofputil_packet_in *pin)
{
    struct ofp10_packet_in *opi;
    struct ofpbuf *packet;

    packet = ofpraw_alloc_xid(OFPRAW_OFPT10_PACKET_IN, OFP10_VERSION,
                              htonl(0), pin->packet_len);
    opi = ofpbuf_put_zeros(packet, offsetof(struct ofp10_packet_in, data));
    opi->total_len = htons(pin->total_len);
    opi->in_port = htons(ofp_to_u16(pin->flow_metadata.flow.in_port.ofp_port));
    opi->reason = pin->reason;
    opi->buffer_id = htonl(pin->buffer_id);

    ofpbuf_put(packet, pin->packet, pin->packet_len);

    return packet;
}

static struct ofpbuf *
ofputil_encode_nx_packet_in(const struct ofputil_packet_in *pin)
{
    struct nx_packet_in *npi;
    struct ofpbuf *packet;
    size_t match_len;

    /* The final argument is just an estimate of the space required. */
    packet = ofpraw_alloc_xid(OFPRAW_NXT_PACKET_IN, OFP10_VERSION,
                              htonl(0), NXM_TYPICAL_LEN + 2 + pin->packet_len);
    ofpbuf_put_zeros(packet, sizeof *npi);
    match_len = nx_put_match(packet, &pin->flow_metadata, 0, 0);
    ofpbuf_put_zeros(packet, 2);
    ofpbuf_put(packet, pin->packet, pin->packet_len);

    npi = packet->msg;
    npi->buffer_id = htonl(pin->buffer_id);
    npi->total_len = htons(pin->total_len);
    npi->reason = pin->reason;
    npi->table_id = pin->table_id;
    npi->cookie = pin->cookie;
    npi->match_len = htons(match_len);

    return packet;
}

static struct ofpbuf *
ofputil_encode_ofp11_packet_in(const struct ofputil_packet_in *pin)
{
    struct ofp11_packet_in *opi;
    struct ofpbuf *packet;

    packet = ofpraw_alloc_xid(OFPRAW_OFPT11_PACKET_IN, OFP11_VERSION,
                              htonl(0), pin->packet_len);
    opi = ofpbuf_put_zeros(packet, sizeof *opi);
    opi->buffer_id = htonl(pin->buffer_id);
    opi->in_port = ofputil_port_to_ofp11(pin->flow_metadata.flow.in_port.ofp_port);
    opi->in_phy_port = opi->in_port;
    opi->total_len = htons(pin->total_len);
    opi->reason = pin->reason;
    opi->table_id = pin->table_id;

    ofpbuf_put(packet, pin->packet, pin->packet_len);

    return packet;
}

static struct ofpbuf *
ofputil_encode_ofp12_packet_in(const struct ofputil_packet_in *pin,
                               enum ofputil_protocol protocol)
{
    struct ofp13_packet_in *opi;
    enum ofpraw packet_in_raw;
    enum ofp_version packet_in_version;
    size_t packet_in_size;
    struct ofpbuf *packet;

    if (protocol == OFPUTIL_P_OF12_OXM) {
        packet_in_raw = OFPRAW_OFPT12_PACKET_IN;
        packet_in_version = OFP12_VERSION;
        packet_in_size = sizeof (struct ofp12_packet_in);
    } else {
        packet_in_raw = OFPRAW_OFPT13_PACKET_IN;
        packet_in_version = ofputil_protocol_to_ofp_version(protocol);
        packet_in_size = sizeof (struct ofp13_packet_in);
    }

    /* The final argument is just an estimate of the space required. */
    packet = ofpraw_alloc_xid(packet_in_raw, packet_in_version,
                              htonl(0), NXM_TYPICAL_LEN + 2 + pin->packet_len);
    ofpbuf_put_zeros(packet, packet_in_size);
    oxm_put_match(packet, &pin->flow_metadata,
                  ofputil_protocol_to_ofp_version(protocol));
    ofpbuf_put_zeros(packet, 2);
    ofpbuf_put(packet, pin->packet, pin->packet_len);

    opi = packet->msg;
    opi->pi.buffer_id = htonl(pin->buffer_id);
    opi->pi.total_len = htons(pin->total_len);
    opi->pi.reason = pin->reason;
    opi->pi.table_id = pin->table_id;
    if (protocol != OFPUTIL_P_OF12_OXM) {
        opi->cookie = pin->cookie;
    }

    return packet;
}

/* Converts abstract ofputil_packet_in 'pin' into a PACKET_IN message
 * in the format specified by 'packet_in_format'.  */
struct ofpbuf *
ofputil_encode_packet_in(const struct ofputil_packet_in *pin,
                         enum ofputil_protocol protocol,
                         enum nx_packet_in_format packet_in_format)
{
    struct ofpbuf *packet;

    switch (protocol) {
    case OFPUTIL_P_OF10_STD:
    case OFPUTIL_P_OF10_STD_TID:
    case OFPUTIL_P_OF10_NXM:
    case OFPUTIL_P_OF10_NXM_TID:
        packet = (packet_in_format == NXPIF_NXM
                  ? ofputil_encode_nx_packet_in(pin)
                  : ofputil_encode_ofp10_packet_in(pin));
        break;

    case OFPUTIL_P_OF11_STD:
        packet = ofputil_encode_ofp11_packet_in(pin);
        break;

    case OFPUTIL_P_OF12_OXM:
    case OFPUTIL_P_OF13_OXM:
    case OFPUTIL_P_OF14_OXM:
    case OFPUTIL_P_OF15_OXM:
        packet = ofputil_encode_ofp12_packet_in(pin, protocol);
        break;

    default:
        OVS_NOT_REACHED();
    }

    ofpmsg_update_length(packet);
    return packet;
}

/* Returns a string form of 'reason'.  The return value is either a statically
 * allocated constant string or the 'bufsize'-byte buffer 'reasonbuf'.
 * 'bufsize' should be at least OFPUTIL_PACKET_IN_REASON_BUFSIZE. */
const char *
ofputil_packet_in_reason_to_string(enum ofp_packet_in_reason reason,
                                   char *reasonbuf, size_t bufsize)
{
    switch (reason) {
    case OFPR_NO_MATCH:
        return "no_match";
    case OFPR_ACTION:
        return "action";
    case OFPR_INVALID_TTL:
        return "invalid_ttl";
    case OFPR_ACTION_SET:
        return "action_set";
    case OFPR_GROUP:
        return "group";
    case OFPR_PACKET_OUT:
        return "packet_out";

    case OFPR_N_REASONS:
    default:
        snprintf(reasonbuf, bufsize, "%d", (int) reason);
        return reasonbuf;
    }
}

bool
ofputil_packet_in_reason_from_string(const char *s,
                                     enum ofp_packet_in_reason *reason)
{
    int i;

    for (i = 0; i < OFPR_N_REASONS; i++) {
        char reasonbuf[OFPUTIL_PACKET_IN_REASON_BUFSIZE];
        const char *reason_s;

        reason_s = ofputil_packet_in_reason_to_string(i, reasonbuf,
                                                      sizeof reasonbuf);
        if (!strcasecmp(s, reason_s)) {
            *reason = i;
            return true;
        }
    }
    return false;
}

/* Converts an OFPT_PACKET_OUT in 'opo' into an abstract ofputil_packet_out in
 * 'po'.
 *
 * Uses 'ofpacts' to store the abstract OFPACT_* version of the packet out
 * message's actions.  The caller must initialize 'ofpacts' and retains
 * ownership of it.  'po->ofpacts' will point into the 'ofpacts' buffer.
 *
 * Returns 0 if successful, otherwise an OFPERR_* value. */
enum ofperr
ofputil_decode_packet_out(struct ofputil_packet_out *po,
                          const struct ofp_header *oh,
                          struct ofpbuf *ofpacts)
{
    enum ofpraw raw;
    struct ofpbuf b;

    ofpbuf_use_const(&b, oh, ntohs(oh->length));
    raw = ofpraw_pull_assert(&b);

    if (raw == OFPRAW_OFPT11_PACKET_OUT) {
        enum ofperr error;
        const struct ofp11_packet_out *opo = ofpbuf_pull(&b, sizeof *opo);

        po->buffer_id = ntohl(opo->buffer_id);
        error = ofputil_port_from_ofp11(opo->in_port, &po->in_port);
        if (error) {
            return error;
        }

        error = ofpacts_pull_openflow_actions(&b, ntohs(opo->actions_len),
                                              oh->version, ofpacts);
        if (error) {
            return error;
        }
    } else if (raw == OFPRAW_OFPT10_PACKET_OUT) {
        enum ofperr error;
        const struct ofp10_packet_out *opo = ofpbuf_pull(&b, sizeof *opo);

        po->buffer_id = ntohl(opo->buffer_id);
        po->in_port = u16_to_ofp(ntohs(opo->in_port));

        error = ofpacts_pull_openflow_actions(&b, ntohs(opo->actions_len),
                                              oh->version, ofpacts);
        if (error) {
            return error;
        }
    } else {
        OVS_NOT_REACHED();
    }

    if (ofp_to_u16(po->in_port) >= ofp_to_u16(OFPP_MAX)
        && po->in_port != OFPP_LOCAL
        && po->in_port != OFPP_NONE && po->in_port != OFPP_CONTROLLER) {
        VLOG_WARN_RL(&bad_ofmsg_rl, "packet-out has bad input port %#"PRIx16,
                     po->in_port);
        return OFPERR_OFPBRC_BAD_PORT;
    }

    po->ofpacts = ofpacts->data;
    po->ofpacts_len = ofpacts->size;

    if (po->buffer_id == UINT32_MAX) {
        po->packet = b.data;
        po->packet_len = b.size;
    } else {
        po->packet = NULL;
        po->packet_len = 0;
    }

    return 0;
}

/* ofputil_phy_port */

/* NETDEV_F_* to and from OFPPF_* and OFPPF10_*. */
BUILD_ASSERT_DECL((int) NETDEV_F_10MB_HD    == OFPPF_10MB_HD);  /* bit 0 */
BUILD_ASSERT_DECL((int) NETDEV_F_10MB_FD    == OFPPF_10MB_FD);  /* bit 1 */
BUILD_ASSERT_DECL((int) NETDEV_F_100MB_HD   == OFPPF_100MB_HD); /* bit 2 */
BUILD_ASSERT_DECL((int) NETDEV_F_100MB_FD   == OFPPF_100MB_FD); /* bit 3 */
BUILD_ASSERT_DECL((int) NETDEV_F_1GB_HD     == OFPPF_1GB_HD);   /* bit 4 */
BUILD_ASSERT_DECL((int) NETDEV_F_1GB_FD     == OFPPF_1GB_FD);   /* bit 5 */
BUILD_ASSERT_DECL((int) NETDEV_F_10GB_FD    == OFPPF_10GB_FD);  /* bit 6 */

/* NETDEV_F_ bits 11...15 are OFPPF10_ bits 7...11: */
BUILD_ASSERT_DECL((int) NETDEV_F_COPPER == (OFPPF10_COPPER << 4));
BUILD_ASSERT_DECL((int) NETDEV_F_FIBER == (OFPPF10_FIBER << 4));
BUILD_ASSERT_DECL((int) NETDEV_F_AUTONEG == (OFPPF10_AUTONEG << 4));
BUILD_ASSERT_DECL((int) NETDEV_F_PAUSE == (OFPPF10_PAUSE << 4));
BUILD_ASSERT_DECL((int) NETDEV_F_PAUSE_ASYM == (OFPPF10_PAUSE_ASYM << 4));

static enum netdev_features
netdev_port_features_from_ofp10(ovs_be32 ofp10_)
{
    uint32_t ofp10 = ntohl(ofp10_);
    return (ofp10 & 0x7f) | ((ofp10 & 0xf80) << 4);
}

static ovs_be32
netdev_port_features_to_ofp10(enum netdev_features features)
{
    return htonl((features & 0x7f) | ((features & 0xf800) >> 4));
}

BUILD_ASSERT_DECL((int) NETDEV_F_10MB_HD    == OFPPF_10MB_HD);     /* bit 0 */
BUILD_ASSERT_DECL((int) NETDEV_F_10MB_FD    == OFPPF_10MB_FD);     /* bit 1 */
BUILD_ASSERT_DECL((int) NETDEV_F_100MB_HD   == OFPPF_100MB_HD);    /* bit 2 */
BUILD_ASSERT_DECL((int) NETDEV_F_100MB_FD   == OFPPF_100MB_FD);    /* bit 3 */
BUILD_ASSERT_DECL((int) NETDEV_F_1GB_HD     == OFPPF_1GB_HD);      /* bit 4 */
BUILD_ASSERT_DECL((int) NETDEV_F_1GB_FD     == OFPPF_1GB_FD);      /* bit 5 */
BUILD_ASSERT_DECL((int) NETDEV_F_10GB_FD    == OFPPF_10GB_FD);     /* bit 6 */
BUILD_ASSERT_DECL((int) NETDEV_F_40GB_FD    == OFPPF11_40GB_FD);   /* bit 7 */
BUILD_ASSERT_DECL((int) NETDEV_F_100GB_FD   == OFPPF11_100GB_FD);  /* bit 8 */
BUILD_ASSERT_DECL((int) NETDEV_F_1TB_FD     == OFPPF11_1TB_FD);    /* bit 9 */
BUILD_ASSERT_DECL((int) NETDEV_F_OTHER      == OFPPF11_OTHER);     /* bit 10 */
BUILD_ASSERT_DECL((int) NETDEV_F_COPPER     == OFPPF11_COPPER);    /* bit 11 */
BUILD_ASSERT_DECL((int) NETDEV_F_FIBER      == OFPPF11_FIBER);     /* bit 12 */
BUILD_ASSERT_DECL((int) NETDEV_F_AUTONEG    == OFPPF11_AUTONEG);   /* bit 13 */
BUILD_ASSERT_DECL((int) NETDEV_F_PAUSE      == OFPPF11_PAUSE);     /* bit 14 */
BUILD_ASSERT_DECL((int) NETDEV_F_PAUSE_ASYM == OFPPF11_PAUSE_ASYM);/* bit 15 */

static enum netdev_features
netdev_port_features_from_ofp11(ovs_be32 ofp11)
{
    return ntohl(ofp11) & 0xffff;
}

static ovs_be32
netdev_port_features_to_ofp11(enum netdev_features features)
{
    return htonl(features & 0xffff);
}

static enum ofperr
ofputil_decode_ofp10_phy_port(struct ofputil_phy_port *pp,
                              const struct ofp10_phy_port *opp)
{
    pp->port_no = u16_to_ofp(ntohs(opp->port_no));
    pp->hw_addr = opp->hw_addr;
    ovs_strlcpy(pp->name, opp->name, OFP_MAX_PORT_NAME_LEN);

    pp->config = ntohl(opp->config) & OFPPC10_ALL;
    pp->state = ntohl(opp->state) & OFPPS10_ALL;

    pp->curr = netdev_port_features_from_ofp10(opp->curr);
    pp->advertised = netdev_port_features_from_ofp10(opp->advertised);
    pp->supported = netdev_port_features_from_ofp10(opp->supported);
    pp->peer = netdev_port_features_from_ofp10(opp->peer);

    pp->curr_speed = netdev_features_to_bps(pp->curr, 0) / 1000;
    pp->max_speed = netdev_features_to_bps(pp->supported, 0) / 1000;

    return 0;
}

static enum ofperr
ofputil_decode_ofp11_port(struct ofputil_phy_port *pp,
                          const struct ofp11_port *op)
{
    enum ofperr error;

    error = ofputil_port_from_ofp11(op->port_no, &pp->port_no);
    if (error) {
        return error;
    }
    pp->hw_addr = op->hw_addr;
    ovs_strlcpy(pp->name, op->name, OFP_MAX_PORT_NAME_LEN);

    pp->config = ntohl(op->config) & OFPPC11_ALL;
    pp->state = ntohl(op->state) & OFPPS11_ALL;

    pp->curr = netdev_port_features_from_ofp11(op->curr);
    pp->advertised = netdev_port_features_from_ofp11(op->advertised);
    pp->supported = netdev_port_features_from_ofp11(op->supported);
    pp->peer = netdev_port_features_from_ofp11(op->peer);

    pp->curr_speed = ntohl(op->curr_speed);
    pp->max_speed = ntohl(op->max_speed);

    return 0;
}

static enum ofperr
parse_ofp14_port_ethernet_property(const struct ofpbuf *payload,
                                   struct ofputil_phy_port *pp)
{
    struct ofp14_port_desc_prop_ethernet *eth = payload->data;

    if (payload->size != sizeof *eth) {
        return OFPERR_OFPBPC_BAD_LEN;
    }

    pp->curr = netdev_port_features_from_ofp11(eth->curr);
    pp->advertised = netdev_port_features_from_ofp11(eth->advertised);
    pp->supported = netdev_port_features_from_ofp11(eth->supported);
    pp->peer = netdev_port_features_from_ofp11(eth->peer);

    pp->curr_speed = ntohl(eth->curr_speed);
    pp->max_speed = ntohl(eth->max_speed);

    return 0;
}

static enum ofperr
ofputil_pull_ofp14_port(struct ofputil_phy_port *pp, struct ofpbuf *msg)
{
    struct ofpbuf properties;
    struct ofp14_port *op;
    enum ofperr error;
    size_t len;

    op = ofpbuf_try_pull(msg, sizeof *op);
    if (!op) {
        return OFPERR_OFPBRC_BAD_LEN;
    }

    len = ntohs(op->length);
    if (len < sizeof *op || len - sizeof *op > msg->size) {
        return OFPERR_OFPBRC_BAD_LEN;
    }
    len -= sizeof *op;
    ofpbuf_use_const(&properties, ofpbuf_pull(msg, len), len);

    error = ofputil_port_from_ofp11(op->port_no, &pp->port_no);
    if (error) {
        return error;
    }
    pp->hw_addr = op->hw_addr;
    ovs_strlcpy(pp->name, op->name, OFP_MAX_PORT_NAME_LEN);

    pp->config = ntohl(op->config) & OFPPC11_ALL;
    pp->state = ntohl(op->state) & OFPPS11_ALL;

    while (properties.size > 0) {
        struct ofpbuf payload;
        enum ofperr error;
        uint16_t type;

        error = ofputil_pull_property(&properties, &payload, &type);
        if (error) {
            return error;
        }

        switch (type) {
        case OFPPDPT14_ETHERNET:
            error = parse_ofp14_port_ethernet_property(&payload, pp);
            break;

        default:
            log_property(true, "unknown port property %"PRIu16, type);
            error = 0;
            break;
        }

        if (error) {
            return error;
        }
    }

    return 0;
}

static void
ofputil_encode_ofp10_phy_port(const struct ofputil_phy_port *pp,
                              struct ofp10_phy_port *opp)
{
    memset(opp, 0, sizeof *opp);

    opp->port_no = htons(ofp_to_u16(pp->port_no));
    opp->hw_addr = pp->hw_addr;
    ovs_strlcpy(opp->name, pp->name, OFP_MAX_PORT_NAME_LEN);

    opp->config = htonl(pp->config & OFPPC10_ALL);
    opp->state = htonl(pp->state & OFPPS10_ALL);

    opp->curr = netdev_port_features_to_ofp10(pp->curr);
    opp->advertised = netdev_port_features_to_ofp10(pp->advertised);
    opp->supported = netdev_port_features_to_ofp10(pp->supported);
    opp->peer = netdev_port_features_to_ofp10(pp->peer);
}

static void
ofputil_encode_ofp11_port(const struct ofputil_phy_port *pp,
                          struct ofp11_port *op)
{
    memset(op, 0, sizeof *op);

    op->port_no = ofputil_port_to_ofp11(pp->port_no);
    op->hw_addr = pp->hw_addr;
    ovs_strlcpy(op->name, pp->name, OFP_MAX_PORT_NAME_LEN);

    op->config = htonl(pp->config & OFPPC11_ALL);
    op->state = htonl(pp->state & OFPPS11_ALL);

    op->curr = netdev_port_features_to_ofp11(pp->curr);
    op->advertised = netdev_port_features_to_ofp11(pp->advertised);
    op->supported = netdev_port_features_to_ofp11(pp->supported);
    op->peer = netdev_port_features_to_ofp11(pp->peer);

    op->curr_speed = htonl(pp->curr_speed);
    op->max_speed = htonl(pp->max_speed);
}

static void
ofputil_put_ofp14_port(const struct ofputil_phy_port *pp,
                       struct ofpbuf *b)
{
    struct ofp14_port *op;
    struct ofp14_port_desc_prop_ethernet *eth;

    ofpbuf_prealloc_tailroom(b, sizeof *op + sizeof *eth);

    op = ofpbuf_put_zeros(b, sizeof *op);
    op->port_no = ofputil_port_to_ofp11(pp->port_no);
    op->length = htons(sizeof *op + sizeof *eth);
    op->hw_addr = pp->hw_addr;
    ovs_strlcpy(op->name, pp->name, sizeof op->name);
    op->config = htonl(pp->config & OFPPC11_ALL);
    op->state = htonl(pp->state & OFPPS11_ALL);

    eth = ofpbuf_put_zeros(b, sizeof *eth);
    eth->type = htons(OFPPDPT14_ETHERNET);
    eth->length = htons(sizeof *eth);
    eth->curr = netdev_port_features_to_ofp11(pp->curr);
    eth->advertised = netdev_port_features_to_ofp11(pp->advertised);
    eth->supported = netdev_port_features_to_ofp11(pp->supported);
    eth->peer = netdev_port_features_to_ofp11(pp->peer);
    eth->curr_speed = htonl(pp->curr_speed);
    eth->max_speed = htonl(pp->max_speed);
}

static void
ofputil_put_phy_port(enum ofp_version ofp_version,
                     const struct ofputil_phy_port *pp, struct ofpbuf *b)
{
    switch (ofp_version) {
    case OFP10_VERSION: {
        struct ofp10_phy_port *opp = ofpbuf_put_uninit(b, sizeof *opp);
        ofputil_encode_ofp10_phy_port(pp, opp);
        break;
    }

    case OFP11_VERSION:
    case OFP12_VERSION:
    case OFP13_VERSION: {
        struct ofp11_port *op = ofpbuf_put_uninit(b, sizeof *op);
        ofputil_encode_ofp11_port(pp, op);
        break;
    }

    case OFP14_VERSION:
    case OFP15_VERSION:
        ofputil_put_ofp14_port(pp, b);
        break;

    default:
        OVS_NOT_REACHED();
    }
}

enum ofperr
ofputil_decode_port_desc_stats_request(const struct ofp_header *request,
                                       ofp_port_t *port)
{
    struct ofpbuf b;
    enum ofpraw raw;

    ofpbuf_use_const(&b, request, ntohs(request->length));
    raw = ofpraw_pull_assert(&b);
    if (raw == OFPRAW_OFPST10_PORT_DESC_REQUEST) {
        *port = OFPP_ANY;
        return 0;
    } else if (raw == OFPRAW_OFPST15_PORT_DESC_REQUEST) {
        ovs_be32 *ofp11_port;

        ofp11_port = ofpbuf_pull(&b, sizeof *ofp11_port);
        return ofputil_port_from_ofp11(*ofp11_port, port);
    } else {
        OVS_NOT_REACHED();
    }
}

struct ofpbuf *
ofputil_encode_port_desc_stats_request(enum ofp_version ofp_version,
                                       ofp_port_t port)
{
    struct ofpbuf *request;

    switch (ofp_version) {
    case OFP10_VERSION:
    case OFP11_VERSION:
    case OFP12_VERSION:
    case OFP13_VERSION:
    case OFP14_VERSION:
        request = ofpraw_alloc(OFPRAW_OFPST10_PORT_DESC_REQUEST,
                               ofp_version, 0);
        break;
    case OFP15_VERSION:{
        struct ofp15_port_desc_request *req;
        request = ofpraw_alloc(OFPRAW_OFPST15_PORT_DESC_REQUEST,
                               ofp_version, 0);
        req = ofpbuf_put_zeros(request, sizeof *req);
        req->port_no = ofputil_port_to_ofp11(port);
        break;
    }
    default:
        OVS_NOT_REACHED();
    }

    return request;
}

void
ofputil_append_port_desc_stats_reply(const struct ofputil_phy_port *pp,
                                     struct ovs_list *replies)
{
    struct ofpbuf *reply = ofpbuf_from_list(list_back(replies));
    size_t start_ofs = reply->size;

    ofputil_put_phy_port(ofpmp_version(replies), pp, reply);
    ofpmp_postappend(replies, start_ofs);
}

/* ofputil_switch_features */

#define OFPC_COMMON (OFPC_FLOW_STATS | OFPC_TABLE_STATS | OFPC_PORT_STATS | \
                     OFPC_IP_REASM | OFPC_QUEUE_STATS)
BUILD_ASSERT_DECL((int) OFPUTIL_C_FLOW_STATS == OFPC_FLOW_STATS);
BUILD_ASSERT_DECL((int) OFPUTIL_C_TABLE_STATS == OFPC_TABLE_STATS);
BUILD_ASSERT_DECL((int) OFPUTIL_C_PORT_STATS == OFPC_PORT_STATS);
BUILD_ASSERT_DECL((int) OFPUTIL_C_IP_REASM == OFPC_IP_REASM);
BUILD_ASSERT_DECL((int) OFPUTIL_C_QUEUE_STATS == OFPC_QUEUE_STATS);
BUILD_ASSERT_DECL((int) OFPUTIL_C_ARP_MATCH_IP == OFPC_ARP_MATCH_IP);
BUILD_ASSERT_DECL((int) OFPUTIL_C_PORT_BLOCKED == OFPC12_PORT_BLOCKED);
BUILD_ASSERT_DECL((int) OFPUTIL_C_BUNDLES == OFPC14_BUNDLES);
BUILD_ASSERT_DECL((int) OFPUTIL_C_FLOW_MONITORING == OFPC14_FLOW_MONITORING);

static uint32_t
ofputil_capabilities_mask(enum ofp_version ofp_version)
{
    /* Handle capabilities whose bit is unique for all OpenFlow versions */
    switch (ofp_version) {
    case OFP10_VERSION:
    case OFP11_VERSION:
        return OFPC_COMMON | OFPC_ARP_MATCH_IP;
    case OFP12_VERSION:
    case OFP13_VERSION:
        return OFPC_COMMON | OFPC12_PORT_BLOCKED;
    case OFP14_VERSION:
    case OFP15_VERSION:
        return OFPC_COMMON | OFPC12_PORT_BLOCKED | OFPC14_BUNDLES
            | OFPC14_FLOW_MONITORING;
    default:
        /* Caller needs to check osf->header.version itself */
        return 0;
    }
}

/* Decodes an OpenFlow 1.0 or 1.1 "switch_features" structure 'osf' into an
 * abstract representation in '*features'.  Initializes '*b' to iterate over
 * the OpenFlow port structures following 'osf' with later calls to
 * ofputil_pull_phy_port().  Returns 0 if successful, otherwise an
 * OFPERR_* value.  */
enum ofperr
ofputil_decode_switch_features(const struct ofp_header *oh,
                               struct ofputil_switch_features *features,
                               struct ofpbuf *b)
{
    const struct ofp_switch_features *osf;
    enum ofpraw raw;

    ofpbuf_use_const(b, oh, ntohs(oh->length));
    raw = ofpraw_pull_assert(b);

    osf = ofpbuf_pull(b, sizeof *osf);
    features->datapath_id = ntohll(osf->datapath_id);
    features->n_buffers = ntohl(osf->n_buffers);
    features->n_tables = osf->n_tables;
    features->auxiliary_id = 0;

    features->capabilities = ntohl(osf->capabilities) &
        ofputil_capabilities_mask(oh->version);

    if (raw == OFPRAW_OFPT10_FEATURES_REPLY) {
        if (osf->capabilities & htonl(OFPC10_STP)) {
            features->capabilities |= OFPUTIL_C_STP;
        }
        features->ofpacts = ofpact_bitmap_from_openflow(osf->actions,
                                                        OFP10_VERSION);
    } else if (raw == OFPRAW_OFPT11_FEATURES_REPLY
               || raw == OFPRAW_OFPT13_FEATURES_REPLY) {
        if (osf->capabilities & htonl(OFPC11_GROUP_STATS)) {
            features->capabilities |= OFPUTIL_C_GROUP_STATS;
        }
        features->ofpacts = 0;
        if (raw == OFPRAW_OFPT13_FEATURES_REPLY) {
            features->auxiliary_id = osf->auxiliary_id;
        }
    } else {
        return OFPERR_OFPBRC_BAD_VERSION;
    }

    return 0;
}

/* In OpenFlow 1.0, 1.1, and 1.2, an OFPT_FEATURES_REPLY message lists all the
 * switch's ports, unless there are too many to fit.  In OpenFlow 1.3 and
 * later, an OFPT_FEATURES_REPLY does not list ports at all.
 *
 * Given a buffer 'b' that contains a Features Reply message, this message
 * checks if it contains a complete list of the switch's ports.  Returns true,
 * if so.  Returns false if the list is missing (OF1.3+) or incomplete
 * (OF1.0/1.1/1.2), and in the latter case removes all of the ports from the
 * message.
 *
 * When this function returns false, the caller should send an OFPST_PORT_DESC
 * stats request to get the ports. */
bool
ofputil_switch_features_has_ports(struct ofpbuf *b)
{
    struct ofp_header *oh = b->data;
    size_t phy_port_size;

    if (oh->version >= OFP13_VERSION) {
        /* OpenFlow 1.3+ never has ports in the feature reply. */
        return false;
    }

    phy_port_size = (oh->version == OFP10_VERSION
                     ? sizeof(struct ofp10_phy_port)
                     : sizeof(struct ofp11_port));
    if (ntohs(oh->length) + phy_port_size <= UINT16_MAX) {
        /* There's room for additional ports in the feature reply.
         * Assume that the list is complete. */
        return true;
    }

    /* The feature reply has no room for more ports.  Probably the list is
     * truncated.  Drop the ports and tell the caller to retrieve them with
     * OFPST_PORT_DESC. */
    b->size = sizeof *oh + sizeof(struct ofp_switch_features);
    ofpmsg_update_length(b);
    return false;
}

/* Returns a buffer owned by the caller that encodes 'features' in the format
 * required by 'protocol' with the given 'xid'.  The caller should append port
 * information to the buffer with subsequent calls to
 * ofputil_put_switch_features_port(). */
struct ofpbuf *
ofputil_encode_switch_features(const struct ofputil_switch_features *features,
                               enum ofputil_protocol protocol, ovs_be32 xid)
{
    struct ofp_switch_features *osf;
    struct ofpbuf *b;
    enum ofp_version version;
    enum ofpraw raw;

    version = ofputil_protocol_to_ofp_version(protocol);
    switch (version) {
    case OFP10_VERSION:
        raw = OFPRAW_OFPT10_FEATURES_REPLY;
        break;
    case OFP11_VERSION:
    case OFP12_VERSION:
        raw = OFPRAW_OFPT11_FEATURES_REPLY;
        break;
    case OFP13_VERSION:
    case OFP14_VERSION:
    case OFP15_VERSION:
        raw = OFPRAW_OFPT13_FEATURES_REPLY;
        break;
    default:
        OVS_NOT_REACHED();
    }
    b = ofpraw_alloc_xid(raw, version, xid, 0);
    osf = ofpbuf_put_zeros(b, sizeof *osf);
    osf->datapath_id = htonll(features->datapath_id);
    osf->n_buffers = htonl(features->n_buffers);
    osf->n_tables = features->n_tables;

    osf->capabilities = htonl(features->capabilities &
                              ofputil_capabilities_mask(version));
    switch (version) {
    case OFP10_VERSION:
        if (features->capabilities & OFPUTIL_C_STP) {
            osf->capabilities |= htonl(OFPC10_STP);
        }
        osf->actions = ofpact_bitmap_to_openflow(features->ofpacts,
                                                 OFP10_VERSION);
        break;
    case OFP13_VERSION:
    case OFP14_VERSION:
    case OFP15_VERSION:
        osf->auxiliary_id = features->auxiliary_id;
        /* fall through */
    case OFP11_VERSION:
    case OFP12_VERSION:
        if (features->capabilities & OFPUTIL_C_GROUP_STATS) {
            osf->capabilities |= htonl(OFPC11_GROUP_STATS);
        }
        break;
    default:
        OVS_NOT_REACHED();
    }

    return b;
}

/* Encodes 'pp' into the format required by the switch_features message already
 * in 'b', which should have been returned by ofputil_encode_switch_features(),
 * and appends the encoded version to 'b'. */
void
ofputil_put_switch_features_port(const struct ofputil_phy_port *pp,
                                 struct ofpbuf *b)
{
    const struct ofp_header *oh = b->data;

    if (oh->version < OFP13_VERSION) {
        /* Try adding a port description to the message, but drop it again if
         * the buffer overflows.  (This possibility for overflow is why
         * OpenFlow 1.3+ moved port descriptions into a multipart message.)  */
        size_t start_ofs = b->size;
        ofputil_put_phy_port(oh->version, pp, b);
        if (b->size > UINT16_MAX) {
            b->size = start_ofs;
        }
    }
}

/* ofputil_port_status */

/* Decodes the OpenFlow "port status" message in '*ops' into an abstract form
 * in '*ps'.  Returns 0 if successful, otherwise an OFPERR_* value. */
enum ofperr
ofputil_decode_port_status(const struct ofp_header *oh,
                           struct ofputil_port_status *ps)
{
    const struct ofp_port_status *ops;
    struct ofpbuf b;
    int retval;

    ofpbuf_use_const(&b, oh, ntohs(oh->length));
    ofpraw_pull_assert(&b);
    ops = ofpbuf_pull(&b, sizeof *ops);

    if (ops->reason != OFPPR_ADD &&
        ops->reason != OFPPR_DELETE &&
        ops->reason != OFPPR_MODIFY) {
        return OFPERR_NXBRC_BAD_REASON;
    }
    ps->reason = ops->reason;

    retval = ofputil_pull_phy_port(oh->version, &b, &ps->desc);
    ovs_assert(retval != EOF);
    return retval;
}

/* Converts the abstract form of a "port status" message in '*ps' into an
 * OpenFlow message suitable for 'protocol', and returns that encoded form in
 * a buffer owned by the caller. */
struct ofpbuf *
ofputil_encode_port_status(const struct ofputil_port_status *ps,
                           enum ofputil_protocol protocol)
{
    struct ofp_port_status *ops;
    struct ofpbuf *b;
    enum ofp_version version;
    enum ofpraw raw;

    version = ofputil_protocol_to_ofp_version(protocol);
    switch (version) {
    case OFP10_VERSION:
        raw = OFPRAW_OFPT10_PORT_STATUS;
        break;

    case OFP11_VERSION:
    case OFP12_VERSION:
    case OFP13_VERSION:
        raw = OFPRAW_OFPT11_PORT_STATUS;
        break;

    case OFP14_VERSION:
    case OFP15_VERSION:
        raw = OFPRAW_OFPT14_PORT_STATUS;
        break;

    default:
        OVS_NOT_REACHED();
    }

    b = ofpraw_alloc_xid(raw, version, htonl(0), 0);
    ops = ofpbuf_put_zeros(b, sizeof *ops);
    ops->reason = ps->reason;
    ofputil_put_phy_port(version, &ps->desc, b);
    ofpmsg_update_length(b);
    return b;
}

/* ofputil_port_mod */

static enum ofperr
parse_port_mod_ethernet_property(struct ofpbuf *property,
                                 struct ofputil_port_mod *pm)
{
    struct ofp14_port_mod_prop_ethernet *eth = property->data;

    if (property->size != sizeof *eth) {
        return OFPERR_OFPBRC_BAD_LEN;
    }

    pm->advertise = netdev_port_features_from_ofp11(eth->advertise);
    return 0;
}

/* Decodes the OpenFlow "port mod" message in '*oh' into an abstract form in
 * '*pm'.  Returns 0 if successful, otherwise an OFPERR_* value. */
enum ofperr
ofputil_decode_port_mod(const struct ofp_header *oh,
                        struct ofputil_port_mod *pm, bool loose)
{
    enum ofpraw raw;
    struct ofpbuf b;

    ofpbuf_use_const(&b, oh, ntohs(oh->length));
    raw = ofpraw_pull_assert(&b);

    if (raw == OFPRAW_OFPT10_PORT_MOD) {
        const struct ofp10_port_mod *opm = b.data;

        pm->port_no = u16_to_ofp(ntohs(opm->port_no));
        pm->hw_addr = opm->hw_addr;
        pm->config = ntohl(opm->config) & OFPPC10_ALL;
        pm->mask = ntohl(opm->mask) & OFPPC10_ALL;
        pm->advertise = netdev_port_features_from_ofp10(opm->advertise);
    } else if (raw == OFPRAW_OFPT11_PORT_MOD) {
        const struct ofp11_port_mod *opm = b.data;
        enum ofperr error;

        error = ofputil_port_from_ofp11(opm->port_no, &pm->port_no);
        if (error) {
            return error;
        }

        pm->hw_addr = opm->hw_addr;
        pm->config = ntohl(opm->config) & OFPPC11_ALL;
        pm->mask = ntohl(opm->mask) & OFPPC11_ALL;
        pm->advertise = netdev_port_features_from_ofp11(opm->advertise);
    } else if (raw == OFPRAW_OFPT14_PORT_MOD) {
        const struct ofp14_port_mod *opm = ofpbuf_pull(&b, sizeof *opm);
        enum ofperr error;

        memset(pm, 0, sizeof *pm);

        error = ofputil_port_from_ofp11(opm->port_no, &pm->port_no);
        if (error) {
            return error;
        }

        pm->hw_addr = opm->hw_addr;
        pm->config = ntohl(opm->config) & OFPPC11_ALL;
        pm->mask = ntohl(opm->mask) & OFPPC11_ALL;

        while (b.size > 0) {
            struct ofpbuf property;
            enum ofperr error;
            uint16_t type;

            error = ofputil_pull_property(&b, &property, &type);
            if (error) {
                return error;
            }

            switch (type) {
            case OFPPMPT14_ETHERNET:
                error = parse_port_mod_ethernet_property(&property, pm);
                break;

            default:
                log_property(loose, "unknown port_mod property %"PRIu16, type);
                if (loose) {
                    error = 0;
                } else if (type == OFPPMPT14_EXPERIMENTER) {
                    error = OFPERR_OFPBPC_BAD_EXPERIMENTER;
                } else {
                    error = OFPERR_OFPBRC_BAD_TYPE;
                }
                break;
            }

            if (error) {
                return error;
            }
        }
    } else {
        return OFPERR_OFPBRC_BAD_TYPE;
    }

    pm->config &= pm->mask;
    return 0;
}

/* Converts the abstract form of a "port mod" message in '*pm' into an OpenFlow
 * message suitable for 'protocol', and returns that encoded form in a buffer
 * owned by the caller. */
struct ofpbuf *
ofputil_encode_port_mod(const struct ofputil_port_mod *pm,
                        enum ofputil_protocol protocol)
{
    enum ofp_version ofp_version = ofputil_protocol_to_ofp_version(protocol);
    struct ofpbuf *b;

    switch (ofp_version) {
    case OFP10_VERSION: {
        struct ofp10_port_mod *opm;

        b = ofpraw_alloc(OFPRAW_OFPT10_PORT_MOD, ofp_version, 0);
        opm = ofpbuf_put_zeros(b, sizeof *opm);
        opm->port_no = htons(ofp_to_u16(pm->port_no));
        opm->hw_addr = pm->hw_addr;
        opm->config = htonl(pm->config & OFPPC10_ALL);
        opm->mask = htonl(pm->mask & OFPPC10_ALL);
        opm->advertise = netdev_port_features_to_ofp10(pm->advertise);
        break;
    }

    case OFP11_VERSION:
    case OFP12_VERSION:
    case OFP13_VERSION: {
        struct ofp11_port_mod *opm;

        b = ofpraw_alloc(OFPRAW_OFPT11_PORT_MOD, ofp_version, 0);
        opm = ofpbuf_put_zeros(b, sizeof *opm);
        opm->port_no = ofputil_port_to_ofp11(pm->port_no);
        opm->hw_addr = pm->hw_addr;
        opm->config = htonl(pm->config & OFPPC11_ALL);
        opm->mask = htonl(pm->mask & OFPPC11_ALL);
        opm->advertise = netdev_port_features_to_ofp11(pm->advertise);
        break;
    }
    case OFP14_VERSION:
    case OFP15_VERSION: {
        struct ofp14_port_mod_prop_ethernet *eth;
        struct ofp14_port_mod *opm;

        b = ofpraw_alloc(OFPRAW_OFPT14_PORT_MOD, ofp_version, sizeof *eth);
        opm = ofpbuf_put_zeros(b, sizeof *opm);
        opm->port_no = ofputil_port_to_ofp11(pm->port_no);
        opm->hw_addr = pm->hw_addr;
        opm->config = htonl(pm->config & OFPPC11_ALL);
        opm->mask = htonl(pm->mask & OFPPC11_ALL);

        if (pm->advertise) {
            eth = ofpbuf_put_zeros(b, sizeof *eth);
            eth->type = htons(OFPPMPT14_ETHERNET);
            eth->length = htons(sizeof *eth);
            eth->advertise = netdev_port_features_to_ofp11(pm->advertise);
        }
        break;
    }
    default:
        OVS_NOT_REACHED();
    }

    return b;
}

/* Table features. */

static enum ofperr
pull_table_feature_property(struct ofpbuf *msg, struct ofpbuf *payload,
                            uint16_t *typep)
{
    enum ofperr error;

    error = ofputil_pull_property(msg, payload, typep);
    if (payload && !error) {
        ofpbuf_pull(payload, sizeof(struct ofp_prop_header));
    }
    return error;
}

static enum ofperr
parse_action_bitmap(struct ofpbuf *payload, enum ofp_version ofp_version,
                    uint64_t *ofpacts)
{
    uint32_t types = 0;

    while (payload->size > 0) {
        uint16_t type;
        enum ofperr error;

        error = ofputil_pull_property__(payload, NULL, 1, &type);
        if (error) {
            return error;
        }
        if (type < CHAR_BIT * sizeof types) {
            types |= 1u << type;
        }
    }

    *ofpacts = ofpact_bitmap_from_openflow(htonl(types), ofp_version);
    return 0;
}

static enum ofperr
parse_instruction_ids(struct ofpbuf *payload, bool loose, uint32_t *insts)
{
    *insts = 0;
    while (payload->size > 0) {
        enum ovs_instruction_type inst;
        enum ofperr error;
        uint16_t ofpit;

        /* OF1.3 and OF1.4 aren't clear about padding in the instruction IDs.
         * It seems clear that they aren't padded to 8 bytes, though, because
         * both standards say that "non-experimenter instructions are 4 bytes"
         * and do not mention any padding before the first instruction ID.
         * (There wouldn't be any point in padding to 8 bytes if the IDs were
         * aligned on an odd 4-byte boundary.)
         *
         * Anyway, we just assume they're all glommed together on byte
         * boundaries. */
        error = ofputil_pull_property__(payload, NULL, 1, &ofpit);
        if (error) {
            return error;
        }

        error = ovs_instruction_type_from_inst_type(&inst, ofpit);
        if (!error) {
            *insts |= 1u << inst;
        } else if (!loose) {
            return error;
        }
    }
    return 0;
}

static enum ofperr
parse_table_features_next_table(struct ofpbuf *payload,
                                unsigned long int *next_tables)
{
    size_t i;

    memset(next_tables, 0, bitmap_n_bytes(255));
    for (i = 0; i < payload->size; i++) {
        uint8_t id = ((const uint8_t *) payload->data)[i];
        if (id >= 255) {
            return OFPERR_OFPBPC_BAD_VALUE;
        }
        bitmap_set1(next_tables, id);
    }
    return 0;
}

static enum ofperr
parse_oxms(struct ofpbuf *payload, bool loose,
           struct mf_bitmap *exactp, struct mf_bitmap *maskedp)
{
    struct mf_bitmap exact = MF_BITMAP_INITIALIZER;
    struct mf_bitmap masked = MF_BITMAP_INITIALIZER;

    while (payload->size > 0) {
        const struct mf_field *field;
        enum ofperr error;
        bool hasmask;

        error = nx_pull_header(payload, &field, &hasmask);
        if (!error) {
            bitmap_set1(hasmask ? masked.bm : exact.bm, field->id);
        } else if (error != OFPERR_OFPBMC_BAD_FIELD || !loose) {
            return error;
        }
    }
    if (exactp) {
        *exactp = exact;
    } else if (!bitmap_is_all_zeros(exact.bm, MFF_N_IDS)) {
        return OFPERR_OFPBMC_BAD_MASK;
    }
    if (maskedp) {
        *maskedp = masked;
    } else if (!bitmap_is_all_zeros(masked.bm, MFF_N_IDS)) {
        return OFPERR_OFPBMC_BAD_MASK;
    }
    return 0;
}

/* Converts an OFPMP_TABLE_FEATURES request or reply in 'msg' into an abstract
 * ofputil_table_features in 'tf'.
 *
 * If 'loose' is true, this function ignores properties and values that it does
 * not understand, as a controller would want to do when interpreting
 * capabilities provided by a switch.  If 'loose' is false, this function
 * treats unknown properties and values as an error, as a switch would want to
 * do when interpreting a configuration request made by a controller.
 *
 * A single OpenFlow message can specify features for multiple tables.  Calling
 * this function multiple times for a single 'msg' iterates through the tables
 * in the message.  The caller must initially leave 'msg''s layer pointers null
 * and not modify them between calls.
 *
 * Returns 0 if successful, EOF if no tables were left in this 'msg', otherwise
 * a positive "enum ofperr" value. */
int
ofputil_decode_table_features(struct ofpbuf *msg,
                              struct ofputil_table_features *tf, bool loose)
{
    const struct ofp_header *oh;
    struct ofp13_table_features *otf;
    struct ofpbuf properties;
    unsigned int len;

    memset(tf, 0, sizeof *tf);

    if (!msg->header) {
        ofpraw_pull_assert(msg);
    }
    oh = msg->header;

    if (!msg->size) {
        return EOF;
    }

    if (msg->size < sizeof *otf) {
        return OFPERR_OFPBPC_BAD_LEN;
    }

    otf = msg->data;
    len = ntohs(otf->length);
    if (len < sizeof *otf || len % 8 || len > msg->size) {
        return OFPERR_OFPBPC_BAD_LEN;
    }
    ofpbuf_use_const(&properties, ofpbuf_pull(msg, len), len);
    ofpbuf_pull(&properties, sizeof *otf);

    tf->table_id = otf->table_id;
    if (tf->table_id == OFPTT_ALL) {
        return OFPERR_OFPTFFC_BAD_TABLE;
    }

    ovs_strlcpy(tf->name, otf->name, OFP_MAX_TABLE_NAME_LEN);
    tf->metadata_match = otf->metadata_match;
    tf->metadata_write = otf->metadata_write;
    tf->miss_config = OFPUTIL_TABLE_MISS_DEFAULT;
    if (oh->version >= OFP14_VERSION) {
        uint32_t caps = ntohl(otf->capabilities);
        tf->supports_eviction = (caps & OFPTC14_EVICTION) != 0;
        tf->supports_vacancy_events = (caps & OFPTC14_VACANCY_EVENTS) != 0;
    } else {
        tf->supports_eviction = -1;
        tf->supports_vacancy_events = -1;
    }
    tf->max_entries = ntohl(otf->max_entries);

    while (properties.size > 0) {
        struct ofpbuf payload;
        enum ofperr error;
        uint16_t type;

        error = pull_table_feature_property(&properties, &payload, &type);
        if (error) {
            return error;
        }

        switch ((enum ofp13_table_feature_prop_type) type) {
        case OFPTFPT13_INSTRUCTIONS:
            error = parse_instruction_ids(&payload, loose,
                                          &tf->nonmiss.instructions);
            break;
        case OFPTFPT13_INSTRUCTIONS_MISS:
            error = parse_instruction_ids(&payload, loose,
                                          &tf->miss.instructions);
            break;

        case OFPTFPT13_NEXT_TABLES:
            error = parse_table_features_next_table(&payload,
                                                    tf->nonmiss.next);
            break;
        case OFPTFPT13_NEXT_TABLES_MISS:
            error = parse_table_features_next_table(&payload, tf->miss.next);
            break;

        case OFPTFPT13_WRITE_ACTIONS:
            error = parse_action_bitmap(&payload, oh->version,
                                        &tf->nonmiss.write.ofpacts);
            break;
        case OFPTFPT13_WRITE_ACTIONS_MISS:
            error = parse_action_bitmap(&payload, oh->version,
                                        &tf->miss.write.ofpacts);
            break;

        case OFPTFPT13_APPLY_ACTIONS:
            error = parse_action_bitmap(&payload, oh->version,
                                        &tf->nonmiss.apply.ofpacts);
            break;
        case OFPTFPT13_APPLY_ACTIONS_MISS:
            error = parse_action_bitmap(&payload, oh->version,
                                        &tf->miss.apply.ofpacts);
            break;

        case OFPTFPT13_MATCH:
            error = parse_oxms(&payload, loose, &tf->match, &tf->mask);
            break;
        case OFPTFPT13_WILDCARDS:
            error = parse_oxms(&payload, loose, &tf->wildcard, NULL);
            break;

        case OFPTFPT13_WRITE_SETFIELD:
            error = parse_oxms(&payload, loose,
                               &tf->nonmiss.write.set_fields, NULL);
            break;
        case OFPTFPT13_WRITE_SETFIELD_MISS:
            error = parse_oxms(&payload, loose,
                               &tf->miss.write.set_fields, NULL);
            break;
        case OFPTFPT13_APPLY_SETFIELD:
            error = parse_oxms(&payload, loose,
                               &tf->nonmiss.apply.set_fields, NULL);
            break;
        case OFPTFPT13_APPLY_SETFIELD_MISS:
            error = parse_oxms(&payload, loose,
                               &tf->miss.apply.set_fields, NULL);
            break;

        case OFPTFPT13_EXPERIMENTER:
        case OFPTFPT13_EXPERIMENTER_MISS:
        default:
            log_property(loose, "unknown table features property %"PRIu16,
                         type);
            error = loose ? 0 : OFPERR_OFPBPC_BAD_TYPE;
            break;
        }
        if (error) {
            return error;
        }
    }

    /* Fix inconsistencies:
     *
     *     - Turn on 'match' bits that are set in 'mask', because maskable
     *       fields are matchable.
     *
     *     - Turn on 'wildcard' bits that are set in 'mask', because a field
     *       that is arbitrarily maskable can be wildcarded entirely.
     *
     *     - Turn off 'wildcard' bits that are not in 'match', because a field
     *       must be matchable for it to be meaningfully wildcarded. */
    bitmap_or(tf->match.bm, tf->mask.bm, MFF_N_IDS);
    bitmap_or(tf->wildcard.bm, tf->mask.bm, MFF_N_IDS);
    bitmap_and(tf->wildcard.bm, tf->match.bm, MFF_N_IDS);

    return 0;
}

/* Encodes and returns a request to obtain the table features of a switch.
 * The message is encoded for OpenFlow version 'ofp_version'. */
struct ofpbuf *
ofputil_encode_table_features_request(enum ofp_version ofp_version)
{
    struct ofpbuf *request = NULL;

    switch (ofp_version) {
    case OFP10_VERSION:
    case OFP11_VERSION:
    case OFP12_VERSION:
        ovs_fatal(0, "dump-table-features needs OpenFlow 1.3 or later "
                     "(\'-O OpenFlow13\')");
    case OFP13_VERSION:
    case OFP14_VERSION:
    case OFP15_VERSION:
        request = ofpraw_alloc(OFPRAW_OFPST13_TABLE_FEATURES_REQUEST,
                               ofp_version, 0);
        break;
    default:
        OVS_NOT_REACHED();
    }

    return request;
}

static void
put_fields_property(struct ofpbuf *reply,
                    const struct mf_bitmap *fields,
                    const struct mf_bitmap *masks,
                    enum ofp13_table_feature_prop_type property,
                    enum ofp_version version)
{
    size_t start_ofs;
    int field;

    start_ofs = start_property(reply, property);
    BITMAP_FOR_EACH_1 (field, MFF_N_IDS, fields->bm) {
        nx_put_header(reply, field, version,
                      masks && bitmap_is_set(masks->bm, field));
    }
    end_property(reply, start_ofs);
}

static void
put_table_action_features(struct ofpbuf *reply,
                          const struct ofputil_table_action_features *taf,
                          enum ofp13_table_feature_prop_type actions_type,
                          enum ofp13_table_feature_prop_type set_fields_type,
                          int miss_offset, enum ofp_version version)
{
    size_t start_ofs;

    start_ofs = start_property(reply, actions_type + miss_offset);
    put_bitmap_properties(reply,
                          ntohl(ofpact_bitmap_to_openflow(taf->ofpacts,
                                                          version)));
    end_property(reply, start_ofs);

    put_fields_property(reply, &taf->set_fields, NULL,
                        set_fields_type + miss_offset, version);
}

static void
put_table_instruction_features(
    struct ofpbuf *reply, const struct ofputil_table_instruction_features *tif,
    int miss_offset, enum ofp_version version)
{
    size_t start_ofs;
    uint8_t table_id;

    start_ofs = start_property(reply, OFPTFPT13_INSTRUCTIONS + miss_offset);
    put_bitmap_properties(reply,
                          ntohl(ovsinst_bitmap_to_openflow(tif->instructions,
                                                           version)));
    end_property(reply, start_ofs);

    start_ofs = start_property(reply, OFPTFPT13_NEXT_TABLES + miss_offset);
    BITMAP_FOR_EACH_1 (table_id, 255, tif->next) {
        ofpbuf_put(reply, &table_id, 1);
    }
    end_property(reply, start_ofs);

    put_table_action_features(reply, &tif->write,
                              OFPTFPT13_WRITE_ACTIONS,
                              OFPTFPT13_WRITE_SETFIELD, miss_offset, version);
    put_table_action_features(reply, &tif->apply,
                              OFPTFPT13_APPLY_ACTIONS,
                              OFPTFPT13_APPLY_SETFIELD, miss_offset, version);
}

void
ofputil_append_table_features_reply(const struct ofputil_table_features *tf,
                                    struct ovs_list *replies)
{
    struct ofpbuf *reply = ofpbuf_from_list(list_back(replies));
    enum ofp_version version = ofpmp_version(replies);
    size_t start_ofs = reply->size;
    struct ofp13_table_features *otf;

    otf = ofpbuf_put_zeros(reply, sizeof *otf);
    otf->table_id = tf->table_id;
    ovs_strlcpy(otf->name, tf->name, sizeof otf->name);
    otf->metadata_match = tf->metadata_match;
    otf->metadata_write = tf->metadata_write;
    if (version >= OFP14_VERSION) {
        if (tf->supports_eviction) {
            otf->capabilities |= htonl(OFPTC14_EVICTION);
        }
        if (tf->supports_vacancy_events) {
            otf->capabilities |= htonl(OFPTC14_VACANCY_EVENTS);
        }
    }
    otf->max_entries = htonl(tf->max_entries);

    put_table_instruction_features(reply, &tf->nonmiss, 0, version);
    put_table_instruction_features(reply, &tf->miss, 1, version);

    put_fields_property(reply, &tf->match, &tf->mask,
                        OFPTFPT13_MATCH, version);
    put_fields_property(reply, &tf->wildcard, NULL,
                        OFPTFPT13_WILDCARDS, version);

    otf = ofpbuf_at_assert(reply, start_ofs, sizeof *otf);
    otf->length = htons(reply->size - start_ofs);
    ofpmp_postappend(replies, start_ofs);
}

static enum ofperr
parse_table_desc_eviction_property(struct ofpbuf *property,
                                   struct ofputil_table_desc *td)
{
    struct ofp14_table_mod_prop_eviction *ote = property->data;

    if (property->size != sizeof *ote) {
        return OFPERR_OFPBPC_BAD_LEN;
    }

    td->eviction_flags = ntohl(ote->flags);
    return 0;
}

static enum ofperr
parse_table_desc_vacancy_property(struct ofpbuf *property,
                                  struct ofputil_table_desc *td)
{
    struct ofp14_table_mod_prop_vacancy *otv = property->data;

    if (property->size != sizeof *otv) {
        return OFPERR_OFPBPC_BAD_LEN;
    }

    td->table_vacancy.vacancy_down = otv->vacancy_down;
    td->table_vacancy.vacancy_up = otv->vacancy_up;
    td->table_vacancy.vacancy = otv->vacancy;
    return 0;
}

/* Decodes the next OpenFlow "table desc" message (of possibly several) from
 * 'msg' into an abstract form in '*td'.  Returns 0 if successful, EOF if the
 * last "table desc" in 'msg' was already decoded, otherwise an OFPERR_*
 * value. */
int
ofputil_decode_table_desc(struct ofpbuf *msg,
                          struct ofputil_table_desc *td,
                          enum ofp_version version)
{
    struct ofp14_table_desc *otd;
    struct ofpbuf properties;
    size_t length;

    memset(td, 0, sizeof *td);

    if (!msg->header) {
        ofpraw_pull_assert(msg);
    }

    if (!msg->size) {
        return EOF;
    }

    otd = ofpbuf_try_pull(msg, sizeof *otd);
    if (!otd) {
        VLOG_WARN_RL(&bad_ofmsg_rl, "OFP14_TABLE_DESC reply has %"PRIu32" "
                     "leftover bytes at end", msg->size);
        return OFPERR_OFPBRC_BAD_LEN;
    }

    td->table_id = otd->table_id;
    length = ntohs(otd->length);
    if (length < sizeof *otd || length - sizeof *otd > msg->size) {
        VLOG_WARN_RL(&bad_ofmsg_rl, "OFP14_TABLE_DESC reply claims invalid "
                     "length %"PRIuSIZE, length);
        return OFPERR_OFPBRC_BAD_LEN;
    }
    length -= sizeof *otd;
    ofpbuf_use_const(&properties, ofpbuf_pull(msg, length), length);

    td->eviction = ofputil_decode_table_eviction(otd->config, version);
    td->vacancy = ofputil_decode_table_vacancy(otd->config, version);
    td->eviction_flags = UINT32_MAX;

    while (properties.size > 0) {
        struct ofpbuf payload;
        enum ofperr error;
        uint16_t type;

        error = ofputil_pull_property(&properties, &payload, &type);
        if (error) {
            return error;
        }

        switch (type) {
        case OFPTMPT14_EVICTION:
            error = parse_table_desc_eviction_property(&payload, td);
            break;

        case OFPTMPT14_VACANCY:
            error = parse_table_desc_vacancy_property(&payload, td);
            break;

        default:
            log_property(true, "unknown table_desc property %"PRIu16, type);
            error = 0;
            break;
        }

        if (error) {
            return error;
        }
    }

    return 0;
}

/* Encodes and returns a request to obtain description of tables of a switch.
 * The message is encoded for OpenFlow version 'ofp_version'. */
struct ofpbuf *
ofputil_encode_table_desc_request(enum ofp_version ofp_version)
{
    struct ofpbuf *request = NULL;

    if (ofp_version >= OFP14_VERSION) {
        request = ofpraw_alloc(OFPRAW_OFPST14_TABLE_DESC_REQUEST,
                               ofp_version, 0);
    } else {
        ovs_fatal(0, "dump-table-desc needs OpenFlow 1.4 or later "
                  "(\'-O OpenFlow14\')");
    }

    return request;
}

/* Function to append Table desc information in a reply list. */
void
ofputil_append_table_desc_reply(const struct ofputil_table_desc *td,
                                struct ovs_list *replies,
                                enum ofp_version version)
{
    struct ofpbuf *reply = ofpbuf_from_list(list_back(replies));
    size_t start_otd;
    struct ofp14_table_desc *otd;

    start_otd = reply->size;
    ofpbuf_put_zeros(reply, sizeof *otd);
    if (td->eviction_flags != UINT32_MAX) {
        struct ofp14_table_mod_prop_eviction *ote;

        ote = ofpbuf_put_zeros(reply, sizeof *ote);
        ote->type = htons(OFPTMPT14_EVICTION);
        ote->length = htons(sizeof *ote);
        ote->flags = htonl(td->eviction_flags);
    }
    if (td->vacancy == OFPUTIL_TABLE_VACANCY_ON) {
        struct ofp14_table_mod_prop_vacancy *otv;

        otv = ofpbuf_put_zeros(reply, sizeof *otv);
        otv->type = htons(OFPTMPT14_VACANCY);
        otv->length = htons(sizeof *otv);
        otv->vacancy_down = td->table_vacancy.vacancy_down;
        otv->vacancy_up = td->table_vacancy.vacancy_up;
        otv->vacancy = td->table_vacancy.vacancy;
    }

    otd = ofpbuf_at_assert(reply, start_otd, sizeof *otd);
    otd->length = htons(reply->size - start_otd);
    otd->table_id = td->table_id;
    otd->config = ofputil_encode_table_config(OFPUTIL_TABLE_MISS_DEFAULT,
                                              td->eviction, td->vacancy,
                                              version);
    ofpmp_postappend(replies, start_otd);
}

/* This function parses Vacancy property, and decodes the
 * ofp14_table_mod_prop_vacancy in ofputil_table_mod.
 * Returns OFPERR_OFPBPC_BAD_VALUE error code when vacancy_down is
 * greater than vacancy_up and also when current vacancy has non-zero
 * value. Returns 0 on success. */
static enum ofperr
parse_table_mod_vacancy_property(struct ofpbuf *property,
                                 struct ofputil_table_mod *tm)
{
    struct ofp14_table_mod_prop_vacancy *otv = property->data;

    if (property->size != sizeof *otv) {
        return OFPERR_OFPBPC_BAD_LEN;
    }
    tm->table_vacancy.vacancy_down = otv->vacancy_down;
    tm->table_vacancy.vacancy_up = otv->vacancy_up;
    if (tm->table_vacancy.vacancy_down > tm->table_vacancy.vacancy_up) {
        log_property(false, "Value of vacancy_down is greater than "
                     "vacancy_up");
        return OFPERR_OFPBPC_BAD_VALUE;
    }
    if (tm->table_vacancy.vacancy_down > 100 ||
        tm->table_vacancy.vacancy_up > 100) {
        log_property(false, "Vacancy threshold percentage should not be"
                     "greater than 100");
        return OFPERR_OFPBPC_BAD_VALUE;
    }
    tm->table_vacancy.vacancy = otv->vacancy;
    if (tm->table_vacancy.vacancy) {
        log_property(false, "Vacancy value should be zero for table-mod "
                     "messages");
        return OFPERR_OFPBPC_BAD_VALUE;
    }
    return 0;
}

/* Given 'config', taken from an OpenFlow 'version' message that specifies
 * table configuration (a table mod, table stats, or table features message),
 * returns the table vacancy configuration that it specifies.
 *
 * Only OpenFlow 1.4 and later specify table vacancy configuration this way,
 * so for other 'version' this function always returns
 * OFPUTIL_TABLE_VACANCY_DEFAULT. */
static enum ofputil_table_vacancy
ofputil_decode_table_vacancy(ovs_be32 config, enum ofp_version version)
{
    return (version < OFP14_VERSION ? OFPUTIL_TABLE_VACANCY_DEFAULT
            : config & htonl(OFPTC14_VACANCY_EVENTS) ? OFPUTIL_TABLE_VACANCY_ON
            : OFPUTIL_TABLE_VACANCY_OFF);
}

static enum ofperr
parse_table_mod_eviction_property(struct ofpbuf *property,
                                  struct ofputil_table_mod *tm)
{
    struct ofp14_table_mod_prop_eviction *ote = property->data;

    if (property->size != sizeof *ote) {
        return OFPERR_OFPBPC_BAD_LEN;
    }

    tm->eviction_flags = ntohl(ote->flags);
    return 0;
}

/* Given 'config', taken from an OpenFlow 'version' message that specifies
 * table configuration (a table mod, table stats, or table features message),
 * returns the table eviction configuration that it specifies.
 *
 * Only OpenFlow 1.4 and later specify table eviction configuration this way,
 * so for other 'version' values this function always returns
 * OFPUTIL_TABLE_EVICTION_DEFAULT. */
static enum ofputil_table_eviction
ofputil_decode_table_eviction(ovs_be32 config, enum ofp_version version)
{
    return (version < OFP14_VERSION ? OFPUTIL_TABLE_EVICTION_DEFAULT
            : config & htonl(OFPTC14_EVICTION) ? OFPUTIL_TABLE_EVICTION_ON
            : OFPUTIL_TABLE_EVICTION_OFF);
}

/* Returns a bitmap of OFPTC* values suitable for 'config' fields in various
 * OpenFlow messages of the given 'version', based on the provided 'miss' and
 * 'eviction' values. */
static ovs_be32
ofputil_encode_table_config(enum ofputil_table_miss miss,
                            enum ofputil_table_eviction eviction,
                            enum ofputil_table_vacancy vacancy,
                            enum ofp_version version)
{
    uint32_t config = 0;
    /* See the section "OFPTC_* Table Configuration" in DESIGN.md for more
     * information on the crazy evolution of this field. */
    switch (version) {
    case OFP10_VERSION:
        /* OpenFlow 1.0 didn't have such a field, any value ought to do. */
        return htonl(0);

    case OFP11_VERSION:
    case OFP12_VERSION:
        /* OpenFlow 1.1 and 1.2 define only OFPTC11_TABLE_MISS_*. */
        switch (miss) {
        case OFPUTIL_TABLE_MISS_DEFAULT:
            /* Really this shouldn't be used for encoding (the caller should
             * provide a specific value) but I can't imagine that defaulting to
             * the fall-through case here will hurt. */
        case OFPUTIL_TABLE_MISS_CONTROLLER:
        default:
            return htonl(OFPTC11_TABLE_MISS_CONTROLLER);
        case OFPUTIL_TABLE_MISS_CONTINUE:
            return htonl(OFPTC11_TABLE_MISS_CONTINUE);
        case OFPUTIL_TABLE_MISS_DROP:
            return htonl(OFPTC11_TABLE_MISS_DROP);
        }
        OVS_NOT_REACHED();

    case OFP13_VERSION:
        /* OpenFlow 1.3 removed OFPTC11_TABLE_MISS_* and didn't define any new
         * flags, so this is correct. */
        return htonl(0);

    case OFP14_VERSION:
    case OFP15_VERSION:
        /* OpenFlow 1.4 introduced OFPTC14_EVICTION and
         * OFPTC14_VACANCY_EVENTS. */
        if (eviction == OFPUTIL_TABLE_EVICTION_ON) {
            config |= OFPTC14_EVICTION;
        }
        if (vacancy == OFPUTIL_TABLE_VACANCY_ON) {
            config |= OFPTC14_VACANCY_EVENTS;
        }
        return htonl(config);
    }

    OVS_NOT_REACHED();
}

/* Given 'config', taken from an OpenFlow 'version' message that specifies
 * table configuration (a table mod, table stats, or table features message),
 * returns the table miss configuration that it specifies.
 *
 * Only OpenFlow 1.1 and 1.2 specify table miss configurations this way, so for
 * other 'version' values this function always returns
 * OFPUTIL_TABLE_MISS_DEFAULT. */
static enum ofputil_table_miss
ofputil_decode_table_miss(ovs_be32 config_, enum ofp_version version)
{
    uint32_t config = ntohl(config_);

    if (version == OFP11_VERSION || version == OFP12_VERSION) {
        switch (config & OFPTC11_TABLE_MISS_MASK) {
        case OFPTC11_TABLE_MISS_CONTROLLER:
            return OFPUTIL_TABLE_MISS_CONTROLLER;

        case OFPTC11_TABLE_MISS_CONTINUE:
            return OFPUTIL_TABLE_MISS_CONTINUE;

        case OFPTC11_TABLE_MISS_DROP:
            return OFPUTIL_TABLE_MISS_DROP;

        default:
            VLOG_WARN_RL(&bad_ofmsg_rl, "bad table miss config %d", config);
            return OFPUTIL_TABLE_MISS_CONTROLLER;
        }
    } else {
        return OFPUTIL_TABLE_MISS_DEFAULT;
    }
}

/* Decodes the OpenFlow "table mod" message in '*oh' into an abstract form in
 * '*pm'.  Returns 0 if successful, otherwise an OFPERR_* value. */
enum ofperr
ofputil_decode_table_mod(const struct ofp_header *oh,
                         struct ofputil_table_mod *pm)
{
    enum ofpraw raw;
    struct ofpbuf b;

    memset(pm, 0, sizeof *pm);
    pm->miss = OFPUTIL_TABLE_MISS_DEFAULT;
    pm->eviction = OFPUTIL_TABLE_EVICTION_DEFAULT;
    pm->eviction_flags = UINT32_MAX;
    pm->vacancy = OFPUTIL_TABLE_VACANCY_DEFAULT;
    ofpbuf_use_const(&b, oh, ntohs(oh->length));
    raw = ofpraw_pull_assert(&b);

    if (raw == OFPRAW_OFPT11_TABLE_MOD) {
        const struct ofp11_table_mod *otm = b.data;

        pm->table_id = otm->table_id;
        pm->miss = ofputil_decode_table_miss(otm->config, oh->version);
    } else if (raw == OFPRAW_OFPT14_TABLE_MOD) {
        const struct ofp14_table_mod *otm = ofpbuf_pull(&b, sizeof *otm);

        pm->table_id = otm->table_id;
        pm->miss = ofputil_decode_table_miss(otm->config, oh->version);
        pm->eviction = ofputil_decode_table_eviction(otm->config, oh->version);
        pm->vacancy = ofputil_decode_table_vacancy(otm->config, oh->version);
        while (b.size > 0) {
            struct ofpbuf property;
            enum ofperr error;
            uint16_t type;

            error = ofputil_pull_property(&b, &property, &type);
            if (error) {
                return error;
            }

            switch (type) {
            case OFPTMPT14_EVICTION:
                error = parse_table_mod_eviction_property(&property, pm);
                break;

            case OFPTMPT14_VACANCY:
                error = parse_table_mod_vacancy_property(&property, pm);
                break;

            default:
                error = OFPERR_OFPBRC_BAD_TYPE;
                break;
            }

            if (error) {
                return error;
            }
        }
    } else {
        return OFPERR_OFPBRC_BAD_TYPE;
    }

    return 0;
}

/* Converts the abstract form of a "table mod" message in '*tm' into an
 * OpenFlow message suitable for 'protocol', and returns that encoded form in a
 * buffer owned by the caller. */
struct ofpbuf *
ofputil_encode_table_mod(const struct ofputil_table_mod *tm,
                        enum ofputil_protocol protocol)
{
    enum ofp_version ofp_version = ofputil_protocol_to_ofp_version(protocol);
    struct ofpbuf *b;

    switch (ofp_version) {
    case OFP10_VERSION: {
        ovs_fatal(0, "table mod needs OpenFlow 1.1 or later "
                     "(\'-O OpenFlow11\')");
        break;
    }
    case OFP11_VERSION:
    case OFP12_VERSION:
    case OFP13_VERSION: {
        struct ofp11_table_mod *otm;

        b = ofpraw_alloc(OFPRAW_OFPT11_TABLE_MOD, ofp_version, 0);
        otm = ofpbuf_put_zeros(b, sizeof *otm);
        otm->table_id = tm->table_id;
        otm->config = ofputil_encode_table_config(tm->miss, tm->eviction,
                                                  tm->vacancy, ofp_version);
        break;
    }
    case OFP14_VERSION:
    case OFP15_VERSION: {
        struct ofp14_table_mod *otm;
        struct ofp14_table_mod_prop_eviction *ote;
        struct ofp14_table_mod_prop_vacancy *otv;

        b = ofpraw_alloc(OFPRAW_OFPT14_TABLE_MOD, ofp_version, 0);
        otm = ofpbuf_put_zeros(b, sizeof *otm);
        otm->table_id = tm->table_id;
        otm->config = ofputil_encode_table_config(tm->miss, tm->eviction,
                                                  tm->vacancy, ofp_version);

        if (tm->eviction_flags != UINT32_MAX) {
            ote = ofpbuf_put_zeros(b, sizeof *ote);
            ote->type = htons(OFPTMPT14_EVICTION);
            ote->length = htons(sizeof *ote);
            ote->flags = htonl(tm->eviction_flags);
        }
        if (tm->vacancy == OFPUTIL_TABLE_VACANCY_ON) {
            otv = ofpbuf_put_zeros(b, sizeof *otv);
            otv->type = htons(OFPTMPT14_VACANCY);
            otv->length = htons(sizeof *otv);
            otv->vacancy_down = tm->table_vacancy.vacancy_down;
            otv->vacancy_up = tm->table_vacancy.vacancy_up;
        }
        break;
    }
    default:
        OVS_NOT_REACHED();
    }

    return b;
}

/* ofputil_role_request */

/* Decodes the OpenFlow "role request" or "role reply" message in '*oh' into
 * an abstract form in '*rr'.  Returns 0 if successful, otherwise an
 * OFPERR_* value. */
enum ofperr
ofputil_decode_role_message(const struct ofp_header *oh,
                            struct ofputil_role_request *rr)
{
    struct ofpbuf b;
    enum ofpraw raw;

    ofpbuf_use_const(&b, oh, ntohs(oh->length));
    raw = ofpraw_pull_assert(&b);

    if (raw == OFPRAW_OFPT12_ROLE_REQUEST ||
        raw == OFPRAW_OFPT12_ROLE_REPLY) {
        const struct ofp12_role_request *orr = b.msg;

        if (orr->role != htonl(OFPCR12_ROLE_NOCHANGE) &&
            orr->role != htonl(OFPCR12_ROLE_EQUAL) &&
            orr->role != htonl(OFPCR12_ROLE_MASTER) &&
            orr->role != htonl(OFPCR12_ROLE_SLAVE)) {
            return OFPERR_OFPRRFC_BAD_ROLE;
        }

        rr->role = ntohl(orr->role);
        if (raw == OFPRAW_OFPT12_ROLE_REQUEST
            ? orr->role == htonl(OFPCR12_ROLE_NOCHANGE)
            : orr->generation_id == OVS_BE64_MAX) {
            rr->have_generation_id = false;
            rr->generation_id = 0;
        } else {
            rr->have_generation_id = true;
            rr->generation_id = ntohll(orr->generation_id);
        }
    } else if (raw == OFPRAW_NXT_ROLE_REQUEST ||
               raw == OFPRAW_NXT_ROLE_REPLY) {
        const struct nx_role_request *nrr = b.msg;

        BUILD_ASSERT(NX_ROLE_OTHER + 1 == OFPCR12_ROLE_EQUAL);
        BUILD_ASSERT(NX_ROLE_MASTER + 1 == OFPCR12_ROLE_MASTER);
        BUILD_ASSERT(NX_ROLE_SLAVE + 1 == OFPCR12_ROLE_SLAVE);

        if (nrr->role != htonl(NX_ROLE_OTHER) &&
            nrr->role != htonl(NX_ROLE_MASTER) &&
            nrr->role != htonl(NX_ROLE_SLAVE)) {
            return OFPERR_OFPRRFC_BAD_ROLE;
        }

        rr->role = ntohl(nrr->role) + 1;
        rr->have_generation_id = false;
        rr->generation_id = 0;
    } else {
        OVS_NOT_REACHED();
    }

    return 0;
}

/* Returns an encoded form of a role reply suitable for the "request" in a
 * buffer owned by the caller. */
struct ofpbuf *
ofputil_encode_role_reply(const struct ofp_header *request,
                          const struct ofputil_role_request *rr)
{
    struct ofpbuf *buf;
    enum ofpraw raw;

    raw = ofpraw_decode_assert(request);
    if (raw == OFPRAW_OFPT12_ROLE_REQUEST) {
        struct ofp12_role_request *orr;

        buf = ofpraw_alloc_reply(OFPRAW_OFPT12_ROLE_REPLY, request, 0);
        orr = ofpbuf_put_zeros(buf, sizeof *orr);

        orr->role = htonl(rr->role);
        orr->generation_id = htonll(rr->have_generation_id
                                    ? rr->generation_id
                                    : UINT64_MAX);
    } else if (raw == OFPRAW_NXT_ROLE_REQUEST) {
        struct nx_role_request *nrr;

        BUILD_ASSERT(NX_ROLE_OTHER == OFPCR12_ROLE_EQUAL - 1);
        BUILD_ASSERT(NX_ROLE_MASTER == OFPCR12_ROLE_MASTER - 1);
        BUILD_ASSERT(NX_ROLE_SLAVE == OFPCR12_ROLE_SLAVE - 1);

        buf = ofpraw_alloc_reply(OFPRAW_NXT_ROLE_REPLY, request, 0);
        nrr = ofpbuf_put_zeros(buf, sizeof *nrr);
        nrr->role = htonl(rr->role - 1);
    } else {
        OVS_NOT_REACHED();
    }

    return buf;
}

/* Encodes "role status" message 'status' for sending in the given
 * 'protocol'.  Returns the role status message, if 'protocol' supports them,
 * otherwise a null pointer. */
struct ofpbuf *
ofputil_encode_role_status(const struct ofputil_role_status *status,
                           enum ofputil_protocol protocol)
{
    enum ofp_version version;

    version = ofputil_protocol_to_ofp_version(protocol);
    if (version >= OFP14_VERSION) {
        struct ofp14_role_status *rstatus;
        struct ofpbuf *buf;

        buf = ofpraw_alloc_xid(OFPRAW_OFPT14_ROLE_STATUS, version, htonl(0),
                               0);
        rstatus = ofpbuf_put_zeros(buf, sizeof *rstatus);
        rstatus->role = htonl(status->role);
        rstatus->reason = status->reason;
        rstatus->generation_id = htonll(status->generation_id);

        return buf;
    } else {
        return NULL;
    }
}

enum ofperr
ofputil_decode_role_status(const struct ofp_header *oh,
                           struct ofputil_role_status *rs)
{
    struct ofpbuf b;
    enum ofpraw raw;
    const struct ofp14_role_status *r;

    ofpbuf_use_const(&b, oh, ntohs(oh->length));
    raw = ofpraw_pull_assert(&b);
    ovs_assert(raw == OFPRAW_OFPT14_ROLE_STATUS);

    r = b.msg;
    if (r->role != htonl(OFPCR12_ROLE_NOCHANGE) &&
        r->role != htonl(OFPCR12_ROLE_EQUAL) &&
        r->role != htonl(OFPCR12_ROLE_MASTER) &&
        r->role != htonl(OFPCR12_ROLE_SLAVE)) {
        return OFPERR_OFPRRFC_BAD_ROLE;
    }

    rs->role = ntohl(r->role);
    rs->generation_id = ntohll(r->generation_id);
    rs->reason = r->reason;

    return 0;
}

/* Encodes 'rf' according to 'protocol', and returns the encoded message.
 * 'protocol' must be for OpenFlow 1.4 or later. */
struct ofpbuf *
ofputil_encode_requestforward(const struct ofputil_requestforward *rf,
                              enum ofputil_protocol protocol)
{
    enum ofp_version ofp_version = ofputil_protocol_to_ofp_version(protocol);
    struct ofpbuf *inner;

    switch (rf->reason) {
    case OFPRFR_GROUP_MOD:
        inner = ofputil_encode_group_mod(ofp_version, rf->group_mod);
        break;

    case OFPRFR_METER_MOD:
        inner = ofputil_encode_meter_mod(ofp_version, rf->meter_mod);
        break;

    case OFPRFR_N_REASONS:
    default:
        OVS_NOT_REACHED();
    }

    struct ofp_header *inner_oh = inner->data;
    inner_oh->xid = rf->xid;
    inner_oh->length = htons(inner->size);

    struct ofpbuf *outer = ofpraw_alloc_xid(OFPRAW_OFPT14_REQUESTFORWARD,
                                            ofp_version, htonl(0),
                                            inner->size);
    ofpbuf_put(outer, inner->data, inner->size);
    ofpbuf_delete(inner);

    return outer;
}

/* Decodes OFPT_REQUESTFORWARD message 'outer'.  On success, puts the decoded
 * form into '*rf' and returns 0, and the caller is later responsible for
 * freeing the content of 'rf', with ofputil_destroy_requestforward(rf).  On
 * failure, returns an ofperr and '*rf' is indeterminate. */
enum ofperr
ofputil_decode_requestforward(const struct ofp_header *outer,
                              struct ofputil_requestforward *rf)
{
    struct ofpbuf b;
    enum ofperr error;

    ofpbuf_use_const(&b, outer, ntohs(outer->length));

    /* Skip past outer message. */
    enum ofpraw outer_raw = ofpraw_pull_assert(&b);
    ovs_assert(outer_raw == OFPRAW_OFPT14_REQUESTFORWARD);

    /* Validate inner message. */
    if (b.size < sizeof(struct ofp_header)) {
        return OFPERR_OFPBFC_MSG_BAD_LEN;
    }
    const struct ofp_header *inner = b.data;
    unsigned int inner_len = ntohs(inner->length);
    if (inner_len < sizeof(struct ofp_header) || inner_len > b.size) {
        return OFPERR_OFPBFC_MSG_BAD_LEN;
    }
    if (inner->version != outer->version) {
        return OFPERR_OFPBRC_BAD_VERSION;
    }

    /* Parse inner message. */
    enum ofptype type;
    error = ofptype_decode(&type, inner);
    if (error) {
        return error;
    }

    rf->xid = inner->xid;
    if (type == OFPTYPE_GROUP_MOD) {
        rf->reason = OFPRFR_GROUP_MOD;
        rf->group_mod = xmalloc(sizeof *rf->group_mod);
        error = ofputil_decode_group_mod(inner, rf->group_mod);
        if (error) {
            free(rf->group_mod);
            return error;
        }
    } else if (type == OFPTYPE_METER_MOD) {
        rf->reason = OFPRFR_METER_MOD;
        rf->meter_mod = xmalloc(sizeof *rf->meter_mod);
        ofpbuf_init(&rf->bands, 64);
        error = ofputil_decode_meter_mod(inner, rf->meter_mod, &rf->bands);
        if (error) {
            free(rf->meter_mod);
            ofpbuf_uninit(&rf->bands);
            return error;
        }
    } else {
        return OFPERR_OFPBFC_MSG_UNSUP;
    }

    return 0;
}

/* Frees the content of 'rf', which should have been initialized through a
 * successful call to ofputil_decode_requestforward(). */
void
ofputil_destroy_requestforward(struct ofputil_requestforward *rf)
{
    if (!rf) {
        return;
    }

    switch (rf->reason) {
    case OFPRFR_GROUP_MOD:
        ofputil_uninit_group_mod(rf->group_mod);
        free(rf->group_mod);
        break;

    case OFPRFR_METER_MOD:
        ofpbuf_uninit(&rf->bands);
        free(rf->meter_mod);
        break;

    case OFPRFR_N_REASONS:
        OVS_NOT_REACHED();
    }
}

/* Table stats. */

/* OpenFlow 1.0 and 1.1 don't distinguish between a field that cannot be
 * matched and a field that must be wildcarded.  This function returns a bitmap
 * that contains both kinds of fields. */
static struct mf_bitmap
wild_or_nonmatchable_fields(const struct ofputil_table_features *features)
{
    struct mf_bitmap wc = features->match;
    bitmap_not(wc.bm, MFF_N_IDS);
    bitmap_or(wc.bm, features->wildcard.bm, MFF_N_IDS);
    return wc;
}

struct ofp10_wc_map {
    enum ofp10_flow_wildcards wc10;
    enum mf_field_id mf;
};

static const struct ofp10_wc_map ofp10_wc_map[] = {
    { OFPFW10_IN_PORT,     MFF_IN_PORT },
    { OFPFW10_DL_VLAN,     MFF_VLAN_VID },
    { OFPFW10_DL_SRC,      MFF_ETH_SRC },
    { OFPFW10_DL_DST,      MFF_ETH_DST},
    { OFPFW10_DL_TYPE,     MFF_ETH_TYPE },
    { OFPFW10_NW_PROTO,    MFF_IP_PROTO },
    { OFPFW10_TP_SRC,      MFF_TCP_SRC },
    { OFPFW10_TP_DST,      MFF_TCP_DST },
    { OFPFW10_NW_SRC_MASK, MFF_IPV4_SRC },
    { OFPFW10_NW_DST_MASK, MFF_IPV4_DST },
    { OFPFW10_DL_VLAN_PCP, MFF_VLAN_PCP },
    { OFPFW10_NW_TOS,      MFF_IP_DSCP },
};

static ovs_be32
mf_bitmap_to_of10(const struct mf_bitmap *fields)
{
    const struct ofp10_wc_map *p;
    uint32_t wc10 = 0;

    for (p = ofp10_wc_map; p < &ofp10_wc_map[ARRAY_SIZE(ofp10_wc_map)]; p++) {
        if (bitmap_is_set(fields->bm, p->mf)) {
            wc10 |= p->wc10;
        }
    }
    return htonl(wc10);
}

static struct mf_bitmap
mf_bitmap_from_of10(ovs_be32 wc10_)
{
    struct mf_bitmap fields = MF_BITMAP_INITIALIZER;
    const struct ofp10_wc_map *p;
    uint32_t wc10 = ntohl(wc10_);

    for (p = ofp10_wc_map; p < &ofp10_wc_map[ARRAY_SIZE(ofp10_wc_map)]; p++) {
        if (wc10 & p->wc10) {
            bitmap_set1(fields.bm, p->mf);
        }
    }
    return fields;
}

static void
ofputil_put_ofp10_table_stats(const struct ofputil_table_stats *stats,
                              const struct ofputil_table_features *features,
                              struct ofpbuf *buf)
{
    struct mf_bitmap wc = wild_or_nonmatchable_fields(features);
    struct ofp10_table_stats *out;

    out = ofpbuf_put_zeros(buf, sizeof *out);
    out->table_id = features->table_id;
    ovs_strlcpy(out->name, features->name, sizeof out->name);
    out->wildcards = mf_bitmap_to_of10(&wc);
    out->max_entries = htonl(features->max_entries);
    out->active_count = htonl(stats->active_count);
    put_32aligned_be64(&out->lookup_count, htonll(stats->lookup_count));
    put_32aligned_be64(&out->matched_count, htonll(stats->matched_count));
}

struct ofp11_wc_map {
    enum ofp11_flow_match_fields wc11;
    enum mf_field_id mf;
};

static const struct ofp11_wc_map ofp11_wc_map[] = {
    { OFPFMF11_IN_PORT,     MFF_IN_PORT },
    { OFPFMF11_DL_VLAN,     MFF_VLAN_VID },
    { OFPFMF11_DL_VLAN_PCP, MFF_VLAN_PCP },
    { OFPFMF11_DL_TYPE,     MFF_ETH_TYPE },
    { OFPFMF11_NW_TOS,      MFF_IP_DSCP },
    { OFPFMF11_NW_PROTO,    MFF_IP_PROTO },
    { OFPFMF11_TP_SRC,      MFF_TCP_SRC },
    { OFPFMF11_TP_DST,      MFF_TCP_DST },
    { OFPFMF11_MPLS_LABEL,  MFF_MPLS_LABEL },
    { OFPFMF11_MPLS_TC,     MFF_MPLS_TC },
    /* I don't know what OFPFMF11_TYPE means. */
    { OFPFMF11_DL_SRC,      MFF_ETH_SRC },
    { OFPFMF11_DL_DST,      MFF_ETH_DST },
    { OFPFMF11_NW_SRC,      MFF_IPV4_SRC },
    { OFPFMF11_NW_DST,      MFF_IPV4_DST },
    { OFPFMF11_METADATA,    MFF_METADATA },
};

static ovs_be32
mf_bitmap_to_of11(const struct mf_bitmap *fields)
{
    const struct ofp11_wc_map *p;
    uint32_t wc11 = 0;

    for (p = ofp11_wc_map; p < &ofp11_wc_map[ARRAY_SIZE(ofp11_wc_map)]; p++) {
        if (bitmap_is_set(fields->bm, p->mf)) {
            wc11 |= p->wc11;
        }
    }
    return htonl(wc11);
}

static struct mf_bitmap
mf_bitmap_from_of11(ovs_be32 wc11_)
{
    struct mf_bitmap fields = MF_BITMAP_INITIALIZER;
    const struct ofp11_wc_map *p;
    uint32_t wc11 = ntohl(wc11_);

    for (p = ofp11_wc_map; p < &ofp11_wc_map[ARRAY_SIZE(ofp11_wc_map)]; p++) {
        if (wc11 & p->wc11) {
            bitmap_set1(fields.bm, p->mf);
        }
    }
    return fields;
}

static void
ofputil_put_ofp11_table_stats(const struct ofputil_table_stats *stats,
                              const struct ofputil_table_features *features,
                              struct ofpbuf *buf)
{
    struct mf_bitmap wc = wild_or_nonmatchable_fields(features);
    struct ofp11_table_stats *out;

    out = ofpbuf_put_zeros(buf, sizeof *out);
    out->table_id = features->table_id;
    ovs_strlcpy(out->name, features->name, sizeof out->name);
    out->wildcards = mf_bitmap_to_of11(&wc);
    out->match = mf_bitmap_to_of11(&features->match);
    out->instructions = ovsinst_bitmap_to_openflow(
        features->nonmiss.instructions, OFP11_VERSION);
    out->write_actions = ofpact_bitmap_to_openflow(
        features->nonmiss.write.ofpacts, OFP11_VERSION);
    out->apply_actions = ofpact_bitmap_to_openflow(
        features->nonmiss.apply.ofpacts, OFP11_VERSION);
    out->config = htonl(features->miss_config);
    out->max_entries = htonl(features->max_entries);
    out->active_count = htonl(stats->active_count);
    out->lookup_count = htonll(stats->lookup_count);
    out->matched_count = htonll(stats->matched_count);
}

static void
ofputil_put_ofp12_table_stats(const struct ofputil_table_stats *stats,
                              const struct ofputil_table_features *features,
                              struct ofpbuf *buf)
{
    struct ofp12_table_stats *out;

    out = ofpbuf_put_zeros(buf, sizeof *out);
    out->table_id = features->table_id;
    ovs_strlcpy(out->name, features->name, sizeof out->name);
    out->match = oxm_bitmap_from_mf_bitmap(&features->match, OFP12_VERSION);
    out->wildcards = oxm_bitmap_from_mf_bitmap(&features->wildcard,
                                             OFP12_VERSION);
    out->write_actions = ofpact_bitmap_to_openflow(
        features->nonmiss.write.ofpacts, OFP12_VERSION);
    out->apply_actions = ofpact_bitmap_to_openflow(
        features->nonmiss.apply.ofpacts, OFP12_VERSION);
    out->write_setfields = oxm_bitmap_from_mf_bitmap(
        &features->nonmiss.write.set_fields, OFP12_VERSION);
    out->apply_setfields = oxm_bitmap_from_mf_bitmap(
        &features->nonmiss.apply.set_fields, OFP12_VERSION);
    out->metadata_match = features->metadata_match;
    out->metadata_write = features->metadata_write;
    out->instructions = ovsinst_bitmap_to_openflow(
        features->nonmiss.instructions, OFP12_VERSION);
    out->config = ofputil_encode_table_config(features->miss_config,
                                              OFPUTIL_TABLE_EVICTION_DEFAULT,
                                              OFPUTIL_TABLE_VACANCY_DEFAULT,
                                              OFP12_VERSION);
    out->max_entries = htonl(features->max_entries);
    out->active_count = htonl(stats->active_count);
    out->lookup_count = htonll(stats->lookup_count);
    out->matched_count = htonll(stats->matched_count);
}

static void
ofputil_put_ofp13_table_stats(const struct ofputil_table_stats *stats,
                              struct ofpbuf *buf)
{
    struct ofp13_table_stats *out;

    out = ofpbuf_put_zeros(buf, sizeof *out);
    out->table_id = stats->table_id;
    out->active_count = htonl(stats->active_count);
    out->lookup_count = htonll(stats->lookup_count);
    out->matched_count = htonll(stats->matched_count);
}

struct ofpbuf *
ofputil_encode_table_stats_reply(const struct ofp_header *request)
{
    return ofpraw_alloc_stats_reply(request, 0);
}

void
ofputil_append_table_stats_reply(struct ofpbuf *reply,
                                 const struct ofputil_table_stats *stats,
                                 const struct ofputil_table_features *features)
{
    struct ofp_header *oh = reply->header;

    ovs_assert(stats->table_id == features->table_id);

    switch ((enum ofp_version) oh->version) {
    case OFP10_VERSION:
        ofputil_put_ofp10_table_stats(stats, features, reply);
        break;

    case OFP11_VERSION:
        ofputil_put_ofp11_table_stats(stats, features, reply);
        break;

    case OFP12_VERSION:
        ofputil_put_ofp12_table_stats(stats, features, reply);
        break;

    case OFP13_VERSION:
    case OFP14_VERSION:
    case OFP15_VERSION:
        ofputil_put_ofp13_table_stats(stats, reply);
        break;

    default:
        OVS_NOT_REACHED();
    }
}

static int
ofputil_decode_ofp10_table_stats(struct ofpbuf *msg,
                                 struct ofputil_table_stats *stats,
                                 struct ofputil_table_features *features)
{
    struct ofp10_table_stats *ots;

    ots = ofpbuf_try_pull(msg, sizeof *ots);
    if (!ots) {
        return OFPERR_OFPBRC_BAD_LEN;
    }

    features->table_id = ots->table_id;
    ovs_strlcpy(features->name, ots->name, sizeof features->name);
    features->max_entries = ntohl(ots->max_entries);
    features->match = features->wildcard = mf_bitmap_from_of10(ots->wildcards);

    stats->table_id = ots->table_id;
    stats->active_count = ntohl(ots->active_count);
    stats->lookup_count = ntohll(get_32aligned_be64(&ots->lookup_count));
    stats->matched_count = ntohll(get_32aligned_be64(&ots->matched_count));

    return 0;
}

static int
ofputil_decode_ofp11_table_stats(struct ofpbuf *msg,
                                 struct ofputil_table_stats *stats,
                                 struct ofputil_table_features *features)
{
    struct ofp11_table_stats *ots;

    ots = ofpbuf_try_pull(msg, sizeof *ots);
    if (!ots) {
        return OFPERR_OFPBRC_BAD_LEN;
    }

    features->table_id = ots->table_id;
    ovs_strlcpy(features->name, ots->name, sizeof features->name);
    features->max_entries = ntohl(ots->max_entries);
    features->nonmiss.instructions = ovsinst_bitmap_from_openflow(
        ots->instructions, OFP11_VERSION);
    features->nonmiss.write.ofpacts = ofpact_bitmap_from_openflow(
        ots->write_actions, OFP11_VERSION);
    features->nonmiss.apply.ofpacts = ofpact_bitmap_from_openflow(
        ots->write_actions, OFP11_VERSION);
    features->miss = features->nonmiss;
    features->miss_config = ofputil_decode_table_miss(ots->config,
                                                      OFP11_VERSION);
    features->match = mf_bitmap_from_of11(ots->match);
    features->wildcard = mf_bitmap_from_of11(ots->wildcards);
    bitmap_or(features->match.bm, features->wildcard.bm, MFF_N_IDS);

    stats->table_id = ots->table_id;
    stats->active_count = ntohl(ots->active_count);
    stats->lookup_count = ntohll(ots->lookup_count);
    stats->matched_count = ntohll(ots->matched_count);

    return 0;
}

static int
ofputil_decode_ofp12_table_stats(struct ofpbuf *msg,
                                 struct ofputil_table_stats *stats,
                                 struct ofputil_table_features *features)
{
    struct ofp12_table_stats *ots;

    ots = ofpbuf_try_pull(msg, sizeof *ots);
    if (!ots) {
        return OFPERR_OFPBRC_BAD_LEN;
    }

    features->table_id = ots->table_id;
    ovs_strlcpy(features->name, ots->name, sizeof features->name);
    features->metadata_match = ots->metadata_match;
    features->metadata_write = ots->metadata_write;
    features->miss_config = ofputil_decode_table_miss(ots->config,
                                                      OFP12_VERSION);
    features->max_entries = ntohl(ots->max_entries);

    features->nonmiss.instructions = ovsinst_bitmap_from_openflow(
        ots->instructions, OFP12_VERSION);
    features->nonmiss.write.ofpacts = ofpact_bitmap_from_openflow(
        ots->write_actions, OFP12_VERSION);
    features->nonmiss.apply.ofpacts = ofpact_bitmap_from_openflow(
        ots->apply_actions, OFP12_VERSION);
    features->nonmiss.write.set_fields = oxm_bitmap_to_mf_bitmap(
        ots->write_setfields, OFP12_VERSION);
    features->nonmiss.apply.set_fields = oxm_bitmap_to_mf_bitmap(
        ots->apply_setfields, OFP12_VERSION);
    features->miss = features->nonmiss;

    features->match = oxm_bitmap_to_mf_bitmap(ots->match, OFP12_VERSION);
    features->wildcard = oxm_bitmap_to_mf_bitmap(ots->wildcards,
                                                 OFP12_VERSION);
    bitmap_or(features->match.bm, features->wildcard.bm, MFF_N_IDS);

    stats->table_id = ots->table_id;
    stats->active_count = ntohl(ots->active_count);
    stats->lookup_count = ntohll(ots->lookup_count);
    stats->matched_count = ntohll(ots->matched_count);

    return 0;
}

static int
ofputil_decode_ofp13_table_stats(struct ofpbuf *msg,
                                 struct ofputil_table_stats *stats,
                                 struct ofputil_table_features *features)
{
    struct ofp13_table_stats *ots;

    ots = ofpbuf_try_pull(msg, sizeof *ots);
    if (!ots) {
        return OFPERR_OFPBRC_BAD_LEN;
    }

    features->table_id = ots->table_id;

    stats->table_id = ots->table_id;
    stats->active_count = ntohl(ots->active_count);
    stats->lookup_count = ntohll(ots->lookup_count);
    stats->matched_count = ntohll(ots->matched_count);

    return 0;
}

int
ofputil_decode_table_stats_reply(struct ofpbuf *msg,
                                 struct ofputil_table_stats *stats,
                                 struct ofputil_table_features *features)
{
    const struct ofp_header *oh;

    if (!msg->header) {
        ofpraw_pull_assert(msg);
    }
    oh = msg->header;

    if (!msg->size) {
        return EOF;
    }

    memset(stats, 0, sizeof *stats);
    memset(features, 0, sizeof *features);
    features->supports_eviction = -1;
    features->supports_vacancy_events = -1;

    switch ((enum ofp_version) oh->version) {
    case OFP10_VERSION:
        return ofputil_decode_ofp10_table_stats(msg, stats, features);

    case OFP11_VERSION:
        return ofputil_decode_ofp11_table_stats(msg, stats, features);

    case OFP12_VERSION:
        return ofputil_decode_ofp12_table_stats(msg, stats, features);

    case OFP13_VERSION:
    case OFP14_VERSION:
    case OFP15_VERSION:
        return ofputil_decode_ofp13_table_stats(msg, stats, features);

    default:
        OVS_NOT_REACHED();
    }
}

/* ofputil_flow_monitor_request */

/* Converts an NXST_FLOW_MONITOR request in 'msg' into an abstract
 * ofputil_flow_monitor_request in 'rq'.
 *
 * Multiple NXST_FLOW_MONITOR requests can be packed into a single OpenFlow
 * message.  Calling this function multiple times for a single 'msg' iterates
 * through the requests.  The caller must initially leave 'msg''s layer
 * pointers null and not modify them between calls.
 *
 * Returns 0 if successful, EOF if no requests were left in this 'msg',
 * otherwise an OFPERR_* value. */
int
ofputil_decode_flow_monitor_request(struct ofputil_flow_monitor_request *rq,
                                    struct ofpbuf *msg)
{
    struct nx_flow_monitor_request *nfmr;
    uint16_t flags;

    if (!msg->header) {
        ofpraw_pull_assert(msg);
    }

    if (!msg->size) {
        return EOF;
    }

    nfmr = ofpbuf_try_pull(msg, sizeof *nfmr);
    if (!nfmr) {
        VLOG_WARN_RL(&bad_ofmsg_rl, "NXST_FLOW_MONITOR request has %"PRIu32" "
                     "leftover bytes at end", msg->size);
        return OFPERR_OFPBRC_BAD_LEN;
    }

    flags = ntohs(nfmr->flags);
    if (!(flags & (NXFMF_ADD | NXFMF_DELETE | NXFMF_MODIFY))
        || flags & ~(NXFMF_INITIAL | NXFMF_ADD | NXFMF_DELETE
                     | NXFMF_MODIFY | NXFMF_ACTIONS | NXFMF_OWN)) {
        VLOG_WARN_RL(&bad_ofmsg_rl, "NXST_FLOW_MONITOR has bad flags %#"PRIx16,
                     flags);
        return OFPERR_OFPMOFC_BAD_FLAGS;
    }

    if (!is_all_zeros(nfmr->zeros, sizeof nfmr->zeros)) {
        return OFPERR_NXBRC_MUST_BE_ZERO;
    }

    rq->id = ntohl(nfmr->id);
    rq->flags = flags;
    rq->out_port = u16_to_ofp(ntohs(nfmr->out_port));
    rq->table_id = nfmr->table_id;

    return nx_pull_match(msg, ntohs(nfmr->match_len), &rq->match, NULL, NULL);
}

void
ofputil_append_flow_monitor_request(
    const struct ofputil_flow_monitor_request *rq, struct ofpbuf *msg)
{
    struct nx_flow_monitor_request *nfmr;
    size_t start_ofs;
    int match_len;

    if (!msg->size) {
        ofpraw_put(OFPRAW_NXST_FLOW_MONITOR_REQUEST, OFP10_VERSION, msg);
    }

    start_ofs = msg->size;
    ofpbuf_put_zeros(msg, sizeof *nfmr);
    match_len = nx_put_match(msg, &rq->match, htonll(0), htonll(0));

    nfmr = ofpbuf_at_assert(msg, start_ofs, sizeof *nfmr);
    nfmr->id = htonl(rq->id);
    nfmr->flags = htons(rq->flags);
    nfmr->out_port = htons(ofp_to_u16(rq->out_port));
    nfmr->match_len = htons(match_len);
    nfmr->table_id = rq->table_id;
}

/* Converts an NXST_FLOW_MONITOR reply (also known as a flow update) in 'msg'
 * into an abstract ofputil_flow_update in 'update'.  The caller must have
 * initialized update->match to point to space allocated for a match.
 *
 * Uses 'ofpacts' to store the abstract OFPACT_* version of the update's
 * actions (except for NXFME_ABBREV, which never includes actions).  The caller
 * must initialize 'ofpacts' and retains ownership of it.  'update->ofpacts'
 * will point into the 'ofpacts' buffer.
 *
 * Multiple flow updates can be packed into a single OpenFlow message.  Calling
 * this function multiple times for a single 'msg' iterates through the
 * updates.  The caller must initially leave 'msg''s layer pointers null and
 * not modify them between calls.
 *
 * Returns 0 if successful, EOF if no updates were left in this 'msg',
 * otherwise an OFPERR_* value. */
int
ofputil_decode_flow_update(struct ofputil_flow_update *update,
                           struct ofpbuf *msg, struct ofpbuf *ofpacts)
{
    struct nx_flow_update_header *nfuh;
    unsigned int length;
    struct ofp_header *oh;

    if (!msg->header) {
        ofpraw_pull_assert(msg);
    }

    if (!msg->size) {
        return EOF;
    }

    if (msg->size < sizeof(struct nx_flow_update_header)) {
        goto bad_len;
    }

    oh = msg->header;

    nfuh = msg->data;
    update->event = ntohs(nfuh->event);
    length = ntohs(nfuh->length);
    if (length > msg->size || length % 8) {
        goto bad_len;
    }

    if (update->event == NXFME_ABBREV) {
        struct nx_flow_update_abbrev *nfua;

        if (length != sizeof *nfua) {
            goto bad_len;
        }

        nfua = ofpbuf_pull(msg, sizeof *nfua);
        update->xid = nfua->xid;
        return 0;
    } else if (update->event == NXFME_ADDED
               || update->event == NXFME_DELETED
               || update->event == NXFME_MODIFIED) {
        struct nx_flow_update_full *nfuf;
        unsigned int actions_len;
        unsigned int match_len;
        enum ofperr error;

        if (length < sizeof *nfuf) {
            goto bad_len;
        }

        nfuf = ofpbuf_pull(msg, sizeof *nfuf);
        match_len = ntohs(nfuf->match_len);
        if (sizeof *nfuf + match_len > length) {
            goto bad_len;
        }

        update->reason = ntohs(nfuf->reason);
        update->idle_timeout = ntohs(nfuf->idle_timeout);
        update->hard_timeout = ntohs(nfuf->hard_timeout);
        update->table_id = nfuf->table_id;
        update->cookie = nfuf->cookie;
        update->priority = ntohs(nfuf->priority);

        error = nx_pull_match(msg, match_len, update->match, NULL, NULL);
        if (error) {
            return error;
        }

        actions_len = length - sizeof *nfuf - ROUND_UP(match_len, 8);
        error = ofpacts_pull_openflow_actions(msg, actions_len, oh->version,
                                              ofpacts);
        if (error) {
            return error;
        }

        update->ofpacts = ofpacts->data;
        update->ofpacts_len = ofpacts->size;
        return 0;
    } else {
        VLOG_WARN_RL(&bad_ofmsg_rl,
                     "NXST_FLOW_MONITOR reply has bad event %"PRIu16,
                     ntohs(nfuh->event));
        return OFPERR_NXBRC_FM_BAD_EVENT;
    }

bad_len:
    VLOG_WARN_RL(&bad_ofmsg_rl, "NXST_FLOW_MONITOR reply has %"PRIu32" "
                 "leftover bytes at end", msg->size);
    return OFPERR_OFPBRC_BAD_LEN;
}

uint32_t
ofputil_decode_flow_monitor_cancel(const struct ofp_header *oh)
{
    const struct nx_flow_monitor_cancel *cancel = ofpmsg_body(oh);

    return ntohl(cancel->id);
}

struct ofpbuf *
ofputil_encode_flow_monitor_cancel(uint32_t id)
{
    struct nx_flow_monitor_cancel *nfmc;
    struct ofpbuf *msg;

    msg = ofpraw_alloc(OFPRAW_NXT_FLOW_MONITOR_CANCEL, OFP10_VERSION, 0);
    nfmc = ofpbuf_put_uninit(msg, sizeof *nfmc);
    nfmc->id = htonl(id);
    return msg;
}

void
ofputil_start_flow_update(struct ovs_list *replies)
{
    struct ofpbuf *msg;

    msg = ofpraw_alloc_xid(OFPRAW_NXST_FLOW_MONITOR_REPLY, OFP10_VERSION,
                           htonl(0), 1024);

    list_init(replies);
    list_push_back(replies, &msg->list_node);
}

void
ofputil_append_flow_update(const struct ofputil_flow_update *update,
                           struct ovs_list *replies)
{
    enum ofp_version version = ofpmp_version(replies);
    struct nx_flow_update_header *nfuh;
    struct ofpbuf *msg;
    size_t start_ofs;

    msg = ofpbuf_from_list(list_back(replies));
    start_ofs = msg->size;

    if (update->event == NXFME_ABBREV) {
        struct nx_flow_update_abbrev *nfua;

        nfua = ofpbuf_put_zeros(msg, sizeof *nfua);
        nfua->xid = update->xid;
    } else {
        struct nx_flow_update_full *nfuf;
        int match_len;

        ofpbuf_put_zeros(msg, sizeof *nfuf);
        match_len = nx_put_match(msg, update->match, htonll(0), htonll(0));
        ofpacts_put_openflow_actions(update->ofpacts, update->ofpacts_len, msg,
                                     version);
        nfuf = ofpbuf_at_assert(msg, start_ofs, sizeof *nfuf);
        nfuf->reason = htons(update->reason);
        nfuf->priority = htons(update->priority);
        nfuf->idle_timeout = htons(update->idle_timeout);
        nfuf->hard_timeout = htons(update->hard_timeout);
        nfuf->match_len = htons(match_len);
        nfuf->table_id = update->table_id;
        nfuf->cookie = update->cookie;
    }

    nfuh = ofpbuf_at_assert(msg, start_ofs, sizeof *nfuh);
    nfuh->length = htons(msg->size - start_ofs);
    nfuh->event = htons(update->event);

    ofpmp_postappend(replies, start_ofs);
}

struct ofpbuf *
ofputil_encode_packet_out(const struct ofputil_packet_out *po,
                          enum ofputil_protocol protocol)
{
    enum ofp_version ofp_version = ofputil_protocol_to_ofp_version(protocol);
    struct ofpbuf *msg;
    size_t size;

    size = po->ofpacts_len;
    if (po->buffer_id == UINT32_MAX) {
        size += po->packet_len;
    }

    switch (ofp_version) {
    case OFP10_VERSION: {
        struct ofp10_packet_out *opo;
        size_t actions_ofs;

        msg = ofpraw_alloc(OFPRAW_OFPT10_PACKET_OUT, OFP10_VERSION, size);
        ofpbuf_put_zeros(msg, sizeof *opo);
        actions_ofs = msg->size;
        ofpacts_put_openflow_actions(po->ofpacts, po->ofpacts_len, msg,
                                     ofp_version);

        opo = msg->msg;
        opo->buffer_id = htonl(po->buffer_id);
        opo->in_port = htons(ofp_to_u16(po->in_port));
        opo->actions_len = htons(msg->size - actions_ofs);
        break;
    }

    case OFP11_VERSION:
    case OFP12_VERSION:
    case OFP13_VERSION:
    case OFP14_VERSION:
    case OFP15_VERSION: {
        struct ofp11_packet_out *opo;
        size_t len;

        msg = ofpraw_alloc(OFPRAW_OFPT11_PACKET_OUT, ofp_version, size);
        ofpbuf_put_zeros(msg, sizeof *opo);
        len = ofpacts_put_openflow_actions(po->ofpacts, po->ofpacts_len, msg,
                                           ofp_version);
        opo = msg->msg;
        opo->buffer_id = htonl(po->buffer_id);
        opo->in_port = ofputil_port_to_ofp11(po->in_port);
        opo->actions_len = htons(len);
        break;
    }

    default:
        OVS_NOT_REACHED();
    }

    if (po->buffer_id == UINT32_MAX) {
        ofpbuf_put(msg, po->packet, po->packet_len);
    }

    ofpmsg_update_length(msg);

    return msg;
}

/* Creates and returns an OFPT_ECHO_REQUEST message with an empty payload. */
struct ofpbuf *
make_echo_request(enum ofp_version ofp_version)
{
    return ofpraw_alloc_xid(OFPRAW_OFPT_ECHO_REQUEST, ofp_version,
                            htonl(0), 0);
}

/* Creates and returns an OFPT_ECHO_REPLY message matching the
 * OFPT_ECHO_REQUEST message in 'rq'. */
struct ofpbuf *
make_echo_reply(const struct ofp_header *rq)
{
    struct ofpbuf rq_buf;
    struct ofpbuf *reply;

    ofpbuf_use_const(&rq_buf, rq, ntohs(rq->length));
    ofpraw_pull_assert(&rq_buf);

    reply = ofpraw_alloc_reply(OFPRAW_OFPT_ECHO_REPLY, rq, rq_buf.size);
    ofpbuf_put(reply, rq_buf.data, rq_buf.size);
    return reply;
}

struct ofpbuf *
ofputil_encode_barrier_request(enum ofp_version ofp_version)
{
    enum ofpraw type;

    switch (ofp_version) {
    case OFP15_VERSION:
    case OFP14_VERSION:
    case OFP13_VERSION:
    case OFP12_VERSION:
    case OFP11_VERSION:
        type = OFPRAW_OFPT11_BARRIER_REQUEST;
        break;

    case OFP10_VERSION:
        type = OFPRAW_OFPT10_BARRIER_REQUEST;
        break;

    default:
        OVS_NOT_REACHED();
    }

    return ofpraw_alloc(type, ofp_version, 0);
}

const char *
ofputil_frag_handling_to_string(enum ofp_config_flags flags)
{
    switch (flags & OFPC_FRAG_MASK) {
    case OFPC_FRAG_NORMAL:   return "normal";
    case OFPC_FRAG_DROP:     return "drop";
    case OFPC_FRAG_REASM:    return "reassemble";
    case OFPC_FRAG_NX_MATCH: return "nx-match";
    }

    OVS_NOT_REACHED();
}

bool
ofputil_frag_handling_from_string(const char *s, enum ofp_config_flags *flags)
{
    if (!strcasecmp(s, "normal")) {
        *flags = OFPC_FRAG_NORMAL;
    } else if (!strcasecmp(s, "drop")) {
        *flags = OFPC_FRAG_DROP;
    } else if (!strcasecmp(s, "reassemble")) {
        *flags = OFPC_FRAG_REASM;
    } else if (!strcasecmp(s, "nx-match")) {
        *flags = OFPC_FRAG_NX_MATCH;
    } else {
        return false;
    }
    return true;
}

/* Converts the OpenFlow 1.1+ port number 'ofp11_port' into an OpenFlow 1.0
 * port number and stores the latter in '*ofp10_port', for the purpose of
 * decoding OpenFlow 1.1+ protocol messages.  Returns 0 if successful,
 * otherwise an OFPERR_* number.  On error, stores OFPP_NONE in '*ofp10_port'.
 *
 * See the definition of OFP11_MAX for an explanation of the mapping. */
enum ofperr
ofputil_port_from_ofp11(ovs_be32 ofp11_port, ofp_port_t *ofp10_port)
{
    uint32_t ofp11_port_h = ntohl(ofp11_port);

    if (ofp11_port_h < ofp_to_u16(OFPP_MAX)) {
        *ofp10_port = u16_to_ofp(ofp11_port_h);
        return 0;
    } else if (ofp11_port_h >= ofp11_to_u32(OFPP11_MAX)) {
        *ofp10_port = u16_to_ofp(ofp11_port_h - OFPP11_OFFSET);
        return 0;
    } else {
        *ofp10_port = OFPP_NONE;
        VLOG_WARN_RL(&bad_ofmsg_rl, "port %"PRIu32" is outside the supported "
                     "range 0 through %d or 0x%"PRIx32" through 0x%"PRIx32,
                     ofp11_port_h, ofp_to_u16(OFPP_MAX) - 1,
                     ofp11_to_u32(OFPP11_MAX), UINT32_MAX);
        return OFPERR_OFPBAC_BAD_OUT_PORT;
    }
}

/* Returns the OpenFlow 1.1+ port number equivalent to the OpenFlow 1.0 port
 * number 'ofp10_port', for encoding OpenFlow 1.1+ protocol messages.
 *
 * See the definition of OFP11_MAX for an explanation of the mapping. */
ovs_be32
ofputil_port_to_ofp11(ofp_port_t ofp10_port)
{
    return htonl(ofp_to_u16(ofp10_port) < ofp_to_u16(OFPP_MAX)
                 ? ofp_to_u16(ofp10_port)
                 : ofp_to_u16(ofp10_port) + OFPP11_OFFSET);
}

#define OFPUTIL_NAMED_PORTS                     \
        OFPUTIL_NAMED_PORT(IN_PORT)             \
        OFPUTIL_NAMED_PORT(TABLE)               \
        OFPUTIL_NAMED_PORT(NORMAL)              \
        OFPUTIL_NAMED_PORT(FLOOD)               \
        OFPUTIL_NAMED_PORT(ALL)                 \
        OFPUTIL_NAMED_PORT(CONTROLLER)          \
        OFPUTIL_NAMED_PORT(LOCAL)               \
        OFPUTIL_NAMED_PORT(ANY)                 \
        OFPUTIL_NAMED_PORT(UNSET)

/* For backwards compatibility, so that "none" is recognized as OFPP_ANY */
#define OFPUTIL_NAMED_PORTS_WITH_NONE           \
        OFPUTIL_NAMED_PORTS                     \
        OFPUTIL_NAMED_PORT(NONE)

/* Stores the port number represented by 's' into '*portp'.  's' may be an
 * integer or, for reserved ports, the standard OpenFlow name for the port
 * (e.g. "LOCAL").
 *
 * Returns true if successful, false if 's' is not a valid OpenFlow port number
 * or name.  The caller should issue an error message in this case, because
 * this function usually does not.  (This gives the caller an opportunity to
 * look up the port name another way, e.g. by contacting the switch and listing
 * the names of all its ports).
 *
 * This function accepts OpenFlow 1.0 port numbers.  It also accepts a subset
 * of OpenFlow 1.1+ port numbers, mapping those port numbers into the 16-bit
 * range as described in include/openflow/openflow-1.1.h. */
bool
ofputil_port_from_string(const char *s, ofp_port_t *portp)
{
    unsigned int port32; /* int is at least 32 bits wide. */

    if (*s == '-') {
        VLOG_WARN("Negative value %s is not a valid port number.", s);
        return false;
    }
    *portp = 0;
    if (str_to_uint(s, 10, &port32)) {
        if (port32 < ofp_to_u16(OFPP_MAX)) {
            /* Pass. */
        } else if (port32 < ofp_to_u16(OFPP_FIRST_RESV)) {
            VLOG_WARN("port %u is a reserved OF1.0 port number that will "
                      "be translated to %u when talking to an OF1.1 or "
                      "later controller", port32, port32 + OFPP11_OFFSET);
        } else if (port32 <= ofp_to_u16(OFPP_LAST_RESV)) {
            char name[OFP_MAX_PORT_NAME_LEN];

            ofputil_port_to_string(u16_to_ofp(port32), name, sizeof name);
            VLOG_WARN_ONCE("referring to port %s as %"PRIu32" is deprecated "
                           "for compatibility with OpenFlow 1.1 and later",
                           name, port32);
        } else if (port32 < ofp11_to_u32(OFPP11_MAX)) {
            VLOG_WARN("port %u is outside the supported range 0 through "
                      "%"PRIx16" or 0x%x through 0x%"PRIx32, port32,
                      UINT16_MAX, ofp11_to_u32(OFPP11_MAX), UINT32_MAX);
            return false;
        } else {
            port32 -= OFPP11_OFFSET;
        }

        *portp = u16_to_ofp(port32);
        return true;
    } else {
        struct pair {
            const char *name;
            ofp_port_t value;
        };
        static const struct pair pairs[] = {
#define OFPUTIL_NAMED_PORT(NAME) {#NAME, OFPP_##NAME},
            OFPUTIL_NAMED_PORTS_WITH_NONE
#undef OFPUTIL_NAMED_PORT
        };
        const struct pair *p;

        for (p = pairs; p < &pairs[ARRAY_SIZE(pairs)]; p++) {
            if (!strcasecmp(s, p->name)) {
                *portp = p->value;
                return true;
            }
        }
        return false;
    }
}

/* Appends to 's' a string representation of the OpenFlow port number 'port'.
 * Most ports' string representation is just the port number, but for special
 * ports, e.g. OFPP_LOCAL, it is the name, e.g. "LOCAL". */
void
ofputil_format_port(ofp_port_t port, struct ds *s)
{
    char name[OFP_MAX_PORT_NAME_LEN];

    ofputil_port_to_string(port, name, sizeof name);
    ds_put_cstr(s, name);
}

/* Puts in the 'bufsize' byte in 'namebuf' a null-terminated string
 * representation of OpenFlow port number 'port'.  Most ports are represented
 * as just the port number, but special ports, e.g. OFPP_LOCAL, are represented
 * by name, e.g. "LOCAL". */
void
ofputil_port_to_string(ofp_port_t port,
                       char namebuf[OFP_MAX_PORT_NAME_LEN], size_t bufsize)
{
    switch (port) {
#define OFPUTIL_NAMED_PORT(NAME)                        \
        case OFPP_##NAME:                               \
            ovs_strlcpy(namebuf, #NAME, bufsize);       \
            break;
        OFPUTIL_NAMED_PORTS
#undef OFPUTIL_NAMED_PORT

    default:
        snprintf(namebuf, bufsize, "%"PRIu16, port);
        break;
    }
}

/* Stores the group id represented by 's' into '*group_idp'.  's' may be an
 * integer or, for reserved group IDs, the standard OpenFlow name for the group
 * (either "ANY" or "ALL").
 *
 * Returns true if successful, false if 's' is not a valid OpenFlow group ID or
 * name. */
bool
ofputil_group_from_string(const char *s, uint32_t *group_idp)
{
    if (!strcasecmp(s, "any")) {
        *group_idp = OFPG_ANY;
    } else if (!strcasecmp(s, "all")) {
        *group_idp = OFPG_ALL;
    } else if (!str_to_uint(s, 10, group_idp)) {
        VLOG_WARN("%s is not a valid group ID.  (Valid group IDs are "
                  "32-bit nonnegative integers or the keywords ANY or "
                  "ALL.)", s);
        return false;
    }

    return true;
}

/* Appends to 's' a string representation of the OpenFlow group ID 'group_id'.
 * Most groups' string representation is just the number, but for special
 * groups, e.g. OFPG_ALL, it is the name, e.g. "ALL". */
void
ofputil_format_group(uint32_t group_id, struct ds *s)
{
    char name[MAX_GROUP_NAME_LEN];

    ofputil_group_to_string(group_id, name, sizeof name);
    ds_put_cstr(s, name);
}


/* Puts in the 'bufsize' byte in 'namebuf' a null-terminated string
 * representation of OpenFlow group ID 'group_id'.  Most group are represented
 * as just their number, but special groups, e.g. OFPG_ALL, are represented
 * by name, e.g. "ALL". */
void
ofputil_group_to_string(uint32_t group_id,
                        char namebuf[MAX_GROUP_NAME_LEN + 1], size_t bufsize)
{
    switch (group_id) {
    case OFPG_ALL:
        ovs_strlcpy(namebuf, "ALL", bufsize);
        break;

    case OFPG_ANY:
        ovs_strlcpy(namebuf, "ANY", bufsize);
        break;

    default:
        snprintf(namebuf, bufsize, "%"PRIu32, group_id);
        break;
    }
}

/* Given a buffer 'b' that contains an array of OpenFlow ports of type
 * 'ofp_version', tries to pull the first element from the array.  If
 * successful, initializes '*pp' with an abstract representation of the
 * port and returns 0.  If no ports remain to be decoded, returns EOF.
 * On an error, returns a positive OFPERR_* value. */
int
ofputil_pull_phy_port(enum ofp_version ofp_version, struct ofpbuf *b,
                      struct ofputil_phy_port *pp)
{
    memset(pp, 0, sizeof *pp);

    switch (ofp_version) {
    case OFP10_VERSION: {
        const struct ofp10_phy_port *opp = ofpbuf_try_pull(b, sizeof *opp);
        return opp ? ofputil_decode_ofp10_phy_port(pp, opp) : EOF;
    }
    case OFP11_VERSION:
    case OFP12_VERSION:
    case OFP13_VERSION: {
        const struct ofp11_port *op = ofpbuf_try_pull(b, sizeof *op);
        return op ? ofputil_decode_ofp11_port(pp, op) : EOF;
    }
    case OFP14_VERSION:
    case OFP15_VERSION:
        return b->size ? ofputil_pull_ofp14_port(pp, b) : EOF;
    default:
        OVS_NOT_REACHED();
    }
}

static void
ofputil_normalize_match__(struct match *match, bool may_log)
{
    enum {
        MAY_NW_ADDR     = 1 << 0, /* nw_src, nw_dst */
        MAY_TP_ADDR     = 1 << 1, /* tp_src, tp_dst */
        MAY_NW_PROTO    = 1 << 2, /* nw_proto */
        MAY_IPVx        = 1 << 3, /* tos, frag, ttl */
        MAY_ARP_SHA     = 1 << 4, /* arp_sha */
        MAY_ARP_THA     = 1 << 5, /* arp_tha */
        MAY_IPV6        = 1 << 6, /* ipv6_src, ipv6_dst, ipv6_label */
        MAY_ND_TARGET   = 1 << 7, /* nd_target */
        MAY_MPLS        = 1 << 8, /* mpls label and tc */
    } may_match;

    struct flow_wildcards wc;

    /* Figure out what fields may be matched. */
    if (match->flow.dl_type == htons(ETH_TYPE_IP)) {
        may_match = MAY_NW_PROTO | MAY_IPVx | MAY_NW_ADDR;
        if (match->flow.nw_proto == IPPROTO_TCP ||
            match->flow.nw_proto == IPPROTO_UDP ||
            match->flow.nw_proto == IPPROTO_SCTP ||
            match->flow.nw_proto == IPPROTO_ICMP) {
            may_match |= MAY_TP_ADDR;
        }
    } else if (match->flow.dl_type == htons(ETH_TYPE_IPV6)) {
        may_match = MAY_NW_PROTO | MAY_IPVx | MAY_IPV6;
        if (match->flow.nw_proto == IPPROTO_TCP ||
            match->flow.nw_proto == IPPROTO_UDP ||
            match->flow.nw_proto == IPPROTO_SCTP) {
            may_match |= MAY_TP_ADDR;
        } else if (match->flow.nw_proto == IPPROTO_ICMPV6) {
            may_match |= MAY_TP_ADDR;
            if (match->flow.tp_src == htons(ND_NEIGHBOR_SOLICIT)) {
                may_match |= MAY_ND_TARGET | MAY_ARP_SHA;
            } else if (match->flow.tp_src == htons(ND_NEIGHBOR_ADVERT)) {
                may_match |= MAY_ND_TARGET | MAY_ARP_THA;
            }
        }
    } else if (match->flow.dl_type == htons(ETH_TYPE_ARP) ||
               match->flow.dl_type == htons(ETH_TYPE_RARP)) {
        may_match = MAY_NW_PROTO | MAY_NW_ADDR | MAY_ARP_SHA | MAY_ARP_THA;
    } else if (eth_type_mpls(match->flow.dl_type)) {
        may_match = MAY_MPLS;
    } else {
        may_match = 0;
    }

    /* Clear the fields that may not be matched. */
    wc = match->wc;
    if (!(may_match & MAY_NW_ADDR)) {
        wc.masks.nw_src = wc.masks.nw_dst = htonl(0);
    }
    if (!(may_match & MAY_TP_ADDR)) {
        wc.masks.tp_src = wc.masks.tp_dst = htons(0);
    }
    if (!(may_match & MAY_NW_PROTO)) {
        wc.masks.nw_proto = 0;
    }
    if (!(may_match & MAY_IPVx)) {
        wc.masks.nw_tos = 0;
        wc.masks.nw_ttl = 0;
    }
    if (!(may_match & MAY_ARP_SHA)) {
        WC_UNMASK_FIELD(&wc, arp_sha);
    }
    if (!(may_match & MAY_ARP_THA)) {
        WC_UNMASK_FIELD(&wc, arp_tha);
    }
    if (!(may_match & MAY_IPV6)) {
        wc.masks.ipv6_src = wc.masks.ipv6_dst = in6addr_any;
        wc.masks.ipv6_label = htonl(0);
    }
    if (!(may_match & MAY_ND_TARGET)) {
        wc.masks.nd_target = in6addr_any;
    }
    if (!(may_match & MAY_MPLS)) {
        memset(wc.masks.mpls_lse, 0, sizeof wc.masks.mpls_lse);
    }

    /* Log any changes. */
    if (!flow_wildcards_equal(&wc, &match->wc)) {
        bool log = may_log && !VLOG_DROP_INFO(&bad_ofmsg_rl);
        char *pre = log ? match_to_string(match, OFP_DEFAULT_PRIORITY) : NULL;

        match->wc = wc;
        match_zero_wildcarded_fields(match);

        if (log) {
            char *post = match_to_string(match, OFP_DEFAULT_PRIORITY);
            VLOG_INFO("normalization changed ofp_match, details:");
            VLOG_INFO(" pre: %s", pre);
            VLOG_INFO("post: %s", post);
            free(pre);
            free(post);
        }
    }
}

/* "Normalizes" the wildcards in 'match'.  That means:
 *
 *    1. If the type of level N is known, then only the valid fields for that
 *       level may be specified.  For example, ARP does not have a TOS field,
 *       so nw_tos must be wildcarded if 'match' specifies an ARP flow.
 *       Similarly, IPv4 does not have any IPv6 addresses, so ipv6_src and
 *       ipv6_dst (and other fields) must be wildcarded if 'match' specifies an
 *       IPv4 flow.
 *
 *    2. If the type of level N is not known (or not understood by Open
 *       vSwitch), then no fields at all for that level may be specified.  For
 *       example, Open vSwitch does not understand SCTP, an L4 protocol, so the
 *       L4 fields tp_src and tp_dst must be wildcarded if 'match' specifies an
 *       SCTP flow.
 *
 * If this function changes 'match', it logs a rate-limited informational
 * message. */
void
ofputil_normalize_match(struct match *match)
{
    ofputil_normalize_match__(match, true);
}

/* Same as ofputil_normalize_match() without the logging.  Thus, this function
 * is suitable for a program's internal use, whereas ofputil_normalize_match()
 * sense for use on flows received from elsewhere (so that a bug in the program
 * that sent them can be reported and corrected). */
void
ofputil_normalize_match_quiet(struct match *match)
{
    ofputil_normalize_match__(match, false);
}

static size_t
parse_value(const char *s, const char *delimiters)
{
    size_t n = 0;

    /* Iterate until we reach a delimiter.
     *
     * strchr(s, '\0') returns s+strlen(s), so this test handles the null
     * terminator at the end of 's'.  */
    while (!strchr(delimiters, s[n])) {
        if (s[n] == '(') {
            int level = 0;
            do {
                switch (s[n]) {
                case '\0':
                    return n;
                case '(':
                    level++;
                    break;
                case ')':
                    level--;
                    break;
                }
                n++;
            } while (level > 0);
        } else {
            n++;
        }
    }
    return n;
}

/* Parses a key or a key-value pair from '*stringp'.
 *
 * On success: Stores the key into '*keyp'.  Stores the value, if present, into
 * '*valuep', otherwise an empty string.  Advances '*stringp' past the end of
 * the key-value pair, preparing it for another call.  '*keyp' and '*valuep'
 * are substrings of '*stringp' created by replacing some of its bytes by null
 * terminators.  Returns true.
 *
 * If '*stringp' is just white space or commas, sets '*keyp' and '*valuep' to
 * NULL and returns false. */
bool
ofputil_parse_key_value(char **stringp, char **keyp, char **valuep)
{
    /* Skip white space and delimiters.  If that brings us to the end of the
     * input string, we are done and there are no more key-value pairs. */
    *stringp += strspn(*stringp, ", \t\r\n");
    if (**stringp == '\0') {
        *keyp = *valuep = NULL;
        return false;
    }

    /* Extract the key and the delimiter that ends the key-value pair or begins
     * the value.  Advance the input position past the key and delimiter. */
    char *key = *stringp;
    size_t key_len = strcspn(key, ":=(, \t\r\n");
    char key_delim = key[key_len];
    key[key_len] = '\0';
    *stringp += key_len + (key_delim != '\0');

    /* Figure out what delimiter ends the value:
     *
     *     - If key_delim is ":" or "=", the value extends until white space
     *       or a comma.
     *
     *     - If key_delim is "(", the value extends until ")".
     *
     * If there is no value, we are done. */
    const char *value_delims;
    if (key_delim == ':' || key_delim == '=') {
        value_delims = ", \t\r\n";
    } else if (key_delim == '(') {
        value_delims = ")";
    } else {
        *keyp = key;
        *valuep = key + key_len; /* Empty string. */
        return true;
    }

    /* Extract the value.  Advance the input position past the value and
     * delimiter. */
    char *value = *stringp;
    size_t value_len = parse_value(value, value_delims);
    char value_delim = value[value_len];
    value[value_len] = '\0';
    *stringp += value_len + (value_delim != '\0');

    *keyp = key;
    *valuep = value;
    return true;
}

/* Encode a dump ports request for 'port', the encoded message
 * will be for OpenFlow version 'ofp_version'. Returns message
 * as a struct ofpbuf. Returns encoded message on success, NULL on error */
struct ofpbuf *
ofputil_encode_dump_ports_request(enum ofp_version ofp_version, ofp_port_t port)
{
    struct ofpbuf *request;

    switch (ofp_version) {
    case OFP10_VERSION: {
        struct ofp10_port_stats_request *req;
        request = ofpraw_alloc(OFPRAW_OFPST10_PORT_REQUEST, ofp_version, 0);
        req = ofpbuf_put_zeros(request, sizeof *req);
        req->port_no = htons(ofp_to_u16(port));
        break;
    }
    case OFP11_VERSION:
    case OFP12_VERSION:
    case OFP13_VERSION:
    case OFP14_VERSION:
    case OFP15_VERSION: {
        struct ofp11_port_stats_request *req;
        request = ofpraw_alloc(OFPRAW_OFPST11_PORT_REQUEST, ofp_version, 0);
        req = ofpbuf_put_zeros(request, sizeof *req);
        req->port_no = ofputil_port_to_ofp11(port);
        break;
    }
    default:
        OVS_NOT_REACHED();
    }

    return request;
}

static void
ofputil_port_stats_to_ofp10(const struct ofputil_port_stats *ops,
                            struct ofp10_port_stats *ps10)
{
    ps10->port_no = htons(ofp_to_u16(ops->port_no));
    memset(ps10->pad, 0, sizeof ps10->pad);
    put_32aligned_be64(&ps10->rx_packets, htonll(ops->stats.rx_packets));
    put_32aligned_be64(&ps10->tx_packets, htonll(ops->stats.tx_packets));
    put_32aligned_be64(&ps10->rx_bytes, htonll(ops->stats.rx_bytes));
    put_32aligned_be64(&ps10->tx_bytes, htonll(ops->stats.tx_bytes));
    put_32aligned_be64(&ps10->rx_dropped, htonll(ops->stats.rx_dropped));
    put_32aligned_be64(&ps10->tx_dropped, htonll(ops->stats.tx_dropped));
    put_32aligned_be64(&ps10->rx_errors, htonll(ops->stats.rx_errors));
    put_32aligned_be64(&ps10->tx_errors, htonll(ops->stats.tx_errors));
    put_32aligned_be64(&ps10->rx_frame_err, htonll(ops->stats.rx_frame_errors));
    put_32aligned_be64(&ps10->rx_over_err, htonll(ops->stats.rx_over_errors));
    put_32aligned_be64(&ps10->rx_crc_err, htonll(ops->stats.rx_crc_errors));
    put_32aligned_be64(&ps10->collisions, htonll(ops->stats.collisions));
}

static void
ofputil_port_stats_to_ofp11(const struct ofputil_port_stats *ops,
                            struct ofp11_port_stats *ps11)
{
    ps11->port_no = ofputil_port_to_ofp11(ops->port_no);
    memset(ps11->pad, 0, sizeof ps11->pad);
    ps11->rx_packets = htonll(ops->stats.rx_packets);
    ps11->tx_packets = htonll(ops->stats.tx_packets);
    ps11->rx_bytes = htonll(ops->stats.rx_bytes);
    ps11->tx_bytes = htonll(ops->stats.tx_bytes);
    ps11->rx_dropped = htonll(ops->stats.rx_dropped);
    ps11->tx_dropped = htonll(ops->stats.tx_dropped);
    ps11->rx_errors = htonll(ops->stats.rx_errors);
    ps11->tx_errors = htonll(ops->stats.tx_errors);
    ps11->rx_frame_err = htonll(ops->stats.rx_frame_errors);
    ps11->rx_over_err = htonll(ops->stats.rx_over_errors);
    ps11->rx_crc_err = htonll(ops->stats.rx_crc_errors);
    ps11->collisions = htonll(ops->stats.collisions);
}

static void
ofputil_port_stats_to_ofp13(const struct ofputil_port_stats *ops,
                            struct ofp13_port_stats *ps13)
{
    ofputil_port_stats_to_ofp11(ops, &ps13->ps);
    ps13->duration_sec = htonl(ops->duration_sec);
    ps13->duration_nsec = htonl(ops->duration_nsec);
}

static void
ofputil_append_ofp14_port_stats(const struct ofputil_port_stats *ops,
                                struct ovs_list *replies)
{
    struct ofp14_port_stats_prop_ethernet *eth;
    struct ofp14_port_stats *ps14;
    struct ofpbuf *reply;

    reply = ofpmp_reserve(replies, sizeof *ps14 + sizeof *eth);

    ps14 = ofpbuf_put_uninit(reply, sizeof *ps14);
    ps14->length = htons(sizeof *ps14 + sizeof *eth);
    memset(ps14->pad, 0, sizeof ps14->pad);
    ps14->port_no = ofputil_port_to_ofp11(ops->port_no);
    ps14->duration_sec = htonl(ops->duration_sec);
    ps14->duration_nsec = htonl(ops->duration_nsec);
    ps14->rx_packets = htonll(ops->stats.rx_packets);
    ps14->tx_packets = htonll(ops->stats.tx_packets);
    ps14->rx_bytes = htonll(ops->stats.rx_bytes);
    ps14->tx_bytes = htonll(ops->stats.tx_bytes);
    ps14->rx_dropped = htonll(ops->stats.rx_dropped);
    ps14->tx_dropped = htonll(ops->stats.tx_dropped);
    ps14->rx_errors = htonll(ops->stats.rx_errors);
    ps14->tx_errors = htonll(ops->stats.tx_errors);

    eth = ofpbuf_put_uninit(reply, sizeof *eth);
    eth->type = htons(OFPPSPT14_ETHERNET);
    eth->length = htons(sizeof *eth);
    memset(eth->pad, 0, sizeof eth->pad);
    eth->rx_frame_err = htonll(ops->stats.rx_frame_errors);
    eth->rx_over_err = htonll(ops->stats.rx_over_errors);
    eth->rx_crc_err = htonll(ops->stats.rx_crc_errors);
    eth->collisions = htonll(ops->stats.collisions);
}

/* Encode a ports stat for 'ops' and append it to 'replies'. */
void
ofputil_append_port_stat(struct ovs_list *replies,
                         const struct ofputil_port_stats *ops)
{
    switch (ofpmp_version(replies)) {
    case OFP13_VERSION: {
        struct ofp13_port_stats *reply = ofpmp_append(replies, sizeof *reply);
        ofputil_port_stats_to_ofp13(ops, reply);
        break;
    }
    case OFP12_VERSION:
    case OFP11_VERSION: {
        struct ofp11_port_stats *reply = ofpmp_append(replies, sizeof *reply);
        ofputil_port_stats_to_ofp11(ops, reply);
        break;
    }

    case OFP10_VERSION: {
        struct ofp10_port_stats *reply = ofpmp_append(replies, sizeof *reply);
        ofputil_port_stats_to_ofp10(ops, reply);
        break;
    }

    case OFP14_VERSION:
    case OFP15_VERSION:
        ofputil_append_ofp14_port_stats(ops, replies);
        break;

    default:
        OVS_NOT_REACHED();
    }
}

static enum ofperr
ofputil_port_stats_from_ofp10(struct ofputil_port_stats *ops,
                              const struct ofp10_port_stats *ps10)
{
    memset(ops, 0, sizeof *ops);

    ops->port_no = u16_to_ofp(ntohs(ps10->port_no));
    ops->stats.rx_packets = ntohll(get_32aligned_be64(&ps10->rx_packets));
    ops->stats.tx_packets = ntohll(get_32aligned_be64(&ps10->tx_packets));
    ops->stats.rx_bytes = ntohll(get_32aligned_be64(&ps10->rx_bytes));
    ops->stats.tx_bytes = ntohll(get_32aligned_be64(&ps10->tx_bytes));
    ops->stats.rx_dropped = ntohll(get_32aligned_be64(&ps10->rx_dropped));
    ops->stats.tx_dropped = ntohll(get_32aligned_be64(&ps10->tx_dropped));
    ops->stats.rx_errors = ntohll(get_32aligned_be64(&ps10->rx_errors));
    ops->stats.tx_errors = ntohll(get_32aligned_be64(&ps10->tx_errors));
    ops->stats.rx_frame_errors =
        ntohll(get_32aligned_be64(&ps10->rx_frame_err));
    ops->stats.rx_over_errors = ntohll(get_32aligned_be64(&ps10->rx_over_err));
    ops->stats.rx_crc_errors = ntohll(get_32aligned_be64(&ps10->rx_crc_err));
    ops->stats.collisions = ntohll(get_32aligned_be64(&ps10->collisions));
    ops->duration_sec = ops->duration_nsec = UINT32_MAX;

    return 0;
}

static enum ofperr
ofputil_port_stats_from_ofp11(struct ofputil_port_stats *ops,
                              const struct ofp11_port_stats *ps11)
{
    enum ofperr error;

    memset(ops, 0, sizeof *ops);
    error = ofputil_port_from_ofp11(ps11->port_no, &ops->port_no);
    if (error) {
        return error;
    }

    ops->stats.rx_packets = ntohll(ps11->rx_packets);
    ops->stats.tx_packets = ntohll(ps11->tx_packets);
    ops->stats.rx_bytes = ntohll(ps11->rx_bytes);
    ops->stats.tx_bytes = ntohll(ps11->tx_bytes);
    ops->stats.rx_dropped = ntohll(ps11->rx_dropped);
    ops->stats.tx_dropped = ntohll(ps11->tx_dropped);
    ops->stats.rx_errors = ntohll(ps11->rx_errors);
    ops->stats.tx_errors = ntohll(ps11->tx_errors);
    ops->stats.rx_frame_errors = ntohll(ps11->rx_frame_err);
    ops->stats.rx_over_errors = ntohll(ps11->rx_over_err);
    ops->stats.rx_crc_errors = ntohll(ps11->rx_crc_err);
    ops->stats.collisions = ntohll(ps11->collisions);
    ops->duration_sec = ops->duration_nsec = UINT32_MAX;

    return 0;
}

static enum ofperr
ofputil_port_stats_from_ofp13(struct ofputil_port_stats *ops,
                              const struct ofp13_port_stats *ps13)
{
    enum ofperr error = ofputil_port_stats_from_ofp11(ops, &ps13->ps);
    if (!error) {
        ops->duration_sec = ntohl(ps13->duration_sec);
        ops->duration_nsec = ntohl(ps13->duration_nsec);
    }
    return error;
}

static enum ofperr
parse_ofp14_port_stats_ethernet_property(const struct ofpbuf *payload,
                                         struct ofputil_port_stats *ops)
{
    const struct ofp14_port_stats_prop_ethernet *eth = payload->data;

    if (payload->size != sizeof *eth) {
        return OFPERR_OFPBPC_BAD_LEN;
    }

    ops->stats.rx_frame_errors = ntohll(eth->rx_frame_err);
    ops->stats.rx_over_errors = ntohll(eth->rx_over_err);
    ops->stats.rx_crc_errors = ntohll(eth->rx_crc_err);
    ops->stats.collisions = ntohll(eth->collisions);

    return 0;
}

static enum ofperr
ofputil_pull_ofp14_port_stats(struct ofputil_port_stats *ops,
                              struct ofpbuf *msg)
{
    const struct ofp14_port_stats *ps14;
    struct ofpbuf properties;
    enum ofperr error;
    size_t len;

    ps14 = ofpbuf_try_pull(msg, sizeof *ps14);
    if (!ps14) {
        return OFPERR_OFPBRC_BAD_LEN;
    }

    len = ntohs(ps14->length);
    if (len < sizeof *ps14 || len - sizeof *ps14 > msg->size) {
        return OFPERR_OFPBRC_BAD_LEN;
    }
    len -= sizeof *ps14;
    ofpbuf_use_const(&properties, ofpbuf_pull(msg, len), len);

    error = ofputil_port_from_ofp11(ps14->port_no, &ops->port_no);
    if (error) {
        return error;
    }

    ops->duration_sec = ntohl(ps14->duration_sec);
    ops->duration_nsec = ntohl(ps14->duration_nsec);
    ops->stats.rx_packets = ntohll(ps14->rx_packets);
    ops->stats.tx_packets = ntohll(ps14->tx_packets);
    ops->stats.rx_bytes = ntohll(ps14->rx_bytes);
    ops->stats.tx_bytes = ntohll(ps14->tx_bytes);
    ops->stats.rx_dropped = ntohll(ps14->rx_dropped);
    ops->stats.tx_dropped = ntohll(ps14->tx_dropped);
    ops->stats.rx_errors = ntohll(ps14->rx_errors);
    ops->stats.tx_errors = ntohll(ps14->tx_errors);
    ops->stats.rx_frame_errors = UINT64_MAX;
    ops->stats.rx_over_errors = UINT64_MAX;
    ops->stats.rx_crc_errors = UINT64_MAX;
    ops->stats.collisions = UINT64_MAX;

    while (properties.size > 0) {
        struct ofpbuf payload;
        enum ofperr error;
        uint16_t type;

        error = ofputil_pull_property(&properties, &payload, &type);
        if (error) {
            return error;
        }

        switch (type) {
        case OFPPSPT14_ETHERNET:
            error = parse_ofp14_port_stats_ethernet_property(&payload, ops);
            break;

        default:
            log_property(true, "unknown port stats property %"PRIu16, type);
            error = 0;
            break;
        }

        if (error) {
            return error;
        }
    }

    return 0;
}

/* Returns the number of port stats elements in OFPTYPE_PORT_STATS_REPLY
 * message 'oh'. */
size_t
ofputil_count_port_stats(const struct ofp_header *oh)
{
    struct ofputil_port_stats ps;
    struct ofpbuf b;
    size_t n = 0;

    ofpbuf_use_const(&b, oh, ntohs(oh->length));
    ofpraw_pull_assert(&b);
    while (!ofputil_decode_port_stats(&ps, &b)) {
        n++;
    }
    return n;
}

/* Converts an OFPST_PORT_STATS reply in 'msg' into an abstract
 * ofputil_port_stats in 'ps'.
 *
 * Multiple OFPST_PORT_STATS replies can be packed into a single OpenFlow
 * message.  Calling this function multiple times for a single 'msg' iterates
 * through the replies.  The caller must initially leave 'msg''s layer pointers
 * null and not modify them between calls.
 *
 * Returns 0 if successful, EOF if no replies were left in this 'msg',
 * otherwise a positive errno value. */
int
ofputil_decode_port_stats(struct ofputil_port_stats *ps, struct ofpbuf *msg)
{
    enum ofperr error;
    enum ofpraw raw;

    error = (msg->header ? ofpraw_decode(&raw, msg->header)
             : ofpraw_pull(&raw, msg));
    if (error) {
        return error;
    }

    if (!msg->size) {
        return EOF;
    } else if (raw == OFPRAW_OFPST14_PORT_REPLY) {
        return ofputil_pull_ofp14_port_stats(ps, msg);
    } else if (raw == OFPRAW_OFPST13_PORT_REPLY) {
        const struct ofp13_port_stats *ps13;

        ps13 = ofpbuf_try_pull(msg, sizeof *ps13);
        if (!ps13) {
            goto bad_len;
        }
        return ofputil_port_stats_from_ofp13(ps, ps13);
    } else if (raw == OFPRAW_OFPST11_PORT_REPLY) {
        const struct ofp11_port_stats *ps11;

        ps11 = ofpbuf_try_pull(msg, sizeof *ps11);
        if (!ps11) {
            goto bad_len;
        }
        return ofputil_port_stats_from_ofp11(ps, ps11);
    } else if (raw == OFPRAW_OFPST10_PORT_REPLY) {
        const struct ofp10_port_stats *ps10;

        ps10 = ofpbuf_try_pull(msg, sizeof *ps10);
        if (!ps10) {
            goto bad_len;
        }
        return ofputil_port_stats_from_ofp10(ps, ps10);
    } else {
        OVS_NOT_REACHED();
    }

 bad_len:
    VLOG_WARN_RL(&bad_ofmsg_rl, "OFPST_PORT reply has %"PRIu32" leftover "
                 "bytes at end", msg->size);
    return OFPERR_OFPBRC_BAD_LEN;
}

/* Parse a port status request message into a 16 bit OpenFlow 1.0
 * port number and stores the latter in '*ofp10_port'.
 * Returns 0 if successful, otherwise an OFPERR_* number. */
enum ofperr
ofputil_decode_port_stats_request(const struct ofp_header *request,
                                  ofp_port_t *ofp10_port)
{
    switch ((enum ofp_version)request->version) {
    case OFP15_VERSION:
    case OFP14_VERSION:
    case OFP13_VERSION:
    case OFP12_VERSION:
    case OFP11_VERSION: {
        const struct ofp11_port_stats_request *psr11 = ofpmsg_body(request);
        return ofputil_port_from_ofp11(psr11->port_no, ofp10_port);
    }

    case OFP10_VERSION: {
        const struct ofp10_port_stats_request *psr10 = ofpmsg_body(request);
        *ofp10_port = u16_to_ofp(ntohs(psr10->port_no));
        return 0;
    }

    default:
        OVS_NOT_REACHED();
    }
}

/* Frees all of the "struct ofputil_bucket"s in the 'buckets' list. */
void
ofputil_bucket_list_destroy(struct ovs_list *buckets)
{
    struct ofputil_bucket *bucket;

    LIST_FOR_EACH_POP (bucket, list_node, buckets) {
        free(bucket->ofpacts);
        free(bucket);
    }
}

/* Clones 'bucket' and its ofpacts data */
static struct ofputil_bucket *
ofputil_bucket_clone_data(const struct ofputil_bucket *bucket)
{
    struct ofputil_bucket *new;

    new = xmemdup(bucket, sizeof *bucket);
    new->ofpacts = xmemdup(bucket->ofpacts, bucket->ofpacts_len);

    return new;
}

/* Clones each of the buckets in the list 'src' appending them
 * in turn to 'dest' which should be an initialised list.
 * An exception is that if the pointer value of a bucket in 'src'
 * matches 'skip' then it is not cloned or appended to 'dest'.
 * This allows all of 'src' or 'all of 'src' except 'skip' to
 * be cloned and appended to 'dest'. */
void
ofputil_bucket_clone_list(struct ovs_list *dest, const struct ovs_list *src,
                          const struct ofputil_bucket *skip)
{
    struct ofputil_bucket *bucket;

    LIST_FOR_EACH (bucket, list_node, src) {
        struct ofputil_bucket *new_bucket;

        if (bucket == skip) {
            continue;
        }

        new_bucket = ofputil_bucket_clone_data(bucket);
        list_push_back(dest, &new_bucket->list_node);
    }
}

/* Find a bucket in the list 'buckets' whose bucket id is 'bucket_id'
 * Returns the first bucket found or NULL if no buckets are found. */
struct ofputil_bucket *
ofputil_bucket_find(const struct ovs_list *buckets, uint32_t bucket_id)
{
    struct ofputil_bucket *bucket;

    if (bucket_id > OFPG15_BUCKET_MAX) {
        return NULL;
    }

    LIST_FOR_EACH (bucket, list_node, buckets) {
        if (bucket->bucket_id == bucket_id) {
            return bucket;
        }
    }

    return NULL;
}

/* Returns true if more than one bucket in the list 'buckets'
 * have the same bucket id. Returns false otherwise. */
bool
ofputil_bucket_check_duplicate_id(const struct ovs_list *buckets)
{
    struct ofputil_bucket *i, *j;

    LIST_FOR_EACH (i, list_node, buckets) {
        LIST_FOR_EACH_REVERSE (j, list_node, buckets) {
            if (i == j) {
                break;
            }
            if (i->bucket_id == j->bucket_id) {
                return true;
            }
        }
    }

    return false;
}

/* Returns the bucket at the front of the list 'buckets'.
 * Undefined if 'buckets is empty. */
struct ofputil_bucket *
ofputil_bucket_list_front(const struct ovs_list *buckets)
{
    static struct ofputil_bucket *bucket;

    ASSIGN_CONTAINER(bucket, list_front(buckets), list_node);

    return bucket;
}

/* Returns the bucket at the back of the list 'buckets'.
 * Undefined if 'buckets is empty. */
struct ofputil_bucket *
ofputil_bucket_list_back(const struct ovs_list *buckets)
{
    static struct ofputil_bucket *bucket;

    ASSIGN_CONTAINER(bucket, list_back(buckets), list_node);

    return bucket;
}

/* Returns an OpenFlow group stats request for OpenFlow version 'ofp_version',
 * that requests stats for group 'group_id'.  (Use OFPG_ALL to request stats
 * for all groups.)
 *
 * Group statistics include packet and byte counts for each group. */
struct ofpbuf *
ofputil_encode_group_stats_request(enum ofp_version ofp_version,
                                   uint32_t group_id)
{
    struct ofpbuf *request;

    switch (ofp_version) {
    case OFP10_VERSION:
        ovs_fatal(0, "dump-group-stats needs OpenFlow 1.1 or later "
                     "(\'-O OpenFlow11\')");
    case OFP11_VERSION:
    case OFP12_VERSION:
    case OFP13_VERSION:
    case OFP14_VERSION:
    case OFP15_VERSION: {
        struct ofp11_group_stats_request *req;
        request = ofpraw_alloc(OFPRAW_OFPST11_GROUP_REQUEST, ofp_version, 0);
        req = ofpbuf_put_zeros(request, sizeof *req);
        req->group_id = htonl(group_id);
        break;
    }
    default:
        OVS_NOT_REACHED();
    }

    return request;
}

void
ofputil_uninit_group_desc(struct ofputil_group_desc *gd)
{
    ofputil_bucket_list_destroy(&gd->buckets);
    free(&gd->props.fields);
}

/* Decodes the OpenFlow group description request in 'oh', returning the group
 * whose description is requested, or OFPG_ALL if stats for all groups was
 * requested. */
uint32_t
ofputil_decode_group_desc_request(const struct ofp_header *oh)
{
    struct ofpbuf request;
    enum ofpraw raw;

    ofpbuf_use_const(&request, oh, ntohs(oh->length));
    raw = ofpraw_pull_assert(&request);
    if (raw == OFPRAW_OFPST11_GROUP_DESC_REQUEST) {
        return OFPG_ALL;
    } else if (raw == OFPRAW_OFPST15_GROUP_DESC_REQUEST) {
        ovs_be32 *group_id = ofpbuf_pull(&request, sizeof *group_id);
        return ntohl(*group_id);
    } else {
        OVS_NOT_REACHED();
    }
}

/* Returns an OpenFlow group description request for OpenFlow version
 * 'ofp_version', that requests stats for group 'group_id'.  Use OFPG_ALL to
 * request stats for all groups (OpenFlow 1.4 and earlier always request all
 * groups).
 *
 * Group descriptions include the bucket and action configuration for each
 * group. */
struct ofpbuf *
ofputil_encode_group_desc_request(enum ofp_version ofp_version,
                                  uint32_t group_id)
{
    struct ofpbuf *request;

    switch (ofp_version) {
    case OFP10_VERSION:
        ovs_fatal(0, "dump-groups needs OpenFlow 1.1 or later "
                     "(\'-O OpenFlow11\')");
    case OFP11_VERSION:
    case OFP12_VERSION:
    case OFP13_VERSION:
    case OFP14_VERSION:
        request = ofpraw_alloc(OFPRAW_OFPST11_GROUP_DESC_REQUEST,
                               ofp_version, 0);
        break;
    case OFP15_VERSION:{
        struct ofp15_group_desc_request *req;
        request = ofpraw_alloc(OFPRAW_OFPST15_GROUP_DESC_REQUEST,
                               ofp_version, 0);
        req = ofpbuf_put_zeros(request, sizeof *req);
        req->group_id = htonl(group_id);
        break;
    }
    default:
        OVS_NOT_REACHED();
    }

    return request;
}

static void
ofputil_group_bucket_counters_to_ofp11(const struct ofputil_group_stats *gs,
                                    struct ofp11_bucket_counter bucket_cnts[])
{
    int i;

    for (i = 0; i < gs->n_buckets; i++) {
       bucket_cnts[i].packet_count = htonll(gs->bucket_stats[i].packet_count);
       bucket_cnts[i].byte_count = htonll(gs->bucket_stats[i].byte_count);
    }
}

static void
ofputil_group_stats_to_ofp11(const struct ofputil_group_stats *gs,
                             struct ofp11_group_stats *gs11, size_t length,
                             struct ofp11_bucket_counter bucket_cnts[])
{
    memset(gs11, 0, sizeof *gs11);
    gs11->length = htons(length);
    gs11->group_id = htonl(gs->group_id);
    gs11->ref_count = htonl(gs->ref_count);
    gs11->packet_count = htonll(gs->packet_count);
    gs11->byte_count = htonll(gs->byte_count);
    ofputil_group_bucket_counters_to_ofp11(gs, bucket_cnts);
}

static void
ofputil_group_stats_to_ofp13(const struct ofputil_group_stats *gs,
                             struct ofp13_group_stats *gs13, size_t length,
                             struct ofp11_bucket_counter bucket_cnts[])
{
    ofputil_group_stats_to_ofp11(gs, &gs13->gs, length, bucket_cnts);
    gs13->duration_sec = htonl(gs->duration_sec);
    gs13->duration_nsec = htonl(gs->duration_nsec);

}

/* Encodes 'gs' properly for the format of the list of group statistics
 * replies already begun in 'replies' and appends it to the list.  'replies'
 * must have originally been initialized with ofpmp_init(). */
void
ofputil_append_group_stats(struct ovs_list *replies,
                           const struct ofputil_group_stats *gs)
{
    size_t bucket_counter_size;
    struct ofp11_bucket_counter *bucket_counters;
    size_t length;

    bucket_counter_size = gs->n_buckets * sizeof(struct ofp11_bucket_counter);

    switch (ofpmp_version(replies)) {
    case OFP11_VERSION:
    case OFP12_VERSION:{
            struct ofp11_group_stats *gs11;

            length = sizeof *gs11 + bucket_counter_size;
            gs11 = ofpmp_append(replies, length);
            bucket_counters = (struct ofp11_bucket_counter *)(gs11 + 1);
            ofputil_group_stats_to_ofp11(gs, gs11, length, bucket_counters);
            break;
        }

    case OFP13_VERSION:
    case OFP14_VERSION:
    case OFP15_VERSION: {
            struct ofp13_group_stats *gs13;

            length = sizeof *gs13 + bucket_counter_size;
            gs13 = ofpmp_append(replies, length);
            bucket_counters = (struct ofp11_bucket_counter *)(gs13 + 1);
            ofputil_group_stats_to_ofp13(gs, gs13, length, bucket_counters);
            break;
        }

    case OFP10_VERSION:
    default:
        OVS_NOT_REACHED();
    }
}
/* Returns an OpenFlow group features request for OpenFlow version
 * 'ofp_version'. */
struct ofpbuf *
ofputil_encode_group_features_request(enum ofp_version ofp_version)
{
    struct ofpbuf *request = NULL;

    switch (ofp_version) {
    case OFP10_VERSION:
    case OFP11_VERSION:
        ovs_fatal(0, "dump-group-features needs OpenFlow 1.2 or later "
                     "(\'-O OpenFlow12\')");
    case OFP12_VERSION:
    case OFP13_VERSION:
    case OFP14_VERSION:
    case OFP15_VERSION:
        request = ofpraw_alloc(OFPRAW_OFPST12_GROUP_FEATURES_REQUEST,
                               ofp_version, 0);
        break;
    default:
        OVS_NOT_REACHED();
    }

    return request;
}

/* Returns a OpenFlow message that encodes 'features' properly as a reply to
 * group features request 'request'. */
struct ofpbuf *
ofputil_encode_group_features_reply(
    const struct ofputil_group_features *features,
    const struct ofp_header *request)
{
    struct ofp12_group_features_stats *ogf;
    struct ofpbuf *reply;
    int i;

    reply = ofpraw_alloc_xid(OFPRAW_OFPST12_GROUP_FEATURES_REPLY,
                             request->version, request->xid, 0);
    ogf = ofpbuf_put_zeros(reply, sizeof *ogf);
    ogf->types = htonl(features->types);
    ogf->capabilities = htonl(features->capabilities);
    for (i = 0; i < OFPGT12_N_TYPES; i++) {
        ogf->max_groups[i] = htonl(features->max_groups[i]);
        ogf->actions[i] = ofpact_bitmap_to_openflow(features->ofpacts[i],
                                                    request->version);
    }

    return reply;
}

/* Decodes group features reply 'oh' into 'features'. */
void
ofputil_decode_group_features_reply(const struct ofp_header *oh,
                                    struct ofputil_group_features *features)
{
    const struct ofp12_group_features_stats *ogf = ofpmsg_body(oh);
    int i;

    features->types = ntohl(ogf->types);
    features->capabilities = ntohl(ogf->capabilities);
    for (i = 0; i < OFPGT12_N_TYPES; i++) {
        features->max_groups[i] = ntohl(ogf->max_groups[i]);
        features->ofpacts[i] = ofpact_bitmap_from_openflow(
            ogf->actions[i], oh->version);
    }
}

/* Parse a group status request message into a 32 bit OpenFlow 1.1
 * group ID and stores the latter in '*group_id'.
 * Returns 0 if successful, otherwise an OFPERR_* number. */
enum ofperr
ofputil_decode_group_stats_request(const struct ofp_header *request,
                                   uint32_t *group_id)
{
    const struct ofp11_group_stats_request *gsr11 = ofpmsg_body(request);
    *group_id = ntohl(gsr11->group_id);
    return 0;
}

/* Converts a group stats reply in 'msg' into an abstract ofputil_group_stats
 * in 'gs'.  Assigns freshly allocated memory to gs->bucket_stats for the
 * caller to eventually free.
 *
 * Multiple group stats replies can be packed into a single OpenFlow message.
 * Calling this function multiple times for a single 'msg' iterates through the
 * replies.  The caller must initially leave 'msg''s layer pointers null and
 * not modify them between calls.
 *
 * Returns 0 if successful, EOF if no replies were left in this 'msg',
 * otherwise a positive errno value. */
int
ofputil_decode_group_stats_reply(struct ofpbuf *msg,
                                 struct ofputil_group_stats *gs)
{
    struct ofp11_bucket_counter *obc;
    struct ofp11_group_stats *ogs11;
    enum ofpraw raw;
    enum ofperr error;
    size_t base_len;
    size_t length;
    size_t i;

    gs->bucket_stats = NULL;
    error = (msg->header ? ofpraw_decode(&raw, msg->header)
             : ofpraw_pull(&raw, msg));
    if (error) {
        return error;
    }

    if (!msg->size) {
        return EOF;
    }

    if (raw == OFPRAW_OFPST11_GROUP_REPLY) {
        base_len = sizeof *ogs11;
        ogs11 = ofpbuf_try_pull(msg, sizeof *ogs11);
        gs->duration_sec = gs->duration_nsec = UINT32_MAX;
    } else if (raw == OFPRAW_OFPST13_GROUP_REPLY) {
        struct ofp13_group_stats *ogs13;

        base_len = sizeof *ogs13;
        ogs13 = ofpbuf_try_pull(msg, sizeof *ogs13);
        if (ogs13) {
            ogs11 = &ogs13->gs;
            gs->duration_sec = ntohl(ogs13->duration_sec);
            gs->duration_nsec = ntohl(ogs13->duration_nsec);
        } else {
            ogs11 = NULL;
        }
    } else {
        OVS_NOT_REACHED();
    }

    if (!ogs11) {
        VLOG_WARN_RL(&bad_ofmsg_rl, "%s reply has %"PRIu32" leftover bytes at end",
                     ofpraw_get_name(raw), msg->size);
        return OFPERR_OFPBRC_BAD_LEN;
    }
    length = ntohs(ogs11->length);
    if (length < sizeof base_len) {
        VLOG_WARN_RL(&bad_ofmsg_rl, "%s reply claims invalid length %"PRIuSIZE,
                     ofpraw_get_name(raw), length);
        return OFPERR_OFPBRC_BAD_LEN;
    }

    gs->group_id = ntohl(ogs11->group_id);
    gs->ref_count = ntohl(ogs11->ref_count);
    gs->packet_count = ntohll(ogs11->packet_count);
    gs->byte_count = ntohll(ogs11->byte_count);

    gs->n_buckets = (length - base_len) / sizeof *obc;
    obc = ofpbuf_try_pull(msg, gs->n_buckets * sizeof *obc);
    if (!obc) {
        VLOG_WARN_RL(&bad_ofmsg_rl, "%s reply has %"PRIu32" leftover bytes at end",
                     ofpraw_get_name(raw), msg->size);
        return OFPERR_OFPBRC_BAD_LEN;
    }

    gs->bucket_stats = xmalloc(gs->n_buckets * sizeof *gs->bucket_stats);
    for (i = 0; i < gs->n_buckets; i++) {
        gs->bucket_stats[i].packet_count = ntohll(obc[i].packet_count);
        gs->bucket_stats[i].byte_count = ntohll(obc[i].byte_count);
    }

    return 0;
}

static void
ofputil_put_ofp11_bucket(const struct ofputil_bucket *bucket,
                         struct ofpbuf *openflow, enum ofp_version ofp_version)
{
    struct ofp11_bucket *ob;
    size_t start;

    start = openflow->size;
    ofpbuf_put_zeros(openflow, sizeof *ob);
    ofpacts_put_openflow_actions(bucket->ofpacts, bucket->ofpacts_len,
                                openflow, ofp_version);
    ob = ofpbuf_at_assert(openflow, start, sizeof *ob);
    ob->len = htons(openflow->size - start);
    ob->weight = htons(bucket->weight);
    ob->watch_port = ofputil_port_to_ofp11(bucket->watch_port);
    ob->watch_group = htonl(bucket->watch_group);
}

static void
ofputil_put_ofp15_group_bucket_prop_weight(ovs_be16 weight,
                                           struct ofpbuf *openflow)
{
    size_t start_ofs;
    struct ofp15_group_bucket_prop_weight *prop;

    start_ofs = start_property(openflow, OFPGBPT15_WEIGHT);
    ofpbuf_put_zeros(openflow, sizeof *prop - sizeof(struct ofp_prop_header));
    prop = ofpbuf_at_assert(openflow, start_ofs, sizeof *prop);
    prop->weight = weight;
    end_property(openflow, start_ofs);
}

static void
ofputil_put_ofp15_group_bucket_prop_watch(ovs_be32 watch, uint16_t type,
                                          struct ofpbuf *openflow)
{
    size_t start_ofs;
    struct ofp15_group_bucket_prop_watch *prop;

    start_ofs = start_property(openflow, type);
    ofpbuf_put_zeros(openflow, sizeof *prop - sizeof(struct ofp_prop_header));
    prop = ofpbuf_at_assert(openflow, start_ofs, sizeof *prop);
    prop->watch = watch;
    end_property(openflow, start_ofs);
}

static void
ofputil_put_ofp15_bucket(const struct ofputil_bucket *bucket,
                         uint32_t bucket_id, enum ofp11_group_type group_type,
                         struct ofpbuf *openflow, enum ofp_version ofp_version)
{
    struct ofp15_bucket *ob;
    size_t start, actions_start, actions_len;

    start = openflow->size;
    ofpbuf_put_zeros(openflow, sizeof *ob);

    actions_start = openflow->size;
    ofpacts_put_openflow_actions(bucket->ofpacts, bucket->ofpacts_len,
                                 openflow, ofp_version);
    actions_len = openflow->size - actions_start;

    if (group_type == OFPGT11_SELECT) {
        ofputil_put_ofp15_group_bucket_prop_weight(htons(bucket->weight),
                                                   openflow);
    }
    if (bucket->watch_port != OFPP_ANY) {
        ovs_be32 port = ofputil_port_to_ofp11(bucket->watch_port);
        ofputil_put_ofp15_group_bucket_prop_watch(port,
                                                  OFPGBPT15_WATCH_PORT,
                                                  openflow);
    }
    if (bucket->watch_group != OFPG_ANY) {
        ovs_be32 group = htonl(bucket->watch_group);
        ofputil_put_ofp15_group_bucket_prop_watch(group,
                                                  OFPGBPT15_WATCH_GROUP,
                                                  openflow);
    }

    ob = ofpbuf_at_assert(openflow, start, sizeof *ob);
    ob->len = htons(openflow->size - start);
    ob->action_array_len = htons(actions_len);
    ob->bucket_id = htonl(bucket_id);
}

static void
ofputil_put_group_prop_ntr_selection_method(enum ofp_version ofp_version,
                                            const struct ofputil_group_props *gp,
                                            struct ofpbuf *openflow)
{
    struct ntr_group_prop_selection_method *prop;
    size_t start;

    start = openflow->size;
    ofpbuf_put_zeros(openflow, sizeof *prop);
    oxm_put_field_array(openflow, &gp->fields, ofp_version);
    prop = ofpbuf_at_assert(openflow, start, sizeof *prop);
    prop->type = htons(OFPGPT15_EXPERIMENTER);
    prop->experimenter = htonl(NTR_VENDOR_ID);
    prop->exp_type = htonl(NTRT_SELECTION_METHOD);
    strcpy(prop->selection_method, gp->selection_method);
    prop->selection_method_param = htonll(gp->selection_method_param);
    end_property(openflow, start);
}

static void
ofputil_append_ofp11_group_desc_reply(const struct ofputil_group_desc *gds,
                                      const struct ovs_list *buckets,
                                      struct ovs_list *replies,
                                      enum ofp_version version)
{
    struct ofpbuf *reply = ofpbuf_from_list(list_back(replies));
    struct ofp11_group_desc_stats *ogds;
    struct ofputil_bucket *bucket;
    size_t start_ogds;

    start_ogds = reply->size;
    ofpbuf_put_zeros(reply, sizeof *ogds);
    LIST_FOR_EACH (bucket, list_node, buckets) {
        ofputil_put_ofp11_bucket(bucket, reply, version);
    }
    ogds = ofpbuf_at_assert(reply, start_ogds, sizeof *ogds);
    ogds->length = htons(reply->size - start_ogds);
    ogds->type = gds->type;
    ogds->group_id = htonl(gds->group_id);

    ofpmp_postappend(replies, start_ogds);
}

static void
ofputil_append_ofp15_group_desc_reply(const struct ofputil_group_desc *gds,
                                      const struct ovs_list *buckets,
                                      struct ovs_list *replies,
                                      enum ofp_version version)
{
    struct ofpbuf *reply = ofpbuf_from_list(list_back(replies));
    struct ofp15_group_desc_stats *ogds;
    struct ofputil_bucket *bucket;
    size_t start_ogds, start_buckets;

    start_ogds = reply->size;
    ofpbuf_put_zeros(reply, sizeof *ogds);
    start_buckets = reply->size;
    LIST_FOR_EACH (bucket, list_node, buckets) {
        ofputil_put_ofp15_bucket(bucket, bucket->bucket_id,
                                 gds->type, reply, version);
    }
    ogds = ofpbuf_at_assert(reply, start_ogds, sizeof *ogds);
    ogds->type = gds->type;
    ogds->group_id = htonl(gds->group_id);
    ogds->bucket_list_len =  htons(reply->size - start_buckets);

    /* Add group properties */
    if (gds->props.selection_method[0]) {
        ofputil_put_group_prop_ntr_selection_method(version, &gds->props,
                                                    reply);
    }
    ogds = ofpbuf_at_assert(reply, start_ogds, sizeof *ogds);
    ogds->length = htons(reply->size - start_ogds);

    ofpmp_postappend(replies, start_ogds);
}

/* Appends a group stats reply that contains the data in 'gds' to those already
 * present in the list of ofpbufs in 'replies'.  'replies' should have been
 * initialized with ofpmp_init(). */
void
ofputil_append_group_desc_reply(const struct ofputil_group_desc *gds,
                                const struct ovs_list *buckets,
                                struct ovs_list *replies)
{
    enum ofp_version version = ofpmp_version(replies);

    switch (version)
    {
    case OFP11_VERSION:
    case OFP12_VERSION:
    case OFP13_VERSION:
    case OFP14_VERSION:
        ofputil_append_ofp11_group_desc_reply(gds, buckets, replies, version);
        break;

    case OFP15_VERSION:
        ofputil_append_ofp15_group_desc_reply(gds, buckets, replies, version);
        break;

    case OFP10_VERSION:
    default:
        OVS_NOT_REACHED();
    }
}

static enum ofperr
ofputil_pull_ofp11_buckets(struct ofpbuf *msg, size_t buckets_length,
                           enum ofp_version version, struct ovs_list *buckets)
{
    struct ofp11_bucket *ob;
    uint32_t bucket_id = 0;

    list_init(buckets);
    while (buckets_length > 0) {
        struct ofputil_bucket *bucket;
        struct ofpbuf ofpacts;
        enum ofperr error;
        size_t ob_len;

        ob = (buckets_length >= sizeof *ob
              ? ofpbuf_try_pull(msg, sizeof *ob)
              : NULL);
        if (!ob) {
            VLOG_WARN_RL(&bad_ofmsg_rl, "buckets end with %"PRIuSIZE" leftover bytes",
                         buckets_length);
            ofputil_bucket_list_destroy(buckets);
            return OFPERR_OFPGMFC_BAD_BUCKET;
        }

        ob_len = ntohs(ob->len);
        if (ob_len < sizeof *ob) {
            VLOG_WARN_RL(&bad_ofmsg_rl, "OpenFlow message bucket length "
                         "%"PRIuSIZE" is not valid", ob_len);
            ofputil_bucket_list_destroy(buckets);
            return OFPERR_OFPGMFC_BAD_BUCKET;
        } else if (ob_len > buckets_length) {
            VLOG_WARN_RL(&bad_ofmsg_rl, "OpenFlow message bucket length "
                         "%"PRIuSIZE" exceeds remaining buckets data size %"PRIuSIZE,
                         ob_len, buckets_length);
            ofputil_bucket_list_destroy(buckets);
            return OFPERR_OFPGMFC_BAD_BUCKET;
        }
        buckets_length -= ob_len;

        ofpbuf_init(&ofpacts, 0);
        error = ofpacts_pull_openflow_actions(msg, ob_len - sizeof *ob,
                                              version, &ofpacts);
        if (error) {
            ofpbuf_uninit(&ofpacts);
            ofputil_bucket_list_destroy(buckets);
            return error;
        }

        bucket = xzalloc(sizeof *bucket);
        bucket->weight = ntohs(ob->weight);
        error = ofputil_port_from_ofp11(ob->watch_port, &bucket->watch_port);
        if (error) {
            ofpbuf_uninit(&ofpacts);
            ofputil_bucket_list_destroy(buckets);
            free(bucket);
            return OFPERR_OFPGMFC_BAD_WATCH;
        }
        bucket->watch_group = ntohl(ob->watch_group);
        bucket->bucket_id = bucket_id++;

        bucket->ofpacts = ofpbuf_steal_data(&ofpacts);
        bucket->ofpacts_len = ofpacts.size;
        list_push_back(buckets, &bucket->list_node);
    }

    return 0;
}

static enum ofperr
parse_ofp15_group_bucket_prop_weight(const struct ofpbuf *payload,
                                     ovs_be16 *weight)
{
    struct ofp15_group_bucket_prop_weight *prop = payload->data;

    if (payload->size != sizeof *prop) {
        log_property(false, "OpenFlow bucket weight property length "
                     "%u is not valid", payload->size);
        return OFPERR_OFPBPC_BAD_LEN;
    }

    *weight = prop->weight;

    return 0;
}

static enum ofperr
parse_ofp15_group_bucket_prop_watch(const struct ofpbuf *payload,
                                    ovs_be32 *watch)
{
    struct ofp15_group_bucket_prop_watch *prop = payload->data;

    if (payload->size != sizeof *prop) {
        log_property(false, "OpenFlow bucket watch port or group "
                     "property length %u is not valid", payload->size);
        return OFPERR_OFPBPC_BAD_LEN;
    }

    *watch = prop->watch;

    return 0;
}

static enum ofperr
ofputil_pull_ofp15_buckets(struct ofpbuf *msg, size_t buckets_length,
                           enum ofp_version version, uint8_t group_type,
                           struct ovs_list *buckets)
{
    struct ofp15_bucket *ob;

    list_init(buckets);
    while (buckets_length > 0) {
        struct ofputil_bucket *bucket = NULL;
        struct ofpbuf ofpacts;
        enum ofperr err = OFPERR_OFPGMFC_BAD_BUCKET;
        struct ofpbuf properties;
        size_t ob_len, actions_len, properties_len;
        ovs_be32 watch_port = ofputil_port_to_ofp11(OFPP_ANY);
        ovs_be32 watch_group = htonl(OFPG_ANY);
        ovs_be16 weight = htons(group_type == OFPGT11_SELECT ? 1 : 0);

        ofpbuf_init(&ofpacts, 0);

        ob = ofpbuf_try_pull(msg, sizeof *ob);
        if (!ob) {
            VLOG_WARN_RL(&bad_ofmsg_rl, "buckets end with %"PRIuSIZE
                         " leftover bytes", buckets_length);
            goto err;
        }

        ob_len = ntohs(ob->len);
        actions_len = ntohs(ob->action_array_len);

        if (ob_len < sizeof *ob) {
            VLOG_WARN_RL(&bad_ofmsg_rl, "OpenFlow message bucket length "
                         "%"PRIuSIZE" is not valid", ob_len);
            goto err;
        } else if (ob_len > buckets_length) {
            VLOG_WARN_RL(&bad_ofmsg_rl, "OpenFlow message bucket length "
                         "%"PRIuSIZE" exceeds remaining buckets data size %"
                         PRIuSIZE, ob_len, buckets_length);
            goto err;
        } else if (actions_len > ob_len - sizeof *ob) {
            VLOG_WARN_RL(&bad_ofmsg_rl, "OpenFlow message bucket actions "
                         "length %"PRIuSIZE" exceeds remaining bucket "
                         "data size %"PRIuSIZE, actions_len,
                         ob_len - sizeof *ob);
            goto err;
        }
        buckets_length -= ob_len;

        err = ofpacts_pull_openflow_actions(msg, actions_len, version,
                                            &ofpacts);
        if (err) {
            goto err;
        }

        properties_len = ob_len - sizeof *ob - actions_len;
        ofpbuf_use_const(&properties, ofpbuf_pull(msg, properties_len),
                         properties_len);

        while (properties.size > 0) {
            struct ofpbuf payload;
            uint16_t type;

            err = ofputil_pull_property(&properties, &payload, &type);
            if (err) {
                goto err;
            }

            switch (type) {
            case OFPGBPT15_WEIGHT:
                err = parse_ofp15_group_bucket_prop_weight(&payload, &weight);
                break;

            case OFPGBPT15_WATCH_PORT:
                err = parse_ofp15_group_bucket_prop_watch(&payload,
                                                          &watch_port);
                break;

            case OFPGBPT15_WATCH_GROUP:
                err = parse_ofp15_group_bucket_prop_watch(&payload,
                                                          &watch_group);
                break;

            default:
                log_property(false, "unknown group bucket property %"PRIu16,
                             type);
                err = OFPERR_OFPBPC_BAD_TYPE;
                break;
            }

            if (err) {
                goto err;
            }
        }

        bucket = xzalloc(sizeof *bucket);

        bucket->weight = ntohs(weight);
        err = ofputil_port_from_ofp11(watch_port, &bucket->watch_port);
        if (err) {
            err = OFPERR_OFPGMFC_BAD_WATCH;
            goto err;
        }
        bucket->watch_group = ntohl(watch_group);
        bucket->bucket_id = ntohl(ob->bucket_id);
        if (bucket->bucket_id > OFPG15_BUCKET_MAX) {
            VLOG_WARN_RL(&bad_ofmsg_rl, "bucket id (%u) is out of range",
                         bucket->bucket_id);
            err = OFPERR_OFPGMFC_BAD_BUCKET;
            goto err;
        }

        bucket->ofpacts = ofpbuf_steal_data(&ofpacts);
        bucket->ofpacts_len = ofpacts.size;
        list_push_back(buckets, &bucket->list_node);

        continue;

    err:
        free(bucket);
        ofpbuf_uninit(&ofpacts);
        ofputil_bucket_list_destroy(buckets);
        return err;
    }

    if (ofputil_bucket_check_duplicate_id(buckets)) {
        VLOG_WARN_RL(&bad_ofmsg_rl, "Duplicate bucket id");
        ofputil_bucket_list_destroy(buckets);
        return OFPERR_OFPGMFC_BAD_BUCKET;
    }

    return 0;
}

static void
ofputil_init_group_properties(struct ofputil_group_props *gp)
{
    memset(gp, 0, sizeof *gp);
}

static enum ofperr
parse_group_prop_ntr_selection_method(struct ofpbuf *payload,
                                      enum ofp11_group_type group_type,
                                      enum ofp15_group_mod_command group_cmd,
                                      struct ofputil_group_props *gp)
{
    struct ntr_group_prop_selection_method *prop = payload->data;
    size_t fields_len, method_len;
    enum ofperr error;

    switch (group_type) {
    case OFPGT11_SELECT:
        break;
    case OFPGT11_ALL:
    case OFPGT11_INDIRECT:
    case OFPGT11_FF:
        log_property(false, "ntr selection method property is only allowed "
                     "for select groups");
        return OFPERR_OFPBPC_BAD_VALUE;
    default:
        return OFPERR_OFPGMFC_BAD_TYPE;
    }

    switch (group_cmd) {
    case OFPGC15_ADD:
    case OFPGC15_MODIFY:
        break;
    case OFPGC15_DELETE:
    case OFPGC15_INSERT_BUCKET:
    case OFPGC15_REMOVE_BUCKET:
        log_property(false, "ntr selection method property is only allowed "
                     "for add and delete group modifications");
        return OFPERR_OFPBPC_BAD_VALUE;
    default:
        return OFPERR_OFPGMFC_BAD_COMMAND;
    }

    if (payload->size < sizeof *prop) {
        log_property(false, "ntr selection method property length "
                     "%u is not valid", payload->size);
        return OFPERR_OFPBPC_BAD_LEN;
    }

    method_len = strnlen(prop->selection_method, NTR_MAX_SELECTION_METHOD_LEN);

    if (method_len == NTR_MAX_SELECTION_METHOD_LEN) {
        log_property(false, "ntr selection method is not null terminated");
        return OFPERR_OFPBPC_BAD_VALUE;
    }

    if (strcmp("hash", prop->selection_method)) {
        log_property(false, "ntr selection method '%s' is not supported",
                     prop->selection_method);
        return OFPERR_OFPBPC_BAD_VALUE;
    }

    strcpy(gp->selection_method, prop->selection_method);
    gp->selection_method_param = ntohll(prop->selection_method_param);

    if (!method_len && gp->selection_method_param) {
        log_property(false, "ntr selection method parameter is non-zero but "
                     "selection method is empty");
        return OFPERR_OFPBPC_BAD_VALUE;
    }

    ofpbuf_pull(payload, sizeof *prop);

    fields_len = ntohs(prop->length) - sizeof *prop;
    if (!method_len && fields_len) {
        log_property(false, "ntr selection method parameter is zero "
                     "but fields are provided");
        return OFPERR_OFPBPC_BAD_VALUE;
    }

    error = oxm_pull_field_array(payload->data, fields_len,
                                 &gp->fields);
    if (error) {
        log_property(false, "ntr selection method fields are invalid");
        return error;
    }

    return 0;
}

static enum ofperr
parse_group_prop_ntr(struct ofpbuf *payload, uint32_t exp_type,
                     enum ofp11_group_type group_type,
                     enum ofp15_group_mod_command group_cmd,
                     struct ofputil_group_props *gp)
{
    enum ofperr error;

    switch (exp_type) {
    case NTRT_SELECTION_METHOD:
        error = parse_group_prop_ntr_selection_method(payload, group_type,
                                                      group_cmd, gp);
        break;

    default:
        log_property(false, "unknown group property ntr experimenter type "
                     "%"PRIu32, exp_type);
        error = OFPERR_OFPBPC_BAD_TYPE;
        break;
    }

    return error;
}

static enum ofperr
parse_ofp15_group_prop_exp(struct ofpbuf *payload,
                           enum ofp11_group_type group_type,
                           enum ofp15_group_mod_command group_cmd,
                           struct ofputil_group_props *gp)
{
    struct ofp_prop_experimenter *prop = payload->data;
    uint16_t experimenter;
    uint32_t exp_type;
    enum ofperr error;

    if (payload->size < sizeof *prop) {
        return OFPERR_OFPBPC_BAD_LEN;
    }

    experimenter = ntohl(prop->experimenter);
    exp_type = ntohl(prop->exp_type);

    switch (experimenter) {
    case NTR_VENDOR_ID:
    case NTR_COMPAT_VENDOR_ID:
        error = parse_group_prop_ntr(payload, exp_type, group_type,
                                     group_cmd, gp);
        break;

    default:
        log_property(false, "unknown group property experimenter %"PRIu16,
                     experimenter);
        error = OFPERR_OFPBPC_BAD_EXPERIMENTER;
        break;
    }

    return error;
}

static enum ofperr
parse_ofp15_group_properties(struct ofpbuf *msg,
                             enum ofp11_group_type group_type,
                             enum ofp15_group_mod_command group_cmd,
                             struct ofputil_group_props *gp,
                             size_t properties_len)
{
    struct ofpbuf properties;

    ofpbuf_use_const(&properties, ofpbuf_pull(msg, properties_len),
                     properties_len);

    while (properties.size > 0) {
        struct ofpbuf payload;
        enum ofperr error;
        uint16_t type;

        error = ofputil_pull_property(&properties, &payload, &type);
        if (error) {
            return error;
        }

        switch (type) {
        case OFPGPT15_EXPERIMENTER:
            error = parse_ofp15_group_prop_exp(&payload, group_type,
                                               group_cmd, gp);
            break;

        default:
            log_property(false, "unknown group property %"PRIu16, type);
            error = OFPERR_OFPBPC_BAD_TYPE;
            break;
        }

        if (error) {
            return error;
        }
    }

    return 0;
}

static int
ofputil_decode_ofp11_group_desc_reply(struct ofputil_group_desc *gd,
                                      struct ofpbuf *msg,
                                      enum ofp_version version)
{
    struct ofp11_group_desc_stats *ogds;
    size_t length;

    if (!msg->header) {
        ofpraw_pull_assert(msg);
    }

    if (!msg->size) {
        return EOF;
    }

    ogds = ofpbuf_try_pull(msg, sizeof *ogds);
    if (!ogds) {
        VLOG_WARN_RL(&bad_ofmsg_rl, "OFPST11_GROUP_DESC reply has %"PRIu32" "
                     "leftover bytes at end", msg->size);
        return OFPERR_OFPBRC_BAD_LEN;
    }
    gd->type = ogds->type;
    gd->group_id = ntohl(ogds->group_id);

    length = ntohs(ogds->length);
    if (length < sizeof *ogds || length - sizeof *ogds > msg->size) {
        VLOG_WARN_RL(&bad_ofmsg_rl, "OFPST11_GROUP_DESC reply claims invalid "
                     "length %"PRIuSIZE, length);
        return OFPERR_OFPBRC_BAD_LEN;
    }

    return ofputil_pull_ofp11_buckets(msg, length - sizeof *ogds, version,
                                      &gd->buckets);
}

static int
ofputil_decode_ofp15_group_desc_reply(struct ofputil_group_desc *gd,
                                      struct ofpbuf *msg,
                                      enum ofp_version version)
{
    struct ofp15_group_desc_stats *ogds;
    uint16_t length, bucket_list_len;
    int error;

    if (!msg->header) {
        ofpraw_pull_assert(msg);
    }

    if (!msg->size) {
        return EOF;
    }

    ogds = ofpbuf_try_pull(msg, sizeof *ogds);
    if (!ogds) {
        VLOG_WARN_RL(&bad_ofmsg_rl, "OFPST11_GROUP_DESC reply has %"PRIu32" "
                     "leftover bytes at end", msg->size);
        return OFPERR_OFPBRC_BAD_LEN;
    }
    gd->type = ogds->type;
    gd->group_id = ntohl(ogds->group_id);

    length = ntohs(ogds->length);
    if (length < sizeof *ogds || length - sizeof *ogds > msg->size) {
        VLOG_WARN_RL(&bad_ofmsg_rl, "OFPST11_GROUP_DESC reply claims invalid "
                     "length %u", length);
        return OFPERR_OFPBRC_BAD_LEN;
    }

    bucket_list_len = ntohs(ogds->bucket_list_len);
    if (length < bucket_list_len + sizeof *ogds) {
        VLOG_WARN_RL(&bad_ofmsg_rl, "OFPST11_GROUP_DESC reply claims invalid "
                     "bucket list length %u", bucket_list_len);
        return OFPERR_OFPBRC_BAD_LEN;
    }
    error = ofputil_pull_ofp15_buckets(msg, bucket_list_len, version, gd->type,
                                       &gd->buckets);
    if (error) {
        return error;
    }

    /* By definition group desc messages don't have a group mod command.
     * However, parse_group_prop_ntr_selection_method() checks to make sure
     * that the command is OFPGC15_ADD or OFPGC15_DELETE to guard
     * against group mod messages with other commands supplying
     * a NTR selection method group experimenter property.
     * Such properties are valid for group desc replies so
     * claim that the group mod command is OFPGC15_ADD to
     * satisfy the check in parse_group_prop_ntr_selection_method() */
    error = parse_ofp15_group_properties(
        msg, gd->type, OFPGC15_ADD, &gd->props,
        length - sizeof *ogds - bucket_list_len);
    if (error) {
        ofputil_bucket_list_destroy(&gd->buckets);
    }
    return error;
}

/* Converts a group description reply in 'msg' into an abstract
 * ofputil_group_desc in 'gd'.
 *
 * Multiple group description replies can be packed into a single OpenFlow
 * message.  Calling this function multiple times for a single 'msg' iterates
 * through the replies.  The caller must initially leave 'msg''s layer pointers
 * null and not modify them between calls.
 *
 * Returns 0 if successful, EOF if no replies were left in this 'msg',
 * otherwise a positive errno value. */
int
ofputil_decode_group_desc_reply(struct ofputil_group_desc *gd,
                                struct ofpbuf *msg, enum ofp_version version)
{
    ofputil_init_group_properties(&gd->props);

    switch (version)
    {
    case OFP11_VERSION:
    case OFP12_VERSION:
    case OFP13_VERSION:
    case OFP14_VERSION:
        return ofputil_decode_ofp11_group_desc_reply(gd, msg, version);

    case OFP15_VERSION:
        return ofputil_decode_ofp15_group_desc_reply(gd, msg, version);

    case OFP10_VERSION:
    default:
        OVS_NOT_REACHED();
    }
}

void
ofputil_uninit_group_mod(struct ofputil_group_mod *gm)
{
    ofputil_bucket_list_destroy(&gm->buckets);
}

static struct ofpbuf *
ofputil_encode_ofp11_group_mod(enum ofp_version ofp_version,
                               const struct ofputil_group_mod *gm)
{
    struct ofpbuf *b;
    struct ofp11_group_mod *ogm;
    size_t start_ogm;
    struct ofputil_bucket *bucket;

    b = ofpraw_alloc(OFPRAW_OFPT11_GROUP_MOD, ofp_version, 0);
    start_ogm = b->size;
    ofpbuf_put_zeros(b, sizeof *ogm);

    LIST_FOR_EACH (bucket, list_node, &gm->buckets) {
        ofputil_put_ofp11_bucket(bucket, b, ofp_version);
    }
    ogm = ofpbuf_at_assert(b, start_ogm, sizeof *ogm);
    ogm->command = htons(gm->command);
    ogm->type = gm->type;
    ogm->group_id = htonl(gm->group_id);

    return b;
}

static struct ofpbuf *
ofputil_encode_ofp15_group_mod(enum ofp_version ofp_version,
                               const struct ofputil_group_mod *gm)
{
    struct ofpbuf *b;
    struct ofp15_group_mod *ogm;
    size_t start_ogm;
    struct ofputil_bucket *bucket;
    struct id_pool *bucket_ids = NULL;

    b = ofpraw_alloc(OFPRAW_OFPT15_GROUP_MOD, ofp_version, 0);
    start_ogm = b->size;
    ofpbuf_put_zeros(b, sizeof *ogm);

    LIST_FOR_EACH (bucket, list_node, &gm->buckets) {
        uint32_t bucket_id;

        /* Generate a bucket id if none was supplied */
        if (bucket->bucket_id > OFPG15_BUCKET_MAX) {
            if (!bucket_ids) {
                const struct ofputil_bucket *bkt;

                bucket_ids = id_pool_create(0, OFPG15_BUCKET_MAX + 1);

                /* Mark all bucket_ids that are present in gm
                 * as used in the pool. */
                LIST_FOR_EACH_REVERSE (bkt, list_node, &gm->buckets) {
                    if (bkt == bucket) {
                        break;
                    }
                    if (bkt->bucket_id <= OFPG15_BUCKET_MAX) {
                        id_pool_add(bucket_ids, bkt->bucket_id);
                    }
                }
            }

            if (!id_pool_alloc_id(bucket_ids, &bucket_id)) {
                OVS_NOT_REACHED();
            }
        } else {
            bucket_id = bucket->bucket_id;
        }

        ofputil_put_ofp15_bucket(bucket, bucket_id, gm->type, b, ofp_version);
    }
    ogm = ofpbuf_at_assert(b, start_ogm, sizeof *ogm);
    ogm->command = htons(gm->command);
    ogm->type = gm->type;
    ogm->group_id = htonl(gm->group_id);
    ogm->command_bucket_id = htonl(gm->command_bucket_id);
    ogm->bucket_array_len = htons(b->size - start_ogm - sizeof *ogm);

    /* Add group properties */
    if (gm->props.selection_method[0]) {
        ofputil_put_group_prop_ntr_selection_method(ofp_version, &gm->props, b);
    }

    id_pool_destroy(bucket_ids);
    return b;
}

static void
bad_group_cmd(enum ofp15_group_mod_command cmd)
{
    const char *opt_version;
    const char *version;
    const char *cmd_str;

    switch (cmd) {
    case OFPGC15_ADD:
    case OFPGC15_MODIFY:
    case OFPGC15_DELETE:
        version = "1.1";
        opt_version = "11";
        break;

    case OFPGC15_INSERT_BUCKET:
    case OFPGC15_REMOVE_BUCKET:
        version = "1.5";
        opt_version = "15";
        break;

    default:
        OVS_NOT_REACHED();
    }

    switch (cmd) {
    case OFPGC15_ADD:
        cmd_str = "add-group";
        break;

    case OFPGC15_MODIFY:
        cmd_str = "mod-group";
        break;

    case OFPGC15_DELETE:
        cmd_str = "del-group";
        break;

    case OFPGC15_INSERT_BUCKET:
        cmd_str = "insert-bucket";
        break;

    case OFPGC15_REMOVE_BUCKET:
        cmd_str = "remove-bucket";
        break;

    default:
        OVS_NOT_REACHED();
    }

    ovs_fatal(0, "%s needs OpenFlow %s or later (\'-O OpenFlow%s\')",
              cmd_str, version, opt_version);

}

/* Converts abstract group mod 'gm' into a message for OpenFlow version
 * 'ofp_version' and returns the message. */
struct ofpbuf *
ofputil_encode_group_mod(enum ofp_version ofp_version,
                         const struct ofputil_group_mod *gm)
{

    switch (ofp_version) {
    case OFP10_VERSION:
        bad_group_cmd(gm->command);

    case OFP11_VERSION:
    case OFP12_VERSION:
    case OFP13_VERSION:
    case OFP14_VERSION:
        if (gm->command > OFPGC11_DELETE) {
            bad_group_cmd(gm->command);
        }
        return ofputil_encode_ofp11_group_mod(ofp_version, gm);

    case OFP15_VERSION:
        return ofputil_encode_ofp15_group_mod(ofp_version, gm);

    default:
        OVS_NOT_REACHED();
    }
}

static enum ofperr
ofputil_pull_ofp11_group_mod(struct ofpbuf *msg, enum ofp_version ofp_version,
                             struct ofputil_group_mod *gm)
{
    const struct ofp11_group_mod *ogm;
    enum ofperr error;

    ogm = ofpbuf_pull(msg, sizeof *ogm);
    gm->command = ntohs(ogm->command);
    gm->type = ogm->type;
    gm->group_id = ntohl(ogm->group_id);
    gm->command_bucket_id = OFPG15_BUCKET_ALL;

    error = ofputil_pull_ofp11_buckets(msg, msg->size, ofp_version,
                                       &gm->buckets);

    /* OF1.3.5+ prescribes an error when an OFPGC_DELETE includes buckets. */
    if (!error
        && ofp_version >= OFP13_VERSION
        && gm->command == OFPGC11_DELETE
        && !list_is_empty(&gm->buckets)) {
        error = OFPERR_OFPGMFC_INVALID_GROUP;
        ofputil_bucket_list_destroy(&gm->buckets);
    }

    return error;
}

static enum ofperr
ofputil_pull_ofp15_group_mod(struct ofpbuf *msg, enum ofp_version ofp_version,
                             struct ofputil_group_mod *gm)
{
    const struct ofp15_group_mod *ogm;
    uint16_t bucket_list_len;
    enum ofperr error = OFPERR_OFPGMFC_BAD_BUCKET;

    ogm = ofpbuf_pull(msg, sizeof *ogm);
    gm->command = ntohs(ogm->command);
    gm->type = ogm->type;
    gm->group_id = ntohl(ogm->group_id);

    gm->command_bucket_id = ntohl(ogm->command_bucket_id);
    switch (gm->command) {
    case OFPGC15_REMOVE_BUCKET:
        if (gm->command_bucket_id == OFPG15_BUCKET_ALL) {
            error = 0;
        }
        /* Fall through */
    case OFPGC15_INSERT_BUCKET:
        if (gm->command_bucket_id <= OFPG15_BUCKET_MAX ||
            gm->command_bucket_id == OFPG15_BUCKET_FIRST
            || gm->command_bucket_id == OFPG15_BUCKET_LAST) {
            error = 0;
        }
        break;

    case OFPGC11_ADD:
    case OFPGC11_MODIFY:
    case OFPGC11_DELETE:
    default:
        if (gm->command_bucket_id == OFPG15_BUCKET_ALL) {
            error = 0;
        }
        break;
    }
    if (error) {
        VLOG_WARN_RL(&bad_ofmsg_rl,
                     "group command bucket id (%u) is out of range",
                     gm->command_bucket_id);
        return OFPERR_OFPGMFC_BAD_BUCKET;
    }

    bucket_list_len = ntohs(ogm->bucket_array_len);
    if (bucket_list_len > msg->size) {
        return OFPERR_OFPBRC_BAD_LEN;
    }
    error = ofputil_pull_ofp15_buckets(msg, bucket_list_len, ofp_version,
                                       gm->type, &gm->buckets);
    if (error) {
        return error;
    }

    error = parse_ofp15_group_properties(msg, gm->type, gm->command,
                                         &gm->props, msg->size);
    if (error) {
        ofputil_bucket_list_destroy(&gm->buckets);
    }
    return error;
}

static enum ofperr
ofputil_check_group_mod(const struct ofputil_group_mod *gm)
{
    switch (gm->type) {
    case OFPGT11_INDIRECT:
        if (!list_is_singleton(&gm->buckets)) {
            return OFPERR_OFPGMFC_INVALID_GROUP;
        }
        break;
    case OFPGT11_ALL:
    case OFPGT11_SELECT:
    case OFPGT11_FF:
        break;
    default:
        return OFPERR_OFPGMFC_BAD_TYPE;
    }

    switch (gm->command) {
    case OFPGC11_ADD:
    case OFPGC11_MODIFY:
    case OFPGC11_DELETE:
    case OFPGC15_INSERT_BUCKET:
        break;
    case OFPGC15_REMOVE_BUCKET:
        if (!list_is_empty(&gm->buckets)) {
            return OFPERR_OFPGMFC_BAD_BUCKET;
        }
        break;
    default:
        return OFPERR_OFPGMFC_BAD_COMMAND;
    }

    struct ofputil_bucket *bucket;
    LIST_FOR_EACH (bucket, list_node, &gm->buckets) {
        if (bucket->weight && gm->type != OFPGT11_SELECT) {
            return OFPERR_OFPGMFC_INVALID_GROUP;
        }

        switch (gm->type) {
        case OFPGT11_ALL:
        case OFPGT11_INDIRECT:
            if (ofputil_bucket_has_liveness(bucket)) {
                return OFPERR_OFPGMFC_WATCH_UNSUPPORTED;
            }
            break;
        case OFPGT11_SELECT:
            break;
        case OFPGT11_FF:
            if (!ofputil_bucket_has_liveness(bucket)) {
                return OFPERR_OFPGMFC_INVALID_GROUP;
            }
            break;
        default:
            OVS_NOT_REACHED();
        }
    }

    return 0;
}

/* Converts OpenFlow group mod message 'oh' into an abstract group mod in
 * 'gm'.  Returns 0 if successful, otherwise an OpenFlow error code. */
enum ofperr
ofputil_decode_group_mod(const struct ofp_header *oh,
                         struct ofputil_group_mod *gm)
{
    enum ofp_version ofp_version = oh->version;
    struct ofpbuf msg;
    enum ofperr err;

    ofpbuf_use_const(&msg, oh, ntohs(oh->length));
    ofpraw_pull_assert(&msg);

    ofputil_init_group_properties(&gm->props);

    switch (ofp_version)
    {
    case OFP11_VERSION:
    case OFP12_VERSION:
    case OFP13_VERSION:
    case OFP14_VERSION:
        err = ofputil_pull_ofp11_group_mod(&msg, ofp_version, gm);
        break;

    case OFP15_VERSION:
        err = ofputil_pull_ofp15_group_mod(&msg, ofp_version, gm);
        break;

    case OFP10_VERSION:
    default:
        OVS_NOT_REACHED();
    }

    if (err) {
        return err;
    }

    err = ofputil_check_group_mod(gm);
    if (err) {
        ofputil_uninit_group_mod(gm);
    }
    return err;
}

/* Parse a queue status request message into 'oqsr'.
 * Returns 0 if successful, otherwise an OFPERR_* number. */
enum ofperr
ofputil_decode_queue_stats_request(const struct ofp_header *request,
                                   struct ofputil_queue_stats_request *oqsr)
{
    switch ((enum ofp_version)request->version) {
    case OFP15_VERSION:
    case OFP14_VERSION:
    case OFP13_VERSION:
    case OFP12_VERSION:
    case OFP11_VERSION: {
        const struct ofp11_queue_stats_request *qsr11 = ofpmsg_body(request);
        oqsr->queue_id = ntohl(qsr11->queue_id);
        return ofputil_port_from_ofp11(qsr11->port_no, &oqsr->port_no);
    }

    case OFP10_VERSION: {
        const struct ofp10_queue_stats_request *qsr10 = ofpmsg_body(request);
        oqsr->queue_id = ntohl(qsr10->queue_id);
        oqsr->port_no = u16_to_ofp(ntohs(qsr10->port_no));
        /* OF 1.0 uses OFPP_ALL for OFPP_ANY */
        if (oqsr->port_no == OFPP_ALL) {
            oqsr->port_no = OFPP_ANY;
        }
        return 0;
    }

    default:
        OVS_NOT_REACHED();
    }
}

/* Encode a queue stats request for 'oqsr', the encoded message
 * will be for OpenFlow version 'ofp_version'. Returns message
 * as a struct ofpbuf. Returns encoded message on success, NULL on error. */
struct ofpbuf *
ofputil_encode_queue_stats_request(enum ofp_version ofp_version,
                                   const struct ofputil_queue_stats_request *oqsr)
{
    struct ofpbuf *request;

    switch (ofp_version) {
    case OFP11_VERSION:
    case OFP12_VERSION:
    case OFP13_VERSION:
    case OFP14_VERSION:
    case OFP15_VERSION: {
        struct ofp11_queue_stats_request *req;
        request = ofpraw_alloc(OFPRAW_OFPST11_QUEUE_REQUEST, ofp_version, 0);
        req = ofpbuf_put_zeros(request, sizeof *req);
        req->port_no = ofputil_port_to_ofp11(oqsr->port_no);
        req->queue_id = htonl(oqsr->queue_id);
        break;
    }
    case OFP10_VERSION: {
        struct ofp10_queue_stats_request *req;
        request = ofpraw_alloc(OFPRAW_OFPST10_QUEUE_REQUEST, ofp_version, 0);
        req = ofpbuf_put_zeros(request, sizeof *req);
        /* OpenFlow 1.0 needs OFPP_ALL instead of OFPP_ANY */
        req->port_no = htons(ofp_to_u16(oqsr->port_no == OFPP_ANY
                                        ? OFPP_ALL : oqsr->port_no));
        req->queue_id = htonl(oqsr->queue_id);
        break;
    }
    default:
        OVS_NOT_REACHED();
    }

    return request;
}

/* Returns the number of queue stats elements in OFPTYPE_QUEUE_STATS_REPLY
 * message 'oh'. */
size_t
ofputil_count_queue_stats(const struct ofp_header *oh)
{
    struct ofputil_queue_stats qs;
    struct ofpbuf b;
    size_t n = 0;

    ofpbuf_use_const(&b, oh, ntohs(oh->length));
    ofpraw_pull_assert(&b);
    while (!ofputil_decode_queue_stats(&qs, &b)) {
        n++;
    }
    return n;
}

static enum ofperr
ofputil_queue_stats_from_ofp10(struct ofputil_queue_stats *oqs,
                               const struct ofp10_queue_stats *qs10)
{
    oqs->port_no = u16_to_ofp(ntohs(qs10->port_no));
    oqs->queue_id = ntohl(qs10->queue_id);
    oqs->tx_bytes = ntohll(get_32aligned_be64(&qs10->tx_bytes));
    oqs->tx_packets = ntohll(get_32aligned_be64(&qs10->tx_packets));
    oqs->tx_errors = ntohll(get_32aligned_be64(&qs10->tx_errors));
    oqs->duration_sec = oqs->duration_nsec = UINT32_MAX;

    return 0;
}

static enum ofperr
ofputil_queue_stats_from_ofp11(struct ofputil_queue_stats *oqs,
                               const struct ofp11_queue_stats *qs11)
{
    enum ofperr error;

    error = ofputil_port_from_ofp11(qs11->port_no, &oqs->port_no);
    if (error) {
        return error;
    }

    oqs->queue_id = ntohl(qs11->queue_id);
    oqs->tx_bytes = ntohll(qs11->tx_bytes);
    oqs->tx_packets = ntohll(qs11->tx_packets);
    oqs->tx_errors = ntohll(qs11->tx_errors);
    oqs->duration_sec = oqs->duration_nsec = UINT32_MAX;

    return 0;
}

static enum ofperr
ofputil_queue_stats_from_ofp13(struct ofputil_queue_stats *oqs,
                               const struct ofp13_queue_stats *qs13)
{
    enum ofperr error = ofputil_queue_stats_from_ofp11(oqs, &qs13->qs);
    if (!error) {
        oqs->duration_sec = ntohl(qs13->duration_sec);
        oqs->duration_nsec = ntohl(qs13->duration_nsec);
    }

    return error;
}

static enum ofperr
ofputil_pull_ofp14_queue_stats(struct ofputil_queue_stats *oqs,
                               struct ofpbuf *msg)
{
    const struct ofp14_queue_stats *qs14;
    size_t len;

    qs14 = ofpbuf_try_pull(msg, sizeof *qs14);
    if (!qs14) {
        return OFPERR_OFPBRC_BAD_LEN;
    }

    len = ntohs(qs14->length);
    if (len < sizeof *qs14 || len - sizeof *qs14 > msg->size) {
        return OFPERR_OFPBRC_BAD_LEN;
    }
    ofpbuf_pull(msg, len - sizeof *qs14);

    /* No properties yet defined, so ignore them for now. */

    return ofputil_queue_stats_from_ofp13(oqs, &qs14->qs);
}

/* Converts an OFPST_QUEUE_STATS reply in 'msg' into an abstract
 * ofputil_queue_stats in 'qs'.
 *
 * Multiple OFPST_QUEUE_STATS replies can be packed into a single OpenFlow
 * message.  Calling this function multiple times for a single 'msg' iterates
 * through the replies.  The caller must initially leave 'msg''s layer pointers
 * null and not modify them between calls.
 *
 * Returns 0 if successful, EOF if no replies were left in this 'msg',
 * otherwise a positive errno value. */
int
ofputil_decode_queue_stats(struct ofputil_queue_stats *qs, struct ofpbuf *msg)
{
    enum ofperr error;
    enum ofpraw raw;

    error = (msg->header ? ofpraw_decode(&raw, msg->header)
             : ofpraw_pull(&raw, msg));
    if (error) {
        return error;
    }

    if (!msg->size) {
        return EOF;
    } else if (raw == OFPRAW_OFPST14_QUEUE_REPLY) {
        return ofputil_pull_ofp14_queue_stats(qs, msg);
    } else if (raw == OFPRAW_OFPST13_QUEUE_REPLY) {
        const struct ofp13_queue_stats *qs13;

        qs13 = ofpbuf_try_pull(msg, sizeof *qs13);
        if (!qs13) {
            goto bad_len;
        }
        return ofputil_queue_stats_from_ofp13(qs, qs13);
    } else if (raw == OFPRAW_OFPST11_QUEUE_REPLY) {
        const struct ofp11_queue_stats *qs11;

        qs11 = ofpbuf_try_pull(msg, sizeof *qs11);
        if (!qs11) {
            goto bad_len;
        }
        return ofputil_queue_stats_from_ofp11(qs, qs11);
    } else if (raw == OFPRAW_OFPST10_QUEUE_REPLY) {
        const struct ofp10_queue_stats *qs10;

        qs10 = ofpbuf_try_pull(msg, sizeof *qs10);
        if (!qs10) {
            goto bad_len;
        }
        return ofputil_queue_stats_from_ofp10(qs, qs10);
    } else {
        OVS_NOT_REACHED();
    }

 bad_len:
    VLOG_WARN_RL(&bad_ofmsg_rl, "OFPST_QUEUE reply has %"PRIu32" leftover "
                 "bytes at end", msg->size);
    return OFPERR_OFPBRC_BAD_LEN;
}

static void
ofputil_queue_stats_to_ofp10(const struct ofputil_queue_stats *oqs,
                             struct ofp10_queue_stats *qs10)
{
    qs10->port_no = htons(ofp_to_u16(oqs->port_no));
    memset(qs10->pad, 0, sizeof qs10->pad);
    qs10->queue_id = htonl(oqs->queue_id);
    put_32aligned_be64(&qs10->tx_bytes, htonll(oqs->tx_bytes));
    put_32aligned_be64(&qs10->tx_packets, htonll(oqs->tx_packets));
    put_32aligned_be64(&qs10->tx_errors, htonll(oqs->tx_errors));
}

static void
ofputil_queue_stats_to_ofp11(const struct ofputil_queue_stats *oqs,
                             struct ofp11_queue_stats *qs11)
{
    qs11->port_no = ofputil_port_to_ofp11(oqs->port_no);
    qs11->queue_id = htonl(oqs->queue_id);
    qs11->tx_bytes = htonll(oqs->tx_bytes);
    qs11->tx_packets = htonll(oqs->tx_packets);
    qs11->tx_errors = htonll(oqs->tx_errors);
}

static void
ofputil_queue_stats_to_ofp13(const struct ofputil_queue_stats *oqs,
                             struct ofp13_queue_stats *qs13)
{
    ofputil_queue_stats_to_ofp11(oqs, &qs13->qs);
    if (oqs->duration_sec != UINT32_MAX) {
        qs13->duration_sec = htonl(oqs->duration_sec);
        qs13->duration_nsec = htonl(oqs->duration_nsec);
    } else {
        qs13->duration_sec = OVS_BE32_MAX;
        qs13->duration_nsec = OVS_BE32_MAX;
    }
}

static void
ofputil_queue_stats_to_ofp14(const struct ofputil_queue_stats *oqs,
                             struct ofp14_queue_stats *qs14)
{
    qs14->length = htons(sizeof *qs14);
    memset(qs14->pad, 0, sizeof qs14->pad);
    ofputil_queue_stats_to_ofp13(oqs, &qs14->qs);
}


/* Encode a queue stat for 'oqs' and append it to 'replies'. */
void
ofputil_append_queue_stat(struct ovs_list *replies,
                          const struct ofputil_queue_stats *oqs)
{
    switch (ofpmp_version(replies)) {
    case OFP13_VERSION: {
        struct ofp13_queue_stats *reply = ofpmp_append(replies, sizeof *reply);
        ofputil_queue_stats_to_ofp13(oqs, reply);
        break;
    }

    case OFP12_VERSION:
    case OFP11_VERSION: {
        struct ofp11_queue_stats *reply = ofpmp_append(replies, sizeof *reply);
        ofputil_queue_stats_to_ofp11(oqs, reply);
        break;
    }

    case OFP10_VERSION: {
        struct ofp10_queue_stats *reply = ofpmp_append(replies, sizeof *reply);
        ofputil_queue_stats_to_ofp10(oqs, reply);
        break;
    }

    case OFP14_VERSION:
    case OFP15_VERSION: {
        struct ofp14_queue_stats *reply = ofpmp_append(replies, sizeof *reply);
        ofputil_queue_stats_to_ofp14(oqs, reply);
        break;
    }

    default:
        OVS_NOT_REACHED();
    }
}

enum ofperr
ofputil_decode_bundle_ctrl(const struct ofp_header *oh,
                           struct ofputil_bundle_ctrl_msg *msg)
{
    struct ofpbuf b;
    enum ofpraw raw;
    const struct ofp14_bundle_ctrl_msg *m;

    ofpbuf_use_const(&b, oh, ntohs(oh->length));
    raw = ofpraw_pull_assert(&b);
    ovs_assert(raw == OFPRAW_OFPT14_BUNDLE_CONTROL);

    m = b.msg;
    msg->bundle_id = ntohl(m->bundle_id);
    msg->type = ntohs(m->type);
    msg->flags = ntohs(m->flags);

    return 0;
}

struct ofpbuf *
ofputil_encode_bundle_ctrl_request(enum ofp_version ofp_version,
                                   struct ofputil_bundle_ctrl_msg *bc)
{
    struct ofpbuf *request;
    struct ofp14_bundle_ctrl_msg *m;

    switch (ofp_version) {
    case OFP10_VERSION:
    case OFP11_VERSION:
    case OFP12_VERSION:
    case OFP13_VERSION:
        ovs_fatal(0, "bundles need OpenFlow 1.4 or later "
                     "(\'-O OpenFlow14\')");
    case OFP14_VERSION:
    case OFP15_VERSION:
        request = ofpraw_alloc(OFPRAW_OFPT14_BUNDLE_CONTROL, ofp_version, 0);
        m = ofpbuf_put_zeros(request, sizeof *m);

        m->bundle_id = htonl(bc->bundle_id);
        m->type = htons(bc->type);
        m->flags = htons(bc->flags);
        break;
    default:
        OVS_NOT_REACHED();
    }

    return request;
}

struct ofpbuf *
ofputil_encode_bundle_ctrl_reply(const struct ofp_header *oh,
                                 struct ofputil_bundle_ctrl_msg *msg)
{
    struct ofpbuf *buf;
    struct ofp14_bundle_ctrl_msg *m;

    buf = ofpraw_alloc_reply(OFPRAW_OFPT14_BUNDLE_CONTROL, oh, 0);
    m = ofpbuf_put_zeros(buf, sizeof *m);

    m->bundle_id = htonl(msg->bundle_id);
    m->type = htons(msg->type);
    m->flags = htons(msg->flags);

    return buf;
}

/* Return true for bundlable state change requests, false for other messages.
 */
static bool
ofputil_is_bundlable(enum ofptype type)
{
    switch (type) {
        /* Minimum required by OpenFlow 1.4. */
    case OFPTYPE_PORT_MOD:
    case OFPTYPE_FLOW_MOD:
        return true;

        /* Nice to have later. */
    case OFPTYPE_FLOW_MOD_TABLE_ID:
    case OFPTYPE_GROUP_MOD:
    case OFPTYPE_TABLE_MOD:
    case OFPTYPE_METER_MOD:
    case OFPTYPE_PACKET_OUT:
    case OFPTYPE_NXT_TLV_TABLE_MOD:

        /* Not to be bundlable. */
    case OFPTYPE_ECHO_REQUEST:
    case OFPTYPE_FEATURES_REQUEST:
    case OFPTYPE_GET_CONFIG_REQUEST:
    case OFPTYPE_SET_CONFIG:
    case OFPTYPE_BARRIER_REQUEST:
    case OFPTYPE_ROLE_REQUEST:
    case OFPTYPE_ECHO_REPLY:
    case OFPTYPE_SET_FLOW_FORMAT:
    case OFPTYPE_SET_PACKET_IN_FORMAT:
    case OFPTYPE_SET_CONTROLLER_ID:
    case OFPTYPE_FLOW_AGE:
    case OFPTYPE_FLOW_MONITOR_CANCEL:
    case OFPTYPE_SET_ASYNC_CONFIG:
    case OFPTYPE_GET_ASYNC_REQUEST:
    case OFPTYPE_DESC_STATS_REQUEST:
    case OFPTYPE_FLOW_STATS_REQUEST:
    case OFPTYPE_AGGREGATE_STATS_REQUEST:
    case OFPTYPE_TABLE_STATS_REQUEST:
    case OFPTYPE_TABLE_FEATURES_STATS_REQUEST:
    case OFPTYPE_TABLE_DESC_REQUEST:
    case OFPTYPE_PORT_STATS_REQUEST:
    case OFPTYPE_QUEUE_STATS_REQUEST:
    case OFPTYPE_PORT_DESC_STATS_REQUEST:
    case OFPTYPE_FLOW_MONITOR_STATS_REQUEST:
    case OFPTYPE_METER_STATS_REQUEST:
    case OFPTYPE_METER_CONFIG_STATS_REQUEST:
    case OFPTYPE_METER_FEATURES_STATS_REQUEST:
    case OFPTYPE_GROUP_STATS_REQUEST:
    case OFPTYPE_GROUP_DESC_STATS_REQUEST:
    case OFPTYPE_GROUP_FEATURES_STATS_REQUEST:
    case OFPTYPE_QUEUE_GET_CONFIG_REQUEST:
    case OFPTYPE_BUNDLE_CONTROL:
    case OFPTYPE_BUNDLE_ADD_MESSAGE:
    case OFPTYPE_HELLO:
    case OFPTYPE_ERROR:
    case OFPTYPE_FEATURES_REPLY:
    case OFPTYPE_GET_CONFIG_REPLY:
    case OFPTYPE_PACKET_IN:
    case OFPTYPE_FLOW_REMOVED:
    case OFPTYPE_PORT_STATUS:
    case OFPTYPE_BARRIER_REPLY:
    case OFPTYPE_QUEUE_GET_CONFIG_REPLY:
    case OFPTYPE_DESC_STATS_REPLY:
    case OFPTYPE_FLOW_STATS_REPLY:
    case OFPTYPE_QUEUE_STATS_REPLY:
    case OFPTYPE_PORT_STATS_REPLY:
    case OFPTYPE_TABLE_STATS_REPLY:
    case OFPTYPE_AGGREGATE_STATS_REPLY:
    case OFPTYPE_PORT_DESC_STATS_REPLY:
    case OFPTYPE_ROLE_REPLY:
    case OFPTYPE_FLOW_MONITOR_PAUSED:
    case OFPTYPE_FLOW_MONITOR_RESUMED:
    case OFPTYPE_FLOW_MONITOR_STATS_REPLY:
    case OFPTYPE_GET_ASYNC_REPLY:
    case OFPTYPE_GROUP_STATS_REPLY:
    case OFPTYPE_GROUP_DESC_STATS_REPLY:
    case OFPTYPE_GROUP_FEATURES_STATS_REPLY:
    case OFPTYPE_METER_STATS_REPLY:
    case OFPTYPE_METER_CONFIG_STATS_REPLY:
    case OFPTYPE_METER_FEATURES_STATS_REPLY:
    case OFPTYPE_TABLE_FEATURES_STATS_REPLY:
    case OFPTYPE_TABLE_DESC_REPLY:
    case OFPTYPE_ROLE_STATUS:
    case OFPTYPE_REQUESTFORWARD:
    case OFPTYPE_NXT_TLV_TABLE_REQUEST:
    case OFPTYPE_NXT_TLV_TABLE_REPLY:
    case OFPTYPE_ONF_TT_FLOW_CONTROL:
    case OFPTYPE_ONF_TT_FLOW_MOD:
        break;
    }

    return false;
}

enum ofperr
ofputil_decode_bundle_add(const struct ofp_header *oh,
                          struct ofputil_bundle_add_msg *msg,
                          enum ofptype *type_ptr)
{
    const struct ofp14_bundle_ctrl_msg *m;
    struct ofpbuf b;
    enum ofpraw raw;
    size_t inner_len;
    enum ofperr error;
    enum ofptype type;

    ofpbuf_use_const(&b, oh, ntohs(oh->length));
    raw = ofpraw_pull_assert(&b);
    ovs_assert(raw == OFPRAW_OFPT14_BUNDLE_ADD_MESSAGE);

    m = ofpbuf_pull(&b, sizeof *m);
    msg->bundle_id = ntohl(m->bundle_id);
    msg->flags = ntohs(m->flags);

    /* Pull the inner ofp_header. */
    if (b.size < sizeof(struct ofp_header)) {
        return OFPERR_OFPBFC_MSG_BAD_LEN;
    }
    msg->msg = b.data;
    if (msg->msg->version != oh->version) {
        return OFPERR_NXBFC_BAD_VERSION;
    }
    inner_len = ntohs(msg->msg->length);
    if (inner_len < sizeof(struct ofp_header) || inner_len > b.size) {
        return OFPERR_OFPBFC_MSG_BAD_LEN;
    }
    if (msg->msg->xid != oh->xid) {
        return OFPERR_OFPBFC_MSG_BAD_XID;
    }

    /* Reject unbundlable messages. */
    if (!type_ptr) {
        type_ptr = &type;
    }
    error = ofptype_decode(type_ptr, msg->msg);
    if (error) {
        VLOG_WARN_RL(&bad_ofmsg_rl, "OFPT14_BUNDLE_ADD_MESSAGE contained "
                     "message is unparsable (%s)", ofperr_get_name(error));
        return OFPERR_OFPBFC_MSG_UNSUP; /* 'error' would be confusing. */
    }

    if (!ofputil_is_bundlable(*type_ptr)) {
        VLOG_WARN_RL(&bad_ofmsg_rl, "%s message not allowed inside "
                     "OFPT14_BUNDLE_ADD_MESSAGE", ofptype_get_name(*type_ptr));
        return OFPERR_OFPBFC_MSG_UNSUP;
    }

    return 0;
}

struct ofpbuf *
ofputil_encode_bundle_add(enum ofp_version ofp_version,
                          struct ofputil_bundle_add_msg *msg)
{
    struct ofpbuf *request;
    struct ofp14_bundle_ctrl_msg *m;

    /* Must use the same xid as the embedded message. */
    request = ofpraw_alloc_xid(OFPRAW_OFPT14_BUNDLE_ADD_MESSAGE, ofp_version,
                               msg->msg->xid, 0);
    m = ofpbuf_put_zeros(request, sizeof *m);

    m->bundle_id = htonl(msg->bundle_id);
    m->flags = htons(msg->flags);
    ofpbuf_put(request, msg->msg, ntohs(msg->msg->length));

    return request;
}

static void
encode_tlv_table_mappings(struct ofpbuf *b, struct ovs_list *mappings)
{
    struct ofputil_tlv_map *map;

    LIST_FOR_EACH (map, list_node, mappings) {
        struct nx_tlv_map *nx_map;

        nx_map = ofpbuf_put_zeros(b, sizeof *nx_map);
        nx_map->option_class = htons(map->option_class);
        nx_map->option_type = map->option_type;
        nx_map->option_len = map->option_len;
        nx_map->index = htons(map->index);
    }
}

struct ofpbuf *
ofputil_encode_tlv_table_mod(enum ofp_version ofp_version,
                                struct ofputil_tlv_table_mod *ttm)
{
    struct ofpbuf *b;
    struct nx_tlv_table_mod *nx_ttm;

    b = ofpraw_alloc(OFPRAW_NXT_TLV_TABLE_MOD, ofp_version, 0);
    nx_ttm = ofpbuf_put_zeros(b, sizeof *nx_ttm);
    nx_ttm->command = htons(ttm->command);
    encode_tlv_table_mappings(b, &ttm->mappings);

    return b;
}

static enum ofperr
decode_tlv_table_mappings(struct ofpbuf *msg, unsigned int max_fields,
                             struct ovs_list *mappings)
{
    list_init(mappings);

    while (msg->size) {
        struct nx_tlv_map *nx_map;
        struct ofputil_tlv_map *map;

        nx_map = ofpbuf_pull(msg, sizeof *nx_map);
        map = xmalloc(sizeof *map);
        list_push_back(mappings, &map->list_node);

        map->option_class = ntohs(nx_map->option_class);
        map->option_type = nx_map->option_type;

        map->option_len = nx_map->option_len;
        if (map->option_len % 4 || map->option_len > TLV_MAX_OPT_SIZE) {
            VLOG_WARN_RL(&bad_ofmsg_rl,
                         "tlv table option length (%u) is not a valid option size",
                         map->option_len);
            ofputil_uninit_tlv_table(mappings);
            return OFPERR_NXTTMFC_BAD_OPT_LEN;
        }

        map->index = ntohs(nx_map->index);
        if (map->index >= max_fields) {
            VLOG_WARN_RL(&bad_ofmsg_rl,
                         "tlv table field index (%u) is too large (max %u)",
                         map->index, max_fields - 1);
            ofputil_uninit_tlv_table(mappings);
            return OFPERR_NXTTMFC_BAD_FIELD_IDX;
        }
    }

    return 0;
}

enum ofperr
ofputil_decode_tlv_table_mod(const struct ofp_header *oh,
                                struct ofputil_tlv_table_mod *ttm)
{
    struct ofpbuf msg;
    struct nx_tlv_table_mod *nx_ttm;

    ofpbuf_use_const(&msg, oh, ntohs(oh->length));
    ofpraw_pull_assert(&msg);

    nx_ttm = ofpbuf_pull(&msg, sizeof *nx_ttm);
    ttm->command = ntohs(nx_ttm->command);
    if (ttm->command > NXTTMC_CLEAR) {
        VLOG_WARN_RL(&bad_ofmsg_rl,
                     "tlv table mod command (%u) is out of range",
                     ttm->command);
        return OFPERR_NXTTMFC_BAD_COMMAND;
    }

    return decode_tlv_table_mappings(&msg, TUN_METADATA_NUM_OPTS,
                                        &ttm->mappings);
}

struct ofpbuf *
ofputil_encode_tlv_table_reply(const struct ofp_header *oh,
                                  struct ofputil_tlv_table_reply *ttr)
{
    struct ofpbuf *b;
    struct nx_tlv_table_reply *nx_ttr;

    b = ofpraw_alloc_reply(OFPRAW_NXT_TLV_TABLE_REPLY, oh, 0);
    nx_ttr = ofpbuf_put_zeros(b, sizeof *nx_ttr);
    nx_ttr->max_option_space = htonl(ttr->max_option_space);
    nx_ttr->max_fields = htons(ttr->max_fields);

    encode_tlv_table_mappings(b, &ttr->mappings);

    return b;
}

/* Decodes the NXT_TLV_TABLE_REPLY message in 'oh' into '*ttr'.  Returns 0
 * if successful, otherwise an ofperr.
 *
 * The decoder verifies that the indexes in 'ttr->mappings' are less than
 * 'ttr->max_fields', but the caller must ensure, if necessary, that they are
 * less than TUN_METADATA_NUM_OPTS. */
enum ofperr
ofputil_decode_tlv_table_reply(const struct ofp_header *oh,
                                  struct ofputil_tlv_table_reply *ttr)
{
    struct ofpbuf msg;
    struct nx_tlv_table_reply *nx_ttr;

    ofpbuf_use_const(&msg, oh, ntohs(oh->length));
    ofpraw_pull_assert(&msg);

    nx_ttr = ofpbuf_pull(&msg, sizeof *nx_ttr);
    ttr->max_option_space = ntohl(nx_ttr->max_option_space);
    ttr->max_fields = ntohs(nx_ttr->max_fields);

    return decode_tlv_table_mappings(&msg, ttr->max_fields, &ttr->mappings);
}

void
ofputil_uninit_tlv_table(struct ovs_list *mappings)
{
    struct ofputil_tlv_map *map;

    LIST_FOR_EACH_POP (map, list_node, mappings) {
        free(map);
    }
}

/* Decodes the OpenFlow "set async config" request and "get async config
 * reply" message in '*oh' into an abstract form in 'master' and 'slave'.
 *
 * If 'loose' is true, this function ignores properties and values that it does
 * not understand, as a controller would want to do when interpreting
 * capabilities provided by a switch.  If 'loose' is false, this function
 * treats unknown properties and values as an error, as a switch would want to
 * do when interpreting a configuration request made by a controller.
 *
 * Returns 0 if successful, otherwise an OFPERR_* value.
 *
 * Returns error code OFPERR_OFPACFC_INVALID if the value of mask is not in
 * the valid range of mask.
 *
 * Returns error code OFPERR_OFPACFC_UNSUPPORTED if the configuration is not
 * supported.*/
enum ofperr
ofputil_decode_set_async_config(const struct ofp_header *oh,
                                uint32_t master[OAM_N_TYPES],
                                uint32_t slave[OAM_N_TYPES],
                                bool loose)
{
    enum ofpraw raw;
    struct ofpbuf b;

    ofpbuf_use_const(&b, oh, ntohs(oh->length));
    raw = ofpraw_pull_assert(&b);

    if (raw == OFPRAW_OFPT13_SET_ASYNC ||
        raw == OFPRAW_NXT_SET_ASYNC_CONFIG ||
        raw == OFPRAW_OFPT13_GET_ASYNC_REPLY) {
        const struct nx_async_config *msg = ofpmsg_body(oh);

        master[OAM_PACKET_IN] = ntohl(msg->packet_in_mask[0]);
        master[OAM_PORT_STATUS] = ntohl(msg->port_status_mask[0]);
        master[OAM_FLOW_REMOVED] = ntohl(msg->flow_removed_mask[0]);

        slave[OAM_PACKET_IN] = ntohl(msg->packet_in_mask[1]);
        slave[OAM_PORT_STATUS] = ntohl(msg->port_status_mask[1]);
        slave[OAM_FLOW_REMOVED] = ntohl(msg->flow_removed_mask[1]);

    } else if (raw == OFPRAW_OFPT14_SET_ASYNC ||
               raw == OFPRAW_OFPT14_GET_ASYNC_REPLY) {

        while (b.size > 0) {
            struct ofp14_async_config_prop_reasons *msg;
            struct ofpbuf property;
            enum ofperr error;
            uint16_t type;

            error = ofputil_pull_property(&b, &property, &type);
            if (error) {
                return error;
            }

            msg = property.data;

            if (property.size != sizeof *msg) {
                return OFPERR_OFPBRC_BAD_LEN;
            }

            if (!loose) {
                error = ofputil_check_mask(type, ntohl(msg->mask));
                if (error) {
                    return error;
                }
             }

            switch (type) {
            case OFPACPT_PACKET_IN_SLAVE:
                slave[OAM_PACKET_IN] = ntohl(msg->mask);
                break;

            case OFPACPT_PACKET_IN_MASTER:
                master[OAM_PACKET_IN] = ntohl(msg->mask);
                break;

            case OFPACPT_PORT_STATUS_SLAVE:
                slave[OAM_PORT_STATUS] = ntohl(msg->mask);
                break;

            case OFPACPT_PORT_STATUS_MASTER:
                master[OAM_PORT_STATUS] = ntohl(msg->mask);
                break;

            case OFPACPT_FLOW_REMOVED_SLAVE:
                slave[OAM_FLOW_REMOVED] = ntohl(msg->mask);
                break;

            case OFPACPT_FLOW_REMOVED_MASTER:
                master[OAM_FLOW_REMOVED] = ntohl(msg->mask);
                break;

            case OFPACPT_ROLE_STATUS_SLAVE:
                slave[OAM_ROLE_STATUS] = ntohl(msg->mask);
                break;

            case OFPACPT_ROLE_STATUS_MASTER:
                master[OAM_ROLE_STATUS] = ntohl(msg->mask);
                break;

            case OFPACPT_TABLE_STATUS_SLAVE:
                slave[OAM_TABLE_STATUS] = ntohl(msg->mask);
                break;

            case OFPACPT_TABLE_STATUS_MASTER:
                master[OAM_TABLE_STATUS] = ntohl(msg->mask);
                break;

            case OFPACPT_REQUESTFORWARD_SLAVE:
                slave[OAM_REQUESTFORWARD] = ntohl(msg->mask);
                break;

            case OFPACPT_REQUESTFORWARD_MASTER:
                master[OAM_REQUESTFORWARD] = ntohl(msg->mask);
                break;

            default:
                error = loose ? 0 : OFPERR_OFPACFC_UNSUPPORTED;
                return error;
            }
        }
    } else {
        return OFPERR_OFPBRC_BAD_VERSION;
    }
    return 0;
}

/* Append all asynchronous configuration properties in GET_ASYNC_REPLY
 * message, describing if various set of asynchronous messages are enabled
 * or not. */
static enum ofperr
ofputil_get_async_reply(struct ofpbuf *buf, const uint32_t master_mask,
                        const uint32_t slave_mask, const uint32_t type)
{
    int role;

    for (role = 0; role < 2; role++) {
        struct ofp14_async_config_prop_reasons *msg;

        msg = ofpbuf_put_zeros(buf, sizeof *msg);

        switch (type) {
        case OAM_PACKET_IN:
            msg->type = (role ? htons(OFPACPT_PACKET_IN_SLAVE)
                              : htons(OFPACPT_PACKET_IN_MASTER));
            break;

        case OAM_PORT_STATUS:
            msg->type = (role ? htons(OFPACPT_PORT_STATUS_SLAVE)
                              : htons(OFPACPT_PORT_STATUS_MASTER));
            break;

        case OAM_FLOW_REMOVED:
            msg->type = (role ? htons(OFPACPT_FLOW_REMOVED_SLAVE)
                              : htons(OFPACPT_FLOW_REMOVED_MASTER));
            break;

        case OAM_ROLE_STATUS:
            msg->type = (role ? htons(OFPACPT_ROLE_STATUS_SLAVE)
                              : htons(OFPACPT_ROLE_STATUS_MASTER));
            break;

        case OAM_TABLE_STATUS:
            msg->type = (role ? htons(OFPACPT_TABLE_STATUS_SLAVE)
                              : htons(OFPACPT_TABLE_STATUS_MASTER));
            break;

        case OAM_REQUESTFORWARD:
            msg->type = (role ? htons(OFPACPT_REQUESTFORWARD_SLAVE)
                              : htons(OFPACPT_REQUESTFORWARD_MASTER));
            break;

        default:
            return OFPERR_OFPBRC_BAD_TYPE;
        }
        msg->length = htons(sizeof *msg);
        msg->mask = (role ? htonl(slave_mask) : htonl(master_mask));
    }

    return 0;
}

/* Returns a OpenFlow message that encodes 'asynchronous configuration' properly
 * as a reply to get async config request. */
struct ofpbuf *
ofputil_encode_get_async_config(const struct ofp_header *oh,
                                uint32_t master[OAM_N_TYPES],
                                uint32_t slave[OAM_N_TYPES])
{
    struct ofpbuf *buf;
    uint32_t type;

    buf = ofpraw_alloc_reply((oh->version < OFP14_VERSION
                              ? OFPRAW_OFPT13_GET_ASYNC_REPLY
                              : OFPRAW_OFPT14_GET_ASYNC_REPLY), oh, 0);

    if (oh->version < OFP14_VERSION) {
        struct nx_async_config *msg;
        msg = ofpbuf_put_zeros(buf, sizeof *msg);

        msg->packet_in_mask[0] = htonl(master[OAM_PACKET_IN]);
        msg->port_status_mask[0] = htonl(master[OAM_PORT_STATUS]);
        msg->flow_removed_mask[0] = htonl(master[OAM_FLOW_REMOVED]);

        msg->packet_in_mask[1] = htonl(slave[OAM_PACKET_IN]);
        msg->port_status_mask[1] = htonl(slave[OAM_PORT_STATUS]);
        msg->flow_removed_mask[1] = htonl(slave[OAM_FLOW_REMOVED]);
    } else if (oh->version == OFP14_VERSION) {
        for (type = 0; type < OAM_N_TYPES; type++) {
            ofputil_get_async_reply(buf, master[type], slave[type], type);
        }
    }

    return buf;
}

<<<<<<< HEAD

enum ofperr 
ofputil_decode_tt_table_mod(const struct ofp_header *oh,
                            struct ofputil_tt_table_mod *ttm)
{
    struct onf_tt_flow_mod *tx_ttm;
    struct ofpbuf msg;
    
    /* get the struct tx_tt_table_mod in the openflow message 
     * sended from the SDN controller.
     */
    ofpbuf_use_const(&msg, oh, ntohs(oh->length));
    ofpraw_pull_assert(&msg);
    
    tx_ttm = ofpbuf_pull(&msg, sizeof *tx_ttm);
    /* tx_tt_table_mod --> ofputil_tt_table_mod */
    ttm->command = tx_ttm->command;
    ttm->port = tx_ttm->port;
    ttm->etype = tx_ttm->etype;
    ttm->flow_id = tx_ttm->flow_id;
    ttm->scheduled_time = ntohs(tx_ttm->scheduled_time);
    ttm->period = ntohs(tx_ttm->period);
    ttm->buffer_id = ntohs(tx_ttm->buffer_id);
    ttm->pkt_size = ntohs(tx_ttm->pkt_size);
    
    return 0;
=======
enum ofperr
ofputil_decode_tt_flow_ctrl(const struct ofp_header *oh,
                            struct ofputil_tt_flow_ctrl_msg *msg)
{
    struct ofpbuf b;
    enum ofpraw raw;
    const struct onf_tt_flow_ctrl *m;

    ofpbuf_use_const(&b, oh, ntohs(oh->length));
    raw = ofpraw_pull_assert(&b);
    ovs_assert(raw == OFPRAW_ONF_TT_FLOW_CONTROL);

    m = b.msg;
    msg->command = m->command;
    msg->type = m->type;
    msg->flow_number = ntohl(m->flow_number);

    return 0;
}

struct ofpbuf *
ofputil_encode_tt_flow_ctrl_reply(const struct ofp_header *oh,
                                  struct ofputil_tt_flow_ctrl_msg *msg)
{
    struct ofpbuf *buf;
    struct onf_tt_flow_ctrl *m;

    buf = ofpraw_alloc_reply(OFPRAW_ONF_TT_FLOW_CONTROL, oh, 0);
    m = ofpbuf_put_zeros(buf, sizeof *m);

    m->command = msg->command;
    m->type = msg->type;
    m->flow_number = htonl(msg->flow_number);

    return buf;
>>>>>>> 491f7603
}<|MERGE_RESOLUTION|>--- conflicted
+++ resolved
@@ -9854,8 +9854,6 @@
     return buf;
 }
 
-<<<<<<< HEAD
-
 enum ofperr 
 ofputil_decode_tt_table_mod(const struct ofp_header *oh,
                             struct ofputil_tt_table_mod *ttm)
@@ -9881,7 +9879,8 @@
     ttm->pkt_size = ntohs(tx_ttm->pkt_size);
     
     return 0;
-=======
+}
+
 enum ofperr
 ofputil_decode_tt_flow_ctrl(const struct ofp_header *oh,
                             struct ofputil_tt_flow_ctrl_msg *msg)
@@ -9917,5 +9916,4 @@
     m->flow_number = htonl(msg->flow_number);
 
     return buf;
->>>>>>> 491f7603
 }