/*
 * Copyright (c) 2008, 2009, 2010, 2011, 2012, 2013, 2014, 2015 Nicira, Inc.
 *
 * Licensed under the Apache License, Version 2.0 (the "License");
 * you may not use this file except in compliance with the License.
 * You may obtain a copy of the License at:
 *
 *     http://www.apache.org/licenses/LICENSE-2.0
 *
 * Unless required by applicable law or agreed to in writing, software
 * distributed under the License is distributed on an "AS IS" BASIS,
 * WITHOUT WARRANTIES OR CONDITIONS OF ANY KIND, either express or implied.
 * See the License for the specific language governing permissions and
 * limitations under the License.
 */

#include <config.h>
#include "ofp-print.h"
#include <ctype.h>
#include <errno.h>
#include <inttypes.h>
#include <sys/types.h>
#include <netinet/in.h>
#include <netinet/icmp6.h>
#include <stdlib.h>
#include "bundle.h"
#include "byte-order.h"
#include "classifier.h"
#include "dynamic-string.h"
#include "learn.h"
#include "meta-flow.h"
#include "multipath.h"
#include "netdev.h"
#include "nx-match.h"
#include "id-pool.h"
#include "ofp-actions.h"
#include "ofp-errors.h"
#include "ofp-msgs.h"
#include "ofp-util.h"
#include "ofpbuf.h"
#include "openflow/netronome-ext.h"
#include "openflow/onf-tt-ext.h"
#include "packets.h"
#include "random.h"
#include "tun-metadata.h"
#include "unaligned.h"
#include "type-props.h"
#include "openvswitch/vlog.h"
#include "bitmap.h"

VLOG_DEFINE_THIS_MODULE(ofp_util);

/* Rate limit for OpenFlow message parse errors.  These always indicate a bug
 * in the peer and so there's not much point in showing a lot of them. */
static struct vlog_rate_limit bad_ofmsg_rl = VLOG_RATE_LIMIT_INIT(1, 5);

static enum ofputil_table_vacancy ofputil_decode_table_vacancy(
    ovs_be32 config, enum ofp_version);
static enum ofputil_table_eviction ofputil_decode_table_eviction(
    ovs_be32 config, enum ofp_version);
static ovs_be32 ofputil_encode_table_config(enum ofputil_table_miss,
                                            enum ofputil_table_eviction,
                                            enum ofputil_table_vacancy,
                                            enum ofp_version);

struct ofp_prop_header {
    ovs_be16 type;
    ovs_be16 len;
};

struct ofp_prop_experimenter {
    ovs_be16 type;          /* OFP*_EXPERIMENTER. */
    ovs_be16 length;        /* Length in bytes of this property. */
    ovs_be32 experimenter;  /* Experimenter ID which takes the same form as
                             * in struct ofp_experimenter_header. */
    ovs_be32 exp_type;      /* Experimenter defined. */
};

/* Pulls a property, beginning with struct ofp_prop_header, from the beginning
 * of 'msg'.  Stores the type of the property in '*typep' and, if 'property' is
 * nonnull, the entire property, including the header, in '*property'.  Returns
 * 0 if successful, otherwise an error code.
 *
 * This function pulls the property's stated size padded out to a multiple of
 * 'alignment' bytes.  The common case in OpenFlow is an 'alignment' of 8, so
 * you can use ofputil_pull_property() for that case. */
static enum ofperr
ofputil_pull_property__(struct ofpbuf *msg, struct ofpbuf *property,
                        unsigned int alignment, uint16_t *typep)
{
    struct ofp_prop_header *oph;
    unsigned int padded_len;
    unsigned int len;

    if (msg->size < sizeof *oph) {
        return OFPERR_OFPBPC_BAD_LEN;
    }

    oph = msg->data;
    len = ntohs(oph->len);
    padded_len = ROUND_UP(len, alignment);
    if (len < sizeof *oph || padded_len > msg->size) {
        return OFPERR_OFPBPC_BAD_LEN;
    }

    *typep = ntohs(oph->type);
    if (property) {
        ofpbuf_use_const(property, msg->data, len);
    }
    ofpbuf_pull(msg, padded_len);
    return 0;
}

/* Pulls a property, beginning with struct ofp_prop_header, from the beginning
 * of 'msg'.  Stores the type of the property in '*typep' and, if 'property' is
 * nonnull, the entire property, including the header, in '*property'.  Returns
 * 0 if successful, otherwise an error code.
 *
 * This function pulls the property's stated size padded out to a multiple of
 * 8 bytes, which is the common case for OpenFlow properties. */
static enum ofperr
ofputil_pull_property(struct ofpbuf *msg, struct ofpbuf *property,
                      uint16_t *typep)
{
    return ofputil_pull_property__(msg, property, 8, typep);
}

static void OVS_PRINTF_FORMAT(2, 3)
log_property(bool loose, const char *message, ...)
{
    enum vlog_level level = loose ? VLL_DBG : VLL_WARN;
    if (!vlog_should_drop(THIS_MODULE, level, &bad_ofmsg_rl)) {
        va_list args;

        va_start(args, message);
        vlog_valist(THIS_MODULE, level, message, args);
        va_end(args);
    }
}

static enum ofperr
ofputil_check_mask(uint16_t type, uint32_t mask)
{
    switch (type) {
    case OFPACPT_PACKET_IN_SLAVE:
    case OFPACPT_PACKET_IN_MASTER:
        if (mask > MAXIMUM_MASK_PACKET_IN) {
            return OFPERR_OFPACFC_INVALID;
        }
        break;

    case OFPACPT_FLOW_REMOVED_SLAVE:
    case OFPACPT_FLOW_REMOVED_MASTER:
        if (mask > MAXIMUM_MASK_FLOW_REMOVED) {
            return OFPERR_OFPACFC_INVALID;
        }
        break;

    case OFPACPT_PORT_STATUS_SLAVE:
    case OFPACPT_PORT_STATUS_MASTER:
        if (mask > MAXIMUM_MASK_PORT_STATUS) {
            return OFPERR_OFPACFC_INVALID;
        }
        break;

    case OFPACPT_ROLE_STATUS_SLAVE:
    case OFPACPT_ROLE_STATUS_MASTER:
        if (mask > MAXIMUM_MASK_ROLE_STATUS) {
            return OFPERR_OFPACFC_INVALID;
        }
        break;

    case OFPACPT_TABLE_STATUS_SLAVE:
    case OFPACPT_TABLE_STATUS_MASTER:
        if ((mask < MINIMUM_MASK_TABLE_STATUS && mask != 0) |
            (mask > MAXIMUM_MASK_TABLE_STATUS)) {
            return OFPERR_OFPACFC_INVALID;
        }
        break;

    case OFPACPT_REQUESTFORWARD_SLAVE:
    case OFPACPT_REQUESTFORWARD_MASTER:
        if (mask > MAXIMUM_MASK_REQUESTFORWARD) {
            return OFPERR_OFPACFC_INVALID;
        }
        break;
    }
    return 0;
}

static size_t
start_property(struct ofpbuf *msg, uint16_t type)
{
    size_t start_ofs = msg->size;
    struct ofp_prop_header *oph;

    oph = ofpbuf_put_uninit(msg, sizeof *oph);
    oph->type = htons(type);
    oph->len = htons(4);        /* May be updated later by end_property(). */
    return start_ofs;
}

static void
end_property(struct ofpbuf *msg, size_t start_ofs)
{
    struct ofp_prop_header *oph;

    oph = ofpbuf_at_assert(msg, start_ofs, sizeof *oph);
    oph->len = htons(msg->size - start_ofs);
    ofpbuf_padto(msg, ROUND_UP(msg->size, 8));
}

static void
put_bitmap_properties(struct ofpbuf *msg, uint64_t bitmap)
{
    for (; bitmap; bitmap = zero_rightmost_1bit(bitmap)) {
        start_property(msg, rightmost_1bit_idx(bitmap));
    }
}

/* Given the wildcard bit count in the least-significant 6 of 'wcbits', returns
 * an IP netmask with a 1 in each bit that must match and a 0 in each bit that
 * is wildcarded.
 *
 * The bits in 'wcbits' are in the format used in enum ofp_flow_wildcards: 0
 * is exact match, 1 ignores the LSB, 2 ignores the 2 least-significant bits,
 * ..., 32 and higher wildcard the entire field.  This is the *opposite* of the
 * usual convention where e.g. /24 indicates that 8 bits (not 24 bits) are
 * wildcarded. */
ovs_be32
ofputil_wcbits_to_netmask(int wcbits)
{
    wcbits &= 0x3f;
    return wcbits < 32 ? htonl(~((1u << wcbits) - 1)) : 0;
}

/* Given the IP netmask 'netmask', returns the number of bits of the IP address
 * that it wildcards, that is, the number of 0-bits in 'netmask', a number
 * between 0 and 32 inclusive.
 *
 * If 'netmask' is not a CIDR netmask (see ip_is_cidr()), the return value will
 * still be in the valid range but isn't otherwise meaningful. */
int
ofputil_netmask_to_wcbits(ovs_be32 netmask)
{
    return 32 - ip_count_cidr_bits(netmask);
}

/* Converts the OpenFlow 1.0 wildcards in 'ofpfw' (OFPFW10_*) into a
 * flow_wildcards in 'wc' for use in struct match.  It is the caller's
 * responsibility to handle the special case where the flow match's dl_vlan is
 * set to OFP_VLAN_NONE. */
void
ofputil_wildcard_from_ofpfw10(uint32_t ofpfw, struct flow_wildcards *wc)
{
    BUILD_ASSERT_DECL(FLOW_WC_SEQ == 35);

    /* Initialize most of wc. */
    flow_wildcards_init_catchall(wc);

    if (!(ofpfw & OFPFW10_IN_PORT)) {
        wc->masks.in_port.ofp_port = u16_to_ofp(UINT16_MAX);
    }

    if (!(ofpfw & OFPFW10_NW_TOS)) {
        wc->masks.nw_tos |= IP_DSCP_MASK;
    }

    if (!(ofpfw & OFPFW10_NW_PROTO)) {
        wc->masks.nw_proto = UINT8_MAX;
    }
    wc->masks.nw_src = ofputil_wcbits_to_netmask(ofpfw
                                                 >> OFPFW10_NW_SRC_SHIFT);
    wc->masks.nw_dst = ofputil_wcbits_to_netmask(ofpfw
                                                 >> OFPFW10_NW_DST_SHIFT);

    if (!(ofpfw & OFPFW10_TP_SRC)) {
        wc->masks.tp_src = OVS_BE16_MAX;
    }
    if (!(ofpfw & OFPFW10_TP_DST)) {
        wc->masks.tp_dst = OVS_BE16_MAX;
    }

    if (!(ofpfw & OFPFW10_DL_SRC)) {
        WC_MASK_FIELD(wc, dl_src);
    }
    if (!(ofpfw & OFPFW10_DL_DST)) {
        WC_MASK_FIELD(wc, dl_dst);
    }
    if (!(ofpfw & OFPFW10_DL_TYPE)) {
        wc->masks.dl_type = OVS_BE16_MAX;
    }

    /* VLAN TCI mask. */
    if (!(ofpfw & OFPFW10_DL_VLAN_PCP)) {
        wc->masks.vlan_tci |= htons(VLAN_PCP_MASK | VLAN_CFI);
    }
    if (!(ofpfw & OFPFW10_DL_VLAN)) {
        wc->masks.vlan_tci |= htons(VLAN_VID_MASK | VLAN_CFI);
    }
}

/* Converts the ofp10_match in 'ofmatch' into a struct match in 'match'. */
void
ofputil_match_from_ofp10_match(const struct ofp10_match *ofmatch,
                               struct match *match)
{
    uint32_t ofpfw = ntohl(ofmatch->wildcards) & OFPFW10_ALL;

    /* Initialize match->wc. */
    memset(&match->flow, 0, sizeof match->flow);
    ofputil_wildcard_from_ofpfw10(ofpfw, &match->wc);
    memset(&match->tun_md, 0, sizeof match->tun_md);

    /* Initialize most of match->flow. */
    match->flow.nw_src = ofmatch->nw_src;
    match->flow.nw_dst = ofmatch->nw_dst;
    match->flow.in_port.ofp_port = u16_to_ofp(ntohs(ofmatch->in_port));
    match->flow.dl_type = ofputil_dl_type_from_openflow(ofmatch->dl_type);
    match->flow.tp_src = ofmatch->tp_src;
    match->flow.tp_dst = ofmatch->tp_dst;
    match->flow.dl_src = ofmatch->dl_src;
    match->flow.dl_dst = ofmatch->dl_dst;
    match->flow.nw_tos = ofmatch->nw_tos & IP_DSCP_MASK;
    match->flow.nw_proto = ofmatch->nw_proto;

    /* Translate VLANs. */
    if (!(ofpfw & OFPFW10_DL_VLAN) &&
        ofmatch->dl_vlan == htons(OFP10_VLAN_NONE)) {
        /* Match only packets without 802.1Q header.
         *
         * When OFPFW10_DL_VLAN_PCP is wildcarded, this is obviously correct.
         *
         * If OFPFW10_DL_VLAN_PCP is matched, the flow match is contradictory,
         * because we can't have a specific PCP without an 802.1Q header.
         * However, older versions of OVS treated this as matching packets
         * withut an 802.1Q header, so we do here too. */
        match->flow.vlan_tci = htons(0);
        match->wc.masks.vlan_tci = htons(0xffff);
    } else {
        ovs_be16 vid, pcp, tci;
        uint16_t hpcp;

        vid = ofmatch->dl_vlan & htons(VLAN_VID_MASK);
        hpcp = (ofmatch->dl_vlan_pcp << VLAN_PCP_SHIFT) & VLAN_PCP_MASK;
        pcp = htons(hpcp);
        tci = vid | pcp | htons(VLAN_CFI);
        match->flow.vlan_tci = tci & match->wc.masks.vlan_tci;
    }

    /* Clean up. */
    match_zero_wildcarded_fields(match);
}

/* Convert 'match' into the OpenFlow 1.0 match structure 'ofmatch'. */
void
ofputil_match_to_ofp10_match(const struct match *match,
                             struct ofp10_match *ofmatch)
{
    const struct flow_wildcards *wc = &match->wc;
    uint32_t ofpfw;

    /* Figure out most OpenFlow wildcards. */
    ofpfw = 0;
    if (!wc->masks.in_port.ofp_port) {
        ofpfw |= OFPFW10_IN_PORT;
    }
    if (!wc->masks.dl_type) {
        ofpfw |= OFPFW10_DL_TYPE;
    }
    if (!wc->masks.nw_proto) {
        ofpfw |= OFPFW10_NW_PROTO;
    }
    ofpfw |= (ofputil_netmask_to_wcbits(wc->masks.nw_src)
              << OFPFW10_NW_SRC_SHIFT);
    ofpfw |= (ofputil_netmask_to_wcbits(wc->masks.nw_dst)
              << OFPFW10_NW_DST_SHIFT);
    if (!(wc->masks.nw_tos & IP_DSCP_MASK)) {
        ofpfw |= OFPFW10_NW_TOS;
    }
    if (!wc->masks.tp_src) {
        ofpfw |= OFPFW10_TP_SRC;
    }
    if (!wc->masks.tp_dst) {
        ofpfw |= OFPFW10_TP_DST;
    }
    if (eth_addr_is_zero(wc->masks.dl_src)) {
        ofpfw |= OFPFW10_DL_SRC;
    }
    if (eth_addr_is_zero(wc->masks.dl_dst)) {
        ofpfw |= OFPFW10_DL_DST;
    }

    /* Translate VLANs. */
    ofmatch->dl_vlan = htons(0);
    ofmatch->dl_vlan_pcp = 0;
    if (match->wc.masks.vlan_tci == htons(0)) {
        ofpfw |= OFPFW10_DL_VLAN | OFPFW10_DL_VLAN_PCP;
    } else if (match->wc.masks.vlan_tci & htons(VLAN_CFI)
               && !(match->flow.vlan_tci & htons(VLAN_CFI))) {
        ofmatch->dl_vlan = htons(OFP10_VLAN_NONE);
    } else {
        if (!(match->wc.masks.vlan_tci & htons(VLAN_VID_MASK))) {
            ofpfw |= OFPFW10_DL_VLAN;
        } else {
            ofmatch->dl_vlan = htons(vlan_tci_to_vid(match->flow.vlan_tci));
        }

        if (!(match->wc.masks.vlan_tci & htons(VLAN_PCP_MASK))) {
            ofpfw |= OFPFW10_DL_VLAN_PCP;
        } else {
            ofmatch->dl_vlan_pcp = vlan_tci_to_pcp(match->flow.vlan_tci);
        }
    }

    /* Compose most of the match structure. */
    ofmatch->wildcards = htonl(ofpfw);
    ofmatch->in_port = htons(ofp_to_u16(match->flow.in_port.ofp_port));
    ofmatch->dl_src = match->flow.dl_src;
    ofmatch->dl_dst = match->flow.dl_dst;
    ofmatch->dl_type = ofputil_dl_type_to_openflow(match->flow.dl_type);
    ofmatch->nw_src = match->flow.nw_src;
    ofmatch->nw_dst = match->flow.nw_dst;
    ofmatch->nw_tos = match->flow.nw_tos & IP_DSCP_MASK;
    ofmatch->nw_proto = match->flow.nw_proto;
    ofmatch->tp_src = match->flow.tp_src;
    ofmatch->tp_dst = match->flow.tp_dst;
    memset(ofmatch->pad1, '\0', sizeof ofmatch->pad1);
    memset(ofmatch->pad2, '\0', sizeof ofmatch->pad2);
}

enum ofperr
ofputil_pull_ofp11_match(struct ofpbuf *buf, struct match *match,
                         uint16_t *padded_match_len)
{
    struct ofp11_match_header *omh = buf->data;
    uint16_t match_len;

    if (buf->size < sizeof *omh) {
        return OFPERR_OFPBMC_BAD_LEN;
    }

    match_len = ntohs(omh->length);

    switch (ntohs(omh->type)) {
    case OFPMT_STANDARD: {
        struct ofp11_match *om;

        if (match_len != sizeof *om || buf->size < sizeof *om) {
            return OFPERR_OFPBMC_BAD_LEN;
        }
        om = ofpbuf_pull(buf, sizeof *om);
        if (padded_match_len) {
            *padded_match_len = match_len;
        }
        return ofputil_match_from_ofp11_match(om, match);
    }

    case OFPMT_OXM:
        if (padded_match_len) {
            *padded_match_len = ROUND_UP(match_len, 8);
        }
        return oxm_pull_match(buf, match);

    default:
        return OFPERR_OFPBMC_BAD_TYPE;
    }
}

/* Converts the ofp11_match in 'ofmatch' into a struct match in 'match'.
 * Returns 0 if successful, otherwise an OFPERR_* value. */
enum ofperr
ofputil_match_from_ofp11_match(const struct ofp11_match *ofmatch,
                               struct match *match)
{
    uint16_t wc = ntohl(ofmatch->wildcards);
    bool ipv4, arp, rarp;

    match_init_catchall(match);

    if (!(wc & OFPFW11_IN_PORT)) {
        ofp_port_t ofp_port;
        enum ofperr error;

        error = ofputil_port_from_ofp11(ofmatch->in_port, &ofp_port);
        if (error) {
            return OFPERR_OFPBMC_BAD_VALUE;
        }
        match_set_in_port(match, ofp_port);
    }

    match_set_dl_src_masked(match, ofmatch->dl_src,
                            eth_addr_invert(ofmatch->dl_src_mask));
    match_set_dl_dst_masked(match, ofmatch->dl_dst,
                            eth_addr_invert(ofmatch->dl_dst_mask));

    if (!(wc & OFPFW11_DL_VLAN)) {
        if (ofmatch->dl_vlan == htons(OFPVID11_NONE)) {
            /* Match only packets without a VLAN tag. */
            match->flow.vlan_tci = htons(0);
            match->wc.masks.vlan_tci = OVS_BE16_MAX;
        } else {
            if (ofmatch->dl_vlan == htons(OFPVID11_ANY)) {
                /* Match any packet with a VLAN tag regardless of VID. */
                match->flow.vlan_tci = htons(VLAN_CFI);
                match->wc.masks.vlan_tci = htons(VLAN_CFI);
            } else if (ntohs(ofmatch->dl_vlan) < 4096) {
                /* Match only packets with the specified VLAN VID. */
                match->flow.vlan_tci = htons(VLAN_CFI) | ofmatch->dl_vlan;
                match->wc.masks.vlan_tci = htons(VLAN_CFI | VLAN_VID_MASK);
            } else {
                /* Invalid VID. */
                return OFPERR_OFPBMC_BAD_VALUE;
            }

            if (!(wc & OFPFW11_DL_VLAN_PCP)) {
                if (ofmatch->dl_vlan_pcp <= 7) {
                    match->flow.vlan_tci |= htons(ofmatch->dl_vlan_pcp
                                                  << VLAN_PCP_SHIFT);
                    match->wc.masks.vlan_tci |= htons(VLAN_PCP_MASK);
                } else {
                    /* Invalid PCP. */
                    return OFPERR_OFPBMC_BAD_VALUE;
                }
            }
        }
    }

    if (!(wc & OFPFW11_DL_TYPE)) {
        match_set_dl_type(match,
                          ofputil_dl_type_from_openflow(ofmatch->dl_type));
    }

    ipv4 = match->flow.dl_type == htons(ETH_TYPE_IP);
    arp = match->flow.dl_type == htons(ETH_TYPE_ARP);
    rarp = match->flow.dl_type == htons(ETH_TYPE_RARP);

    if (ipv4 && !(wc & OFPFW11_NW_TOS)) {
        if (ofmatch->nw_tos & ~IP_DSCP_MASK) {
            /* Invalid TOS. */
            return OFPERR_OFPBMC_BAD_VALUE;
        }

        match_set_nw_dscp(match, ofmatch->nw_tos);
    }

    if (ipv4 || arp || rarp) {
        if (!(wc & OFPFW11_NW_PROTO)) {
            match_set_nw_proto(match, ofmatch->nw_proto);
        }
        match_set_nw_src_masked(match, ofmatch->nw_src, ~ofmatch->nw_src_mask);
        match_set_nw_dst_masked(match, ofmatch->nw_dst, ~ofmatch->nw_dst_mask);
    }

#define OFPFW11_TP_ALL (OFPFW11_TP_SRC | OFPFW11_TP_DST)
    if (ipv4 && (wc & OFPFW11_TP_ALL) != OFPFW11_TP_ALL) {
        switch (match->flow.nw_proto) {
        case IPPROTO_ICMP:
            /* "A.2.3 Flow Match Structures" in OF1.1 says:
             *
             *    The tp_src and tp_dst fields will be ignored unless the
             *    network protocol specified is as TCP, UDP or SCTP.
             *
             * but I'm pretty sure we should support ICMP too, otherwise
             * that's a regression from OF1.0. */
            if (!(wc & OFPFW11_TP_SRC)) {
                uint16_t icmp_type = ntohs(ofmatch->tp_src);
                if (icmp_type < 0x100) {
                    match_set_icmp_type(match, icmp_type);
                } else {
                    return OFPERR_OFPBMC_BAD_FIELD;
                }
            }
            if (!(wc & OFPFW11_TP_DST)) {
                uint16_t icmp_code = ntohs(ofmatch->tp_dst);
                if (icmp_code < 0x100) {
                    match_set_icmp_code(match, icmp_code);
                } else {
                    return OFPERR_OFPBMC_BAD_FIELD;
                }
            }
            break;

        case IPPROTO_TCP:
        case IPPROTO_UDP:
        case IPPROTO_SCTP:
            if (!(wc & (OFPFW11_TP_SRC))) {
                match_set_tp_src(match, ofmatch->tp_src);
            }
            if (!(wc & (OFPFW11_TP_DST))) {
                match_set_tp_dst(match, ofmatch->tp_dst);
            }
            break;

        default:
            /* OF1.1 says explicitly to ignore this. */
            break;
        }
    }

    if (eth_type_mpls(match->flow.dl_type)) {
        if (!(wc & OFPFW11_MPLS_LABEL)) {
            match_set_mpls_label(match, 0, ofmatch->mpls_label);
        }
        if (!(wc & OFPFW11_MPLS_TC)) {
            match_set_mpls_tc(match, 0, ofmatch->mpls_tc);
        }
    }

    match_set_metadata_masked(match, ofmatch->metadata,
                              ~ofmatch->metadata_mask);

    return 0;
}

/* Convert 'match' into the OpenFlow 1.1 match structure 'ofmatch'. */
void
ofputil_match_to_ofp11_match(const struct match *match,
                             struct ofp11_match *ofmatch)
{
    uint32_t wc = 0;

    memset(ofmatch, 0, sizeof *ofmatch);
    ofmatch->omh.type = htons(OFPMT_STANDARD);
    ofmatch->omh.length = htons(OFPMT11_STANDARD_LENGTH);

    if (!match->wc.masks.in_port.ofp_port) {
        wc |= OFPFW11_IN_PORT;
    } else {
        ofmatch->in_port = ofputil_port_to_ofp11(match->flow.in_port.ofp_port);
    }

    ofmatch->dl_src = match->flow.dl_src;
    ofmatch->dl_src_mask = eth_addr_invert(match->wc.masks.dl_src);
    ofmatch->dl_dst = match->flow.dl_dst;
    ofmatch->dl_dst_mask = eth_addr_invert(match->wc.masks.dl_dst);

    if (match->wc.masks.vlan_tci == htons(0)) {
        wc |= OFPFW11_DL_VLAN | OFPFW11_DL_VLAN_PCP;
    } else if (match->wc.masks.vlan_tci & htons(VLAN_CFI)
               && !(match->flow.vlan_tci & htons(VLAN_CFI))) {
        ofmatch->dl_vlan = htons(OFPVID11_NONE);
        wc |= OFPFW11_DL_VLAN_PCP;
    } else {
        if (!(match->wc.masks.vlan_tci & htons(VLAN_VID_MASK))) {
            ofmatch->dl_vlan = htons(OFPVID11_ANY);
        } else {
            ofmatch->dl_vlan = htons(vlan_tci_to_vid(match->flow.vlan_tci));
        }

        if (!(match->wc.masks.vlan_tci & htons(VLAN_PCP_MASK))) {
            wc |= OFPFW11_DL_VLAN_PCP;
        } else {
            ofmatch->dl_vlan_pcp = vlan_tci_to_pcp(match->flow.vlan_tci);
        }
    }

    if (!match->wc.masks.dl_type) {
        wc |= OFPFW11_DL_TYPE;
    } else {
        ofmatch->dl_type = ofputil_dl_type_to_openflow(match->flow.dl_type);
    }

    if (!(match->wc.masks.nw_tos & IP_DSCP_MASK)) {
        wc |= OFPFW11_NW_TOS;
    } else {
        ofmatch->nw_tos = match->flow.nw_tos & IP_DSCP_MASK;
    }

    if (!match->wc.masks.nw_proto) {
        wc |= OFPFW11_NW_PROTO;
    } else {
        ofmatch->nw_proto = match->flow.nw_proto;
    }

    ofmatch->nw_src = match->flow.nw_src;
    ofmatch->nw_src_mask = ~match->wc.masks.nw_src;
    ofmatch->nw_dst = match->flow.nw_dst;
    ofmatch->nw_dst_mask = ~match->wc.masks.nw_dst;

    if (!match->wc.masks.tp_src) {
        wc |= OFPFW11_TP_SRC;
    } else {
        ofmatch->tp_src = match->flow.tp_src;
    }

    if (!match->wc.masks.tp_dst) {
        wc |= OFPFW11_TP_DST;
    } else {
        ofmatch->tp_dst = match->flow.tp_dst;
    }

    if (!(match->wc.masks.mpls_lse[0] & htonl(MPLS_LABEL_MASK))) {
        wc |= OFPFW11_MPLS_LABEL;
    } else {
        ofmatch->mpls_label = htonl(mpls_lse_to_label(
                                        match->flow.mpls_lse[0]));
    }

    if (!(match->wc.masks.mpls_lse[0] & htonl(MPLS_TC_MASK))) {
        wc |= OFPFW11_MPLS_TC;
    } else {
        ofmatch->mpls_tc = mpls_lse_to_tc(match->flow.mpls_lse[0]);
    }

    ofmatch->metadata = match->flow.metadata;
    ofmatch->metadata_mask = ~match->wc.masks.metadata;

    ofmatch->wildcards = htonl(wc);
}

/* Returns the "typical" length of a match for 'protocol', for use in
 * estimating space to preallocate. */
int
ofputil_match_typical_len(enum ofputil_protocol protocol)
{
    switch (protocol) {
    case OFPUTIL_P_OF10_STD:
    case OFPUTIL_P_OF10_STD_TID:
        return sizeof(struct ofp10_match);

    case OFPUTIL_P_OF10_NXM:
    case OFPUTIL_P_OF10_NXM_TID:
        return NXM_TYPICAL_LEN;

    case OFPUTIL_P_OF11_STD:
        return sizeof(struct ofp11_match);

    case OFPUTIL_P_OF12_OXM:
    case OFPUTIL_P_OF13_OXM:
    case OFPUTIL_P_OF14_OXM:
    case OFPUTIL_P_OF15_OXM:
        return NXM_TYPICAL_LEN;

    default:
        OVS_NOT_REACHED();
    }
}

/* Appends to 'b' an struct ofp11_match_header followed by a match that
 * expresses 'match' properly for 'protocol', plus enough zero bytes to pad the
 * data appended out to a multiple of 8.  'protocol' must be one that is usable
 * in OpenFlow 1.1 or later.
 *
 * This function can cause 'b''s data to be reallocated.
 *
 * Returns the number of bytes appended to 'b', excluding the padding.  Never
 * returns zero. */
int
ofputil_put_ofp11_match(struct ofpbuf *b, const struct match *match,
                        enum ofputil_protocol protocol)
{
    switch (protocol) {
    case OFPUTIL_P_OF10_STD:
    case OFPUTIL_P_OF10_STD_TID:
    case OFPUTIL_P_OF10_NXM:
    case OFPUTIL_P_OF10_NXM_TID:
        OVS_NOT_REACHED();

    case OFPUTIL_P_OF11_STD: {
        struct ofp11_match *om;

        /* Make sure that no padding is needed. */
        BUILD_ASSERT_DECL(sizeof *om % 8 == 0);

        om = ofpbuf_put_uninit(b, sizeof *om);
        ofputil_match_to_ofp11_match(match, om);
        return sizeof *om;
    }

    case OFPUTIL_P_OF12_OXM:
    case OFPUTIL_P_OF13_OXM:
    case OFPUTIL_P_OF14_OXM:
    case OFPUTIL_P_OF15_OXM:
        return oxm_put_match(b, match,
                             ofputil_protocol_to_ofp_version(protocol));
    }

    OVS_NOT_REACHED();
}

/* Given a 'dl_type' value in the format used in struct flow, returns the
 * corresponding 'dl_type' value for use in an ofp10_match or ofp11_match
 * structure. */
ovs_be16
ofputil_dl_type_to_openflow(ovs_be16 flow_dl_type)
{
    return (flow_dl_type == htons(FLOW_DL_TYPE_NONE)
            ? htons(OFP_DL_TYPE_NOT_ETH_TYPE)
            : flow_dl_type);
}

/* Given a 'dl_type' value in the format used in an ofp10_match or ofp11_match
 * structure, returns the corresponding 'dl_type' value for use in struct
 * flow. */
ovs_be16
ofputil_dl_type_from_openflow(ovs_be16 ofp_dl_type)
{
    return (ofp_dl_type == htons(OFP_DL_TYPE_NOT_ETH_TYPE)
            ? htons(FLOW_DL_TYPE_NONE)
            : ofp_dl_type);
}

/* Protocols. */

struct proto_abbrev {
    enum ofputil_protocol protocol;
    const char *name;
};

/* Most users really don't care about some of the differences between
 * protocols.  These abbreviations help with that. */
static const struct proto_abbrev proto_abbrevs[] = {
    { OFPUTIL_P_ANY,          "any" },
    { OFPUTIL_P_OF10_STD_ANY, "OpenFlow10" },
    { OFPUTIL_P_OF10_NXM_ANY, "NXM" },
    { OFPUTIL_P_ANY_OXM,      "OXM" },
};
#define N_PROTO_ABBREVS ARRAY_SIZE(proto_abbrevs)

enum ofputil_protocol ofputil_flow_dump_protocols[] = {
    OFPUTIL_P_OF15_OXM,
    OFPUTIL_P_OF14_OXM,
    OFPUTIL_P_OF13_OXM,
    OFPUTIL_P_OF12_OXM,
    OFPUTIL_P_OF11_STD,
    OFPUTIL_P_OF10_NXM,
    OFPUTIL_P_OF10_STD,
};
size_t ofputil_n_flow_dump_protocols = ARRAY_SIZE(ofputil_flow_dump_protocols);

/* Returns the set of ofputil_protocols that are supported with the given
 * OpenFlow 'version'.  'version' should normally be an 8-bit OpenFlow version
 * identifier (e.g. 0x01 for OpenFlow 1.0, 0x02 for OpenFlow 1.1).  Returns 0
 * if 'version' is not supported or outside the valid range.  */
enum ofputil_protocol
ofputil_protocols_from_ofp_version(enum ofp_version version)
{
    switch (version) {
    case OFP10_VERSION:
        return OFPUTIL_P_OF10_STD_ANY | OFPUTIL_P_OF10_NXM_ANY;
    case OFP11_VERSION:
        return OFPUTIL_P_OF11_STD;
    case OFP12_VERSION:
        return OFPUTIL_P_OF12_OXM;
    case OFP13_VERSION:
        return OFPUTIL_P_OF13_OXM;
    case OFP14_VERSION:
        return OFPUTIL_P_OF14_OXM;
    case OFP15_VERSION:
        return OFPUTIL_P_OF15_OXM;
    default:
        return 0;
    }
}

/* Returns the ofputil_protocol that is initially in effect on an OpenFlow
 * connection that has negotiated the given 'version'.  'version' should
 * normally be an 8-bit OpenFlow version identifier (e.g. 0x01 for OpenFlow
 * 1.0, 0x02 for OpenFlow 1.1).  Returns 0 if 'version' is not supported or
 * outside the valid range.  */
enum ofputil_protocol
ofputil_protocol_from_ofp_version(enum ofp_version version)
{
    return rightmost_1bit(ofputil_protocols_from_ofp_version(version));
}

/* Returns the OpenFlow protocol version number (e.g. OFP10_VERSION,
 * etc.) that corresponds to 'protocol'. */
enum ofp_version
ofputil_protocol_to_ofp_version(enum ofputil_protocol protocol)
{
    switch (protocol) {
    case OFPUTIL_P_OF10_STD:
    case OFPUTIL_P_OF10_STD_TID:
    case OFPUTIL_P_OF10_NXM:
    case OFPUTIL_P_OF10_NXM_TID:
        return OFP10_VERSION;
    case OFPUTIL_P_OF11_STD:
        return OFP11_VERSION;
    case OFPUTIL_P_OF12_OXM:
        return OFP12_VERSION;
    case OFPUTIL_P_OF13_OXM:
        return OFP13_VERSION;
    case OFPUTIL_P_OF14_OXM:
        return OFP14_VERSION;
    case OFPUTIL_P_OF15_OXM:
        return OFP15_VERSION;
    }

    OVS_NOT_REACHED();
}

/* Returns a bitmap of OpenFlow versions that are supported by at
 * least one of the 'protocols'. */
uint32_t
ofputil_protocols_to_version_bitmap(enum ofputil_protocol protocols)
{
    uint32_t bitmap = 0;

    for (; protocols; protocols = zero_rightmost_1bit(protocols)) {
        enum ofputil_protocol protocol = rightmost_1bit(protocols);

        bitmap |= 1u << ofputil_protocol_to_ofp_version(protocol);
    }

    return bitmap;
}

/* Returns the set of protocols that are supported on top of the
 * OpenFlow versions included in 'bitmap'. */
enum ofputil_protocol
ofputil_protocols_from_version_bitmap(uint32_t bitmap)
{
    enum ofputil_protocol protocols = 0;

    for (; bitmap; bitmap = zero_rightmost_1bit(bitmap)) {
        enum ofp_version version = rightmost_1bit_idx(bitmap);

        protocols |= ofputil_protocols_from_ofp_version(version);
    }

    return protocols;
}

/* Returns true if 'protocol' is a single OFPUTIL_P_* value, false
 * otherwise. */
bool
ofputil_protocol_is_valid(enum ofputil_protocol protocol)
{
    return protocol & OFPUTIL_P_ANY && is_pow2(protocol);
}

/* Returns the equivalent of 'protocol' with the Nicira flow_mod_table_id
 * extension turned on or off if 'enable' is true or false, respectively.
 *
 * This extension is only useful for protocols whose "standard" version does
 * not allow specific tables to be modified.  In particular, this is true of
 * OpenFlow 1.0.  In later versions of OpenFlow, a flow_mod request always
 * specifies a table ID and so there is no need for such an extension.  When
 * 'protocol' is such a protocol that doesn't need a flow_mod_table_id
 * extension, this function just returns its 'protocol' argument unchanged
 * regardless of the value of 'enable'.  */
enum ofputil_protocol
ofputil_protocol_set_tid(enum ofputil_protocol protocol, bool enable)
{
    switch (protocol) {
    case OFPUTIL_P_OF10_STD:
    case OFPUTIL_P_OF10_STD_TID:
        return enable ? OFPUTIL_P_OF10_STD_TID : OFPUTIL_P_OF10_STD;

    case OFPUTIL_P_OF10_NXM:
    case OFPUTIL_P_OF10_NXM_TID:
        return enable ? OFPUTIL_P_OF10_NXM_TID : OFPUTIL_P_OF10_NXM;

    case OFPUTIL_P_OF11_STD:
        return OFPUTIL_P_OF11_STD;

    case OFPUTIL_P_OF12_OXM:
        return OFPUTIL_P_OF12_OXM;

    case OFPUTIL_P_OF13_OXM:
        return OFPUTIL_P_OF13_OXM;

    case OFPUTIL_P_OF14_OXM:
        return OFPUTIL_P_OF14_OXM;

    case OFPUTIL_P_OF15_OXM:
        return OFPUTIL_P_OF15_OXM;

    default:
        OVS_NOT_REACHED();
    }
}

/* Returns the "base" version of 'protocol'.  That is, if 'protocol' includes
 * some extension to a standard protocol version, the return value is the
 * standard version of that protocol without any extension.  If 'protocol' is a
 * standard protocol version, returns 'protocol' unchanged. */
enum ofputil_protocol
ofputil_protocol_to_base(enum ofputil_protocol protocol)
{
    return ofputil_protocol_set_tid(protocol, false);
}

/* Returns 'new_base' with any extensions taken from 'cur'. */
enum ofputil_protocol
ofputil_protocol_set_base(enum ofputil_protocol cur,
                          enum ofputil_protocol new_base)
{
    bool tid = (cur & OFPUTIL_P_TID) != 0;

    switch (new_base) {
    case OFPUTIL_P_OF10_STD:
    case OFPUTIL_P_OF10_STD_TID:
        return ofputil_protocol_set_tid(OFPUTIL_P_OF10_STD, tid);

    case OFPUTIL_P_OF10_NXM:
    case OFPUTIL_P_OF10_NXM_TID:
        return ofputil_protocol_set_tid(OFPUTIL_P_OF10_NXM, tid);

    case OFPUTIL_P_OF11_STD:
        return ofputil_protocol_set_tid(OFPUTIL_P_OF11_STD, tid);

    case OFPUTIL_P_OF12_OXM:
        return ofputil_protocol_set_tid(OFPUTIL_P_OF12_OXM, tid);

    case OFPUTIL_P_OF13_OXM:
        return ofputil_protocol_set_tid(OFPUTIL_P_OF13_OXM, tid);

    case OFPUTIL_P_OF14_OXM:
        return ofputil_protocol_set_tid(OFPUTIL_P_OF14_OXM, tid);

    case OFPUTIL_P_OF15_OXM:
        return ofputil_protocol_set_tid(OFPUTIL_P_OF15_OXM, tid);

    default:
        OVS_NOT_REACHED();
    }
}

/* Returns a string form of 'protocol', if a simple form exists (that is, if
 * 'protocol' is either a single protocol or it is a combination of protocols
 * that have a single abbreviation).  Otherwise, returns NULL. */
const char *
ofputil_protocol_to_string(enum ofputil_protocol protocol)
{
    const struct proto_abbrev *p;

    /* Use a "switch" statement for single-bit names so that we get a compiler
     * warning if we forget any. */
    switch (protocol) {
    case OFPUTIL_P_OF10_NXM:
        return "NXM-table_id";

    case OFPUTIL_P_OF10_NXM_TID:
        return "NXM+table_id";

    case OFPUTIL_P_OF10_STD:
        return "OpenFlow10-table_id";

    case OFPUTIL_P_OF10_STD_TID:
        return "OpenFlow10+table_id";

    case OFPUTIL_P_OF11_STD:
        return "OpenFlow11";

    case OFPUTIL_P_OF12_OXM:
        return "OXM-OpenFlow12";

    case OFPUTIL_P_OF13_OXM:
        return "OXM-OpenFlow13";

    case OFPUTIL_P_OF14_OXM:
        return "OXM-OpenFlow14";

    case OFPUTIL_P_OF15_OXM:
        return "OXM-OpenFlow15";
    }

    /* Check abbreviations. */
    for (p = proto_abbrevs; p < &proto_abbrevs[N_PROTO_ABBREVS]; p++) {
        if (protocol == p->protocol) {
            return p->name;
        }
    }

    return NULL;
}

/* Returns a string that represents 'protocols'.  The return value might be a
 * comma-separated list if 'protocols' doesn't have a simple name.  The return
 * value is "none" if 'protocols' is 0.
 *
 * The caller must free the returned string (with free()). */
char *
ofputil_protocols_to_string(enum ofputil_protocol protocols)
{
    struct ds s;

    ovs_assert(!(protocols & ~OFPUTIL_P_ANY));
    if (protocols == 0) {
        return xstrdup("none");
    }

    ds_init(&s);
    while (protocols) {
        const struct proto_abbrev *p;
        int i;

        if (s.length) {
            ds_put_char(&s, ',');
        }

        for (p = proto_abbrevs; p < &proto_abbrevs[N_PROTO_ABBREVS]; p++) {
            if ((protocols & p->protocol) == p->protocol) {
                ds_put_cstr(&s, p->name);
                protocols &= ~p->protocol;
                goto match;
            }
        }

        for (i = 0; i < CHAR_BIT * sizeof(enum ofputil_protocol); i++) {
            enum ofputil_protocol bit = 1u << i;

            if (protocols & bit) {
                ds_put_cstr(&s, ofputil_protocol_to_string(bit));
                protocols &= ~bit;
                goto match;
            }
        }
        OVS_NOT_REACHED();

    match: ;
    }
    return ds_steal_cstr(&s);
}

static enum ofputil_protocol
ofputil_protocol_from_string__(const char *s, size_t n)
{
    const struct proto_abbrev *p;
    int i;

    for (i = 0; i < CHAR_BIT * sizeof(enum ofputil_protocol); i++) {
        enum ofputil_protocol bit = 1u << i;
        const char *name = ofputil_protocol_to_string(bit);

        if (name && n == strlen(name) && !strncasecmp(s, name, n)) {
            return bit;
        }
    }

    for (p = proto_abbrevs; p < &proto_abbrevs[N_PROTO_ABBREVS]; p++) {
        if (n == strlen(p->name) && !strncasecmp(s, p->name, n)) {
            return p->protocol;
        }
    }

    return 0;
}

/* Returns the nonempty set of protocols represented by 's', which can be a
 * single protocol name or abbreviation or a comma-separated list of them.
 *
 * Aborts the program with an error message if 's' is invalid. */
enum ofputil_protocol
ofputil_protocols_from_string(const char *s)
{
    const char *orig_s = s;
    enum ofputil_protocol protocols;

    protocols = 0;
    while (*s) {
        enum ofputil_protocol p;
        size_t n;

        n = strcspn(s, ",");
        if (n == 0) {
            s++;
            continue;
        }

        p = ofputil_protocol_from_string__(s, n);
        if (!p) {
            ovs_fatal(0, "%.*s: unknown flow protocol", (int) n, s);
        }
        protocols |= p;

        s += n;
    }

    if (!protocols) {
        ovs_fatal(0, "%s: no flow protocol specified", orig_s);
    }
    return protocols;
}

enum ofp_version
ofputil_version_from_string(const char *s)
{
    if (!strcasecmp(s, "OpenFlow10")) {
        return OFP10_VERSION;
    }
    if (!strcasecmp(s, "OpenFlow11")) {
        return OFP11_VERSION;
    }
    if (!strcasecmp(s, "OpenFlow12")) {
        return OFP12_VERSION;
    }
    if (!strcasecmp(s, "OpenFlow13")) {
        return OFP13_VERSION;
    }
    if (!strcasecmp(s, "OpenFlow14")) {
        return OFP14_VERSION;
    }
    if (!strcasecmp(s, "OpenFlow15")) {
        return OFP15_VERSION;
    }
    return 0;
}

static bool
is_delimiter(unsigned char c)
{
    return isspace(c) || c == ',';
}

uint32_t
ofputil_versions_from_string(const char *s)
{
    size_t i = 0;
    uint32_t bitmap = 0;

    while (s[i]) {
        size_t j;
        int version;
        char *key;

        if (is_delimiter(s[i])) {
            i++;
            continue;
        }
        j = 0;
        while (s[i + j] && !is_delimiter(s[i + j])) {
            j++;
        }
        key = xmemdup0(s + i, j);
        version = ofputil_version_from_string(key);
        if (!version) {
            VLOG_FATAL("Unknown OpenFlow version: \"%s\"", key);
        }
        free(key);
        bitmap |= 1u << version;
        i += j;
    }

    return bitmap;
}

uint32_t
ofputil_versions_from_strings(char ** const s, size_t count)
{
    uint32_t bitmap = 0;

    while (count--) {
        int version = ofputil_version_from_string(s[count]);
        if (!version) {
            VLOG_WARN("Unknown OpenFlow version: \"%s\"", s[count]);
        } else {
            bitmap |= 1u << version;
        }
    }

    return bitmap;
}

const char *
ofputil_version_to_string(enum ofp_version ofp_version)
{
    switch (ofp_version) {
    case OFP10_VERSION:
        return "OpenFlow10";
    case OFP11_VERSION:
        return "OpenFlow11";
    case OFP12_VERSION:
        return "OpenFlow12";
    case OFP13_VERSION:
        return "OpenFlow13";
    case OFP14_VERSION:
        return "OpenFlow14";
    case OFP15_VERSION:
        return "OpenFlow15";
    default:
        OVS_NOT_REACHED();
    }
}

bool
ofputil_packet_in_format_is_valid(enum nx_packet_in_format packet_in_format)
{
    switch (packet_in_format) {
    case NXPIF_OPENFLOW10:
    case NXPIF_NXM:
        return true;
    }

    return false;
}

const char *
ofputil_packet_in_format_to_string(enum nx_packet_in_format packet_in_format)
{
    switch (packet_in_format) {
    case NXPIF_OPENFLOW10:
        return "openflow10";
    case NXPIF_NXM:
        return "nxm";
    default:
        OVS_NOT_REACHED();
    }
}

int
ofputil_packet_in_format_from_string(const char *s)
{
    return (!strcmp(s, "openflow10") ? NXPIF_OPENFLOW10
            : !strcmp(s, "nxm") ? NXPIF_NXM
            : -1);
}

void
ofputil_format_version(struct ds *msg, enum ofp_version version)
{
    ds_put_format(msg, "0x%02x", version);
}

void
ofputil_format_version_name(struct ds *msg, enum ofp_version version)
{
    ds_put_cstr(msg, ofputil_version_to_string(version));
}

static void
ofputil_format_version_bitmap__(struct ds *msg, uint32_t bitmap,
                                void (*format_version)(struct ds *msg,
                                                       enum ofp_version))
{
    while (bitmap) {
        format_version(msg, raw_ctz(bitmap));
        bitmap = zero_rightmost_1bit(bitmap);
        if (bitmap) {
            ds_put_cstr(msg, ", ");
        }
    }
}

void
ofputil_format_version_bitmap(struct ds *msg, uint32_t bitmap)
{
    ofputil_format_version_bitmap__(msg, bitmap, ofputil_format_version);
}

void
ofputil_format_version_bitmap_names(struct ds *msg, uint32_t bitmap)
{
    ofputil_format_version_bitmap__(msg, bitmap, ofputil_format_version_name);
}

static bool
ofputil_decode_hello_bitmap(const struct ofp_hello_elem_header *oheh,
                            uint32_t *allowed_versionsp)
{
    uint16_t bitmap_len = ntohs(oheh->length) - sizeof *oheh;
    const ovs_be32 *bitmap = ALIGNED_CAST(const ovs_be32 *, oheh + 1);
    uint32_t allowed_versions;

    if (!bitmap_len || bitmap_len % sizeof *bitmap) {
        return false;
    }

    /* Only use the first 32-bit element of the bitmap as that is all the
     * current implementation supports.  Subsequent elements are ignored which
     * should have no effect on session negotiation until Open vSwitch supports
     * wire-protocol versions greater than 31.
     */
    allowed_versions = ntohl(bitmap[0]);

    if (allowed_versions & 1) {
        /* There's no OpenFlow version 0. */
        VLOG_WARN_RL(&bad_ofmsg_rl, "peer claims to support invalid OpenFlow "
                     "version 0x00");
        allowed_versions &= ~1u;
    }

    if (!allowed_versions) {
        VLOG_WARN_RL(&bad_ofmsg_rl, "peer does not support any OpenFlow "
                     "version (between 0x01 and 0x1f)");
        return false;
    }

    *allowed_versionsp = allowed_versions;
    return true;
}

static uint32_t
version_bitmap_from_version(uint8_t ofp_version)
{
    return ((ofp_version < 32 ? 1u << ofp_version : 0) - 1) << 1;
}

/* Decodes OpenFlow OFPT_HELLO message 'oh', storing into '*allowed_versions'
 * the set of OpenFlow versions for which 'oh' announces support.
 *
 * Because of how OpenFlow defines OFPT_HELLO messages, this function is always
 * successful, and thus '*allowed_versions' is always initialized.  However, it
 * returns false if 'oh' contains some data that could not be fully understood,
 * true if 'oh' was completely parsed. */
bool
ofputil_decode_hello(const struct ofp_header *oh, uint32_t *allowed_versions)
{
    struct ofpbuf msg;
    bool ok = true;

    ofpbuf_use_const(&msg, oh, ntohs(oh->length));
    ofpbuf_pull(&msg, sizeof *oh);

    *allowed_versions = version_bitmap_from_version(oh->version);
    while (msg.size) {
        const struct ofp_hello_elem_header *oheh;
        unsigned int len;

        if (msg.size < sizeof *oheh) {
            return false;
        }

        oheh = msg.data;
        len = ntohs(oheh->length);
        if (len < sizeof *oheh || !ofpbuf_try_pull(&msg, ROUND_UP(len, 8))) {
            return false;
        }

        if (oheh->type != htons(OFPHET_VERSIONBITMAP)
            || !ofputil_decode_hello_bitmap(oheh, allowed_versions)) {
            ok = false;
        }
    }

    return ok;
}

/* Returns true if 'allowed_versions' needs to be accompanied by a version
 * bitmap to be correctly expressed in an OFPT_HELLO message. */
static bool
should_send_version_bitmap(uint32_t allowed_versions)
{
    return !is_pow2((allowed_versions >> 1) + 1);
}

/* Create an OFPT_HELLO message that expresses support for the OpenFlow
 * versions in the 'allowed_versions' bitmaps and returns the message. */
struct ofpbuf *
ofputil_encode_hello(uint32_t allowed_versions)
{
    enum ofp_version ofp_version;
    struct ofpbuf *msg;

    ofp_version = leftmost_1bit_idx(allowed_versions);
    msg = ofpraw_alloc(OFPRAW_OFPT_HELLO, ofp_version, 0);

    if (should_send_version_bitmap(allowed_versions)) {
        struct ofp_hello_elem_header *oheh;
        uint16_t map_len;

        map_len = sizeof allowed_versions;
        oheh = ofpbuf_put_zeros(msg, ROUND_UP(map_len + sizeof *oheh, 8));
        oheh->type = htons(OFPHET_VERSIONBITMAP);
        oheh->length = htons(map_len + sizeof *oheh);
        *ALIGNED_CAST(ovs_be32 *, oheh + 1) = htonl(allowed_versions);

        ofpmsg_update_length(msg);
    }

    return msg;
}

/* Returns an OpenFlow message that, sent on an OpenFlow connection whose
 * protocol is 'current', at least partly transitions the protocol to 'want'.
 * Stores in '*next' the protocol that will be in effect on the OpenFlow
 * connection if the switch processes the returned message correctly.  (If
 * '*next != want' then the caller will have to iterate.)
 *
 * If 'current == want', or if it is not possible to transition from 'current'
 * to 'want' (because, for example, 'current' and 'want' use different OpenFlow
 * protocol versions), returns NULL and stores 'current' in '*next'. */
struct ofpbuf *
ofputil_encode_set_protocol(enum ofputil_protocol current,
                            enum ofputil_protocol want,
                            enum ofputil_protocol *next)
{
    enum ofp_version cur_version, want_version;
    enum ofputil_protocol cur_base, want_base;
    bool cur_tid, want_tid;

    cur_version = ofputil_protocol_to_ofp_version(current);
    want_version = ofputil_protocol_to_ofp_version(want);
    if (cur_version != want_version) {
        *next = current;
        return NULL;
    }

    cur_base = ofputil_protocol_to_base(current);
    want_base = ofputil_protocol_to_base(want);
    if (cur_base != want_base) {
        *next = ofputil_protocol_set_base(current, want_base);

        switch (want_base) {
        case OFPUTIL_P_OF10_NXM:
            return ofputil_encode_nx_set_flow_format(NXFF_NXM);

        case OFPUTIL_P_OF10_STD:
            return ofputil_encode_nx_set_flow_format(NXFF_OPENFLOW10);

        case OFPUTIL_P_OF11_STD:
        case OFPUTIL_P_OF12_OXM:
        case OFPUTIL_P_OF13_OXM:
        case OFPUTIL_P_OF14_OXM:
        case OFPUTIL_P_OF15_OXM:
            /* There is only one variant of each OpenFlow 1.1+ protocol, and we
             * verified above that we're not trying to change versions. */
            OVS_NOT_REACHED();

        case OFPUTIL_P_OF10_STD_TID:
        case OFPUTIL_P_OF10_NXM_TID:
            OVS_NOT_REACHED();
        }
    }

    cur_tid = (current & OFPUTIL_P_TID) != 0;
    want_tid = (want & OFPUTIL_P_TID) != 0;
    if (cur_tid != want_tid) {
        *next = ofputil_protocol_set_tid(current, want_tid);
        return ofputil_make_flow_mod_table_id(want_tid);
    }

    ovs_assert(current == want);

    *next = current;
    return NULL;
}

/* Returns an NXT_SET_FLOW_FORMAT message that can be used to set the flow
 * format to 'nxff'.  */
struct ofpbuf *
ofputil_encode_nx_set_flow_format(enum nx_flow_format nxff)
{
    struct nx_set_flow_format *sff;
    struct ofpbuf *msg;

    ovs_assert(ofputil_nx_flow_format_is_valid(nxff));

    msg = ofpraw_alloc(OFPRAW_NXT_SET_FLOW_FORMAT, OFP10_VERSION, 0);
    sff = ofpbuf_put_zeros(msg, sizeof *sff);
    sff->format = htonl(nxff);

    return msg;
}

/* Returns the base protocol if 'flow_format' is a valid NXFF_* value, false
 * otherwise. */
enum ofputil_protocol
ofputil_nx_flow_format_to_protocol(enum nx_flow_format flow_format)
{
    switch (flow_format) {
    case NXFF_OPENFLOW10:
        return OFPUTIL_P_OF10_STD;

    case NXFF_NXM:
        return OFPUTIL_P_OF10_NXM;

    default:
        return 0;
    }
}

/* Returns true if 'flow_format' is a valid NXFF_* value, false otherwise. */
bool
ofputil_nx_flow_format_is_valid(enum nx_flow_format flow_format)
{
    return ofputil_nx_flow_format_to_protocol(flow_format) != 0;
}

/* Returns a string version of 'flow_format', which must be a valid NXFF_*
 * value. */
const char *
ofputil_nx_flow_format_to_string(enum nx_flow_format flow_format)
{
    switch (flow_format) {
    case NXFF_OPENFLOW10:
        return "openflow10";
    case NXFF_NXM:
        return "nxm";
    default:
        OVS_NOT_REACHED();
    }
}

struct ofpbuf *
ofputil_make_set_packet_in_format(enum ofp_version ofp_version,
                                  enum nx_packet_in_format packet_in_format)
{
    struct nx_set_packet_in_format *spif;
    struct ofpbuf *msg;

    msg = ofpraw_alloc(OFPRAW_NXT_SET_PACKET_IN_FORMAT, ofp_version, 0);
    spif = ofpbuf_put_zeros(msg, sizeof *spif);
    spif->format = htonl(packet_in_format);

    return msg;
}

/* Returns an OpenFlow message that can be used to turn the flow_mod_table_id
 * extension on or off (according to 'flow_mod_table_id'). */
struct ofpbuf *
ofputil_make_flow_mod_table_id(bool flow_mod_table_id)
{
    struct nx_flow_mod_table_id *nfmti;
    struct ofpbuf *msg;

    msg = ofpraw_alloc(OFPRAW_NXT_FLOW_MOD_TABLE_ID, OFP10_VERSION, 0);
    nfmti = ofpbuf_put_zeros(msg, sizeof *nfmti);
    nfmti->set = flow_mod_table_id;
    return msg;
}

struct ofputil_flow_mod_flag {
    uint16_t raw_flag;
    enum ofp_version min_version, max_version;
    enum ofputil_flow_mod_flags flag;
};

static const struct ofputil_flow_mod_flag ofputil_flow_mod_flags[] = {
    { OFPFF_SEND_FLOW_REM,   OFP10_VERSION, 0, OFPUTIL_FF_SEND_FLOW_REM },
    { OFPFF_CHECK_OVERLAP,   OFP10_VERSION, 0, OFPUTIL_FF_CHECK_OVERLAP },
    { OFPFF10_EMERG,         OFP10_VERSION, OFP10_VERSION,
      OFPUTIL_FF_EMERG },
    { OFPFF12_RESET_COUNTS,  OFP12_VERSION, 0, OFPUTIL_FF_RESET_COUNTS },
    { OFPFF13_NO_PKT_COUNTS, OFP13_VERSION, 0, OFPUTIL_FF_NO_PKT_COUNTS },
    { OFPFF13_NO_BYT_COUNTS, OFP13_VERSION, 0, OFPUTIL_FF_NO_BYT_COUNTS },
    { 0, 0, 0, 0 },
};

static enum ofperr
ofputil_decode_flow_mod_flags(ovs_be16 raw_flags_,
                              enum ofp_flow_mod_command command,
                              enum ofp_version version,
                              enum ofputil_flow_mod_flags *flagsp)
{
    uint16_t raw_flags = ntohs(raw_flags_);
    const struct ofputil_flow_mod_flag *f;

    *flagsp = 0;
    for (f = ofputil_flow_mod_flags; f->raw_flag; f++) {
        if (raw_flags & f->raw_flag
            && version >= f->min_version
            && (!f->max_version || version <= f->max_version)) {
            raw_flags &= ~f->raw_flag;
            *flagsp |= f->flag;
        }
    }

    /* In OF1.0 and OF1.1, "add" always resets counters, and other commands
     * never do.
     *
     * In OF1.2 and later, OFPFF12_RESET_COUNTS controls whether each command
     * resets counters. */
    if ((version == OFP10_VERSION || version == OFP11_VERSION)
        && command == OFPFC_ADD) {
        *flagsp |= OFPUTIL_FF_RESET_COUNTS;
    }

    return raw_flags ? OFPERR_OFPFMFC_BAD_FLAGS : 0;
}

static ovs_be16
ofputil_encode_flow_mod_flags(enum ofputil_flow_mod_flags flags,
                              enum ofp_version version)
{
    const struct ofputil_flow_mod_flag *f;
    uint16_t raw_flags;

    raw_flags = 0;
    for (f = ofputil_flow_mod_flags; f->raw_flag; f++) {
        if (f->flag & flags
            && version >= f->min_version
            && (!f->max_version || version <= f->max_version)) {
            raw_flags |= f->raw_flag;
        }
    }

    return htons(raw_flags);
}

/* Converts an OFPT_FLOW_MOD or NXT_FLOW_MOD message 'oh' into an abstract
 * flow_mod in 'fm'.  Returns 0 if successful, otherwise an OpenFlow error
 * code.
 *
 * Uses 'ofpacts' to store the abstract OFPACT_* version of 'oh''s actions.
 * The caller must initialize 'ofpacts' and retains ownership of it.
 * 'fm->ofpacts' will point into the 'ofpacts' buffer.
 *
 * Does not validate the flow_mod actions.  The caller should do that, with
 * ofpacts_check(). */
enum ofperr
ofputil_decode_flow_mod(struct ofputil_flow_mod *fm,
                        const struct ofp_header *oh,
                        enum ofputil_protocol protocol,
                        struct ofpbuf *ofpacts,
                        ofp_port_t max_port, uint8_t max_table)
{
    ovs_be16 raw_flags;
    enum ofperr error;
    struct ofpbuf b;
    enum ofpraw raw;

    /* Ignored for non-delete actions */
    fm->delete_reason = OFPRR_DELETE;

    ofpbuf_use_const(&b, oh, ntohs(oh->length));
    raw = ofpraw_pull_assert(&b);
    if (raw == OFPRAW_OFPT11_FLOW_MOD) {
        /* Standard OpenFlow 1.1+ flow_mod. */
        const struct ofp11_flow_mod *ofm;

        ofm = ofpbuf_pull(&b, sizeof *ofm);

        error = ofputil_pull_ofp11_match(&b, &fm->match, NULL);
        if (error) {
            return error;
        }

        /* Translate the message. */
        fm->priority = ntohs(ofm->priority);
        if (ofm->command == OFPFC_ADD
            || (oh->version == OFP11_VERSION
                && (ofm->command == OFPFC_MODIFY ||
                    ofm->command == OFPFC_MODIFY_STRICT)
                && ofm->cookie_mask == htonll(0))) {
            /* In OpenFlow 1.1 only, a "modify" or "modify-strict" that does
             * not match on the cookie is treated as an "add" if there is no
             * match. */
            fm->cookie = htonll(0);
            fm->cookie_mask = htonll(0);
            fm->new_cookie = ofm->cookie;
        } else {
            fm->cookie = ofm->cookie;
            fm->cookie_mask = ofm->cookie_mask;
            fm->new_cookie = OVS_BE64_MAX;
        }
        fm->modify_cookie = false;
        fm->command = ofm->command;

        /* Get table ID.
         *
         * OF1.1 entirely forbids table_id == OFPTT_ALL.
         * OF1.2+ allows table_id == OFPTT_ALL only for deletes. */
        fm->table_id = ofm->table_id;
        if (fm->table_id == OFPTT_ALL
            && (oh->version == OFP11_VERSION
                || (ofm->command != OFPFC_DELETE &&
                    ofm->command != OFPFC_DELETE_STRICT))) {
            return OFPERR_OFPFMFC_BAD_TABLE_ID;
        }

        fm->idle_timeout = ntohs(ofm->idle_timeout);
        fm->hard_timeout = ntohs(ofm->hard_timeout);
        if (oh->version >= OFP14_VERSION && ofm->command == OFPFC_ADD) {
            fm->importance = ntohs(ofm->importance);
        } else {
            fm->importance = 0;
        }
        fm->buffer_id = ntohl(ofm->buffer_id);
        error = ofputil_port_from_ofp11(ofm->out_port, &fm->out_port);
        if (error) {
            return error;
        }

        fm->out_group = (ofm->command == OFPFC_DELETE ||
                         ofm->command == OFPFC_DELETE_STRICT
                         ? ntohl(ofm->out_group)
                         : OFPG_ANY);
        raw_flags = ofm->flags;
    } else {
        uint16_t command;

        if (raw == OFPRAW_OFPT10_FLOW_MOD) {
            /* Standard OpenFlow 1.0 flow_mod. */
            const struct ofp10_flow_mod *ofm;

            /* Get the ofp10_flow_mod. */
            ofm = ofpbuf_pull(&b, sizeof *ofm);

            /* Translate the rule. */
            ofputil_match_from_ofp10_match(&ofm->match, &fm->match);
            ofputil_normalize_match(&fm->match);

            /* OpenFlow 1.0 says that exact-match rules have to have the
             * highest possible priority. */
            fm->priority = (ofm->match.wildcards & htonl(OFPFW10_ALL)
                            ? ntohs(ofm->priority)
                            : UINT16_MAX);

            /* Translate the message. */
            command = ntohs(ofm->command);
            fm->cookie = htonll(0);
            fm->cookie_mask = htonll(0);
            fm->new_cookie = ofm->cookie;
            fm->idle_timeout = ntohs(ofm->idle_timeout);
            fm->hard_timeout = ntohs(ofm->hard_timeout);
            fm->importance = 0;
            fm->buffer_id = ntohl(ofm->buffer_id);
            fm->out_port = u16_to_ofp(ntohs(ofm->out_port));
            fm->out_group = OFPG_ANY;
            raw_flags = ofm->flags;
        } else if (raw == OFPRAW_NXT_FLOW_MOD) {
            /* Nicira extended flow_mod. */
            const struct nx_flow_mod *nfm;

            /* Dissect the message. */
            nfm = ofpbuf_pull(&b, sizeof *nfm);
            error = nx_pull_match(&b, ntohs(nfm->match_len),
                                  &fm->match, &fm->cookie, &fm->cookie_mask);
            if (error) {
                return error;
            }

            /* Translate the message. */
            command = ntohs(nfm->command);
            if ((command & 0xff) == OFPFC_ADD && fm->cookie_mask) {
                /* Flow additions may only set a new cookie, not match an
                 * existing cookie. */
                return OFPERR_NXBRC_NXM_INVALID;
            }
            fm->priority = ntohs(nfm->priority);
            fm->new_cookie = nfm->cookie;
            fm->idle_timeout = ntohs(nfm->idle_timeout);
            fm->hard_timeout = ntohs(nfm->hard_timeout);
            fm->importance = 0;
            fm->buffer_id = ntohl(nfm->buffer_id);
            fm->out_port = u16_to_ofp(ntohs(nfm->out_port));
            fm->out_group = OFPG_ANY;
            raw_flags = nfm->flags;
        } else {
            OVS_NOT_REACHED();
        }

        fm->modify_cookie = fm->new_cookie != OVS_BE64_MAX;
        if (protocol & OFPUTIL_P_TID) {
            fm->command = command & 0xff;
            fm->table_id = command >> 8;
        } else {
            if (command > 0xff) {
                VLOG_WARN_RL(&bad_ofmsg_rl, "flow_mod has explicit table_id "
                             "but flow_mod_table_id extension is not enabled");
            }
            fm->command = command;
            fm->table_id = 0xff;
        }
    }

    if (fm->command > OFPFC_DELETE_STRICT) {
        return OFPERR_OFPFMFC_BAD_COMMAND;
    }

    error = ofpacts_pull_openflow_instructions(&b, b.size,
                                               oh->version, ofpacts);
    if (error) {
        return error;
    }
    fm->ofpacts = ofpacts->data;
    fm->ofpacts_len = ofpacts->size;

    error = ofputil_decode_flow_mod_flags(raw_flags, fm->command,
                                          oh->version, &fm->flags);
    if (error) {
        return error;
    }

    if (fm->flags & OFPUTIL_FF_EMERG) {
        /* We do not support the OpenFlow 1.0 emergency flow cache, which
         * is not required in OpenFlow 1.0.1 and removed from OpenFlow 1.1.
         *
         * OpenFlow 1.0 specifies the error code to use when idle_timeout
         * or hard_timeout is nonzero.  Otherwise, there is no good error
         * code, so just state that the flow table is full. */
        return (fm->hard_timeout || fm->idle_timeout
                ? OFPERR_OFPFMFC_BAD_EMERG_TIMEOUT
                : OFPERR_OFPFMFC_TABLE_FULL);
    }

    return ofpacts_check_consistency(fm->ofpacts, fm->ofpacts_len,
                                     &fm->match.flow, max_port,
                                     fm->table_id, max_table, protocol);
}

static enum ofperr
ofputil_pull_bands(struct ofpbuf *msg, size_t len, uint16_t *n_bands,
                   struct ofpbuf *bands)
{
    const struct ofp13_meter_band_header *ombh;
    struct ofputil_meter_band *mb;
    uint16_t n = 0;

    ombh = ofpbuf_try_pull(msg, len);
    if (!ombh) {
        return OFPERR_OFPBRC_BAD_LEN;
    }

    while (len >= sizeof (struct ofp13_meter_band_drop)) {
        size_t ombh_len = ntohs(ombh->len);
        /* All supported band types have the same length. */
        if (ombh_len != sizeof (struct ofp13_meter_band_drop)) {
            return OFPERR_OFPBRC_BAD_LEN;
        }
        mb = ofpbuf_put_uninit(bands, sizeof *mb);
        mb->type = ntohs(ombh->type);
        if (mb->type != OFPMBT13_DROP && mb->type != OFPMBT13_DSCP_REMARK) {
            return OFPERR_OFPMMFC_BAD_BAND;
        }
        mb->rate = ntohl(ombh->rate);
        mb->burst_size = ntohl(ombh->burst_size);
        mb->prec_level = (mb->type == OFPMBT13_DSCP_REMARK) ?
            ((struct ofp13_meter_band_dscp_remark *)ombh)->prec_level : 0;
        n++;
        len -= ombh_len;
        ombh = ALIGNED_CAST(struct ofp13_meter_band_header *,
                            (char *) ombh + ombh_len);
    }
    if (len) {
        return OFPERR_OFPBRC_BAD_LEN;
    }
    *n_bands = n;
    return 0;
}

enum ofperr
ofputil_decode_meter_mod(const struct ofp_header *oh,
                         struct ofputil_meter_mod *mm,
                         struct ofpbuf *bands)
{
    const struct ofp13_meter_mod *omm;
    struct ofpbuf b;

    ofpbuf_use_const(&b, oh, ntohs(oh->length));
    ofpraw_pull_assert(&b);
    omm = ofpbuf_pull(&b, sizeof *omm);

    /* Translate the message. */
    mm->command = ntohs(omm->command);
    if (mm->command != OFPMC13_ADD &&
        mm->command != OFPMC13_MODIFY &&
        mm->command != OFPMC13_DELETE) {
        return OFPERR_OFPMMFC_BAD_COMMAND;
    }
    mm->meter.meter_id = ntohl(omm->meter_id);

    if (mm->command == OFPMC13_DELETE) {
        mm->meter.flags = 0;
        mm->meter.n_bands = 0;
        mm->meter.bands = NULL;
    } else {
        enum ofperr error;

        mm->meter.flags = ntohs(omm->flags);
        if (mm->meter.flags & OFPMF13_KBPS &&
            mm->meter.flags & OFPMF13_PKTPS) {
            return OFPERR_OFPMMFC_BAD_FLAGS;
        }

        error = ofputil_pull_bands(&b, b.size, &mm->meter.n_bands, bands);
        if (error) {
            return error;
        }
        mm->meter.bands = bands->data;
    }
    return 0;
}

void
ofputil_decode_meter_request(const struct ofp_header *oh, uint32_t *meter_id)
{
    const struct ofp13_meter_multipart_request *omr = ofpmsg_body(oh);
    *meter_id = ntohl(omr->meter_id);
}

struct ofpbuf *
ofputil_encode_meter_request(enum ofp_version ofp_version,
                             enum ofputil_meter_request_type type,
                             uint32_t meter_id)
{
    struct ofpbuf *msg;

    enum ofpraw raw;

    switch (type) {
    case OFPUTIL_METER_CONFIG:
        raw = OFPRAW_OFPST13_METER_CONFIG_REQUEST;
        break;
    case OFPUTIL_METER_STATS:
        raw = OFPRAW_OFPST13_METER_REQUEST;
        break;
    default:
    case OFPUTIL_METER_FEATURES:
        raw = OFPRAW_OFPST13_METER_FEATURES_REQUEST;
        break;
    }

    msg = ofpraw_alloc(raw, ofp_version, 0);

    if (type != OFPUTIL_METER_FEATURES) {
        struct ofp13_meter_multipart_request *omr;
        omr = ofpbuf_put_zeros(msg, sizeof *omr);
        omr->meter_id = htonl(meter_id);
    }
    return msg;
}

static void
ofputil_put_bands(uint16_t n_bands, const struct ofputil_meter_band *mb,
                  struct ofpbuf *msg)
{
    uint16_t n = 0;

    for (n = 0; n < n_bands; ++n) {
        /* Currently all band types have same size. */
        struct ofp13_meter_band_dscp_remark *ombh;
        size_t ombh_len = sizeof *ombh;

        ombh = ofpbuf_put_zeros(msg, ombh_len);

        ombh->type = htons(mb->type);
        ombh->len = htons(ombh_len);
        ombh->rate = htonl(mb->rate);
        ombh->burst_size = htonl(mb->burst_size);
        ombh->prec_level = mb->prec_level;

        mb++;
    }
}

/* Encode a meter stat for 'mc' and append it to 'replies'. */
void
ofputil_append_meter_config(struct ovs_list *replies,
                            const struct ofputil_meter_config *mc)
{
    struct ofpbuf *msg = ofpbuf_from_list(list_back(replies));
    size_t start_ofs = msg->size;
    struct ofp13_meter_config *reply = ofpbuf_put_uninit(msg, sizeof *reply);
    reply->flags = htons(mc->flags);
    reply->meter_id = htonl(mc->meter_id);

    ofputil_put_bands(mc->n_bands, mc->bands, msg);

    reply = ofpbuf_at_assert(msg, start_ofs, sizeof *reply);
    reply->length = htons(msg->size - start_ofs);

    ofpmp_postappend(replies, start_ofs);
}

/* Encode a meter stat for 'ms' and append it to 'replies'. */
void
ofputil_append_meter_stats(struct ovs_list *replies,
                           const struct ofputil_meter_stats *ms)
{
    struct ofp13_meter_stats *reply;
    uint16_t n = 0;
    uint16_t len;

    len = sizeof *reply + ms->n_bands * sizeof(struct ofp13_meter_band_stats);
    reply = ofpmp_append(replies, len);

    reply->meter_id = htonl(ms->meter_id);
    reply->len = htons(len);
    memset(reply->pad, 0, sizeof reply->pad);
    reply->flow_count = htonl(ms->flow_count);
    reply->packet_in_count = htonll(ms->packet_in_count);
    reply->byte_in_count = htonll(ms->byte_in_count);
    reply->duration_sec = htonl(ms->duration_sec);
    reply->duration_nsec = htonl(ms->duration_nsec);

    for (n = 0; n < ms->n_bands; ++n) {
        const struct ofputil_meter_band_stats *src = &ms->bands[n];
        struct ofp13_meter_band_stats *dst = &reply->band_stats[n];

        dst->packet_band_count = htonll(src->packet_count);
        dst->byte_band_count = htonll(src->byte_count);
    }
}

/* Converts an OFPMP_METER_CONFIG reply in 'msg' into an abstract
 * ofputil_meter_config in 'mc', with mc->bands pointing to bands decoded into
 * 'bands'.  The caller must have initialized 'bands' and retains ownership of
 * it across the call.
 *
 * Multiple OFPST13_METER_CONFIG replies can be packed into a single OpenFlow
 * message.  Calling this function multiple times for a single 'msg' iterates
 * through the replies.  'bands' is cleared for each reply.
 *
 * Returns 0 if successful, EOF if no replies were left in this 'msg',
 * otherwise a positive errno value. */
int
ofputil_decode_meter_config(struct ofpbuf *msg,
                            struct ofputil_meter_config *mc,
                            struct ofpbuf *bands)
{
    const struct ofp13_meter_config *omc;
    enum ofperr err;

    /* Pull OpenFlow headers for the first call. */
    if (!msg->header) {
        ofpraw_pull_assert(msg);
    }

    if (!msg->size) {
        return EOF;
    }

    omc = ofpbuf_try_pull(msg, sizeof *omc);
    if (!omc) {
        VLOG_WARN_RL(&bad_ofmsg_rl,
                     "OFPMP_METER_CONFIG reply has %"PRIu32" leftover bytes at end",
                     msg->size);
        return OFPERR_OFPBRC_BAD_LEN;
    }

    ofpbuf_clear(bands);
    err = ofputil_pull_bands(msg, ntohs(omc->length) - sizeof *omc,
                             &mc->n_bands, bands);
    if (err) {
        return err;
    }
    mc->meter_id = ntohl(omc->meter_id);
    mc->flags = ntohs(omc->flags);
    mc->bands = bands->data;

    return 0;
}

static enum ofperr
ofputil_pull_band_stats(struct ofpbuf *msg, size_t len, uint16_t *n_bands,
                        struct ofpbuf *bands)
{
    const struct ofp13_meter_band_stats *ombs;
    struct ofputil_meter_band_stats *mbs;
    uint16_t n, i;

    ombs = ofpbuf_try_pull(msg, len);
    if (!ombs) {
        return OFPERR_OFPBRC_BAD_LEN;
    }

    n = len / sizeof *ombs;
    if (len != n * sizeof *ombs) {
        return OFPERR_OFPBRC_BAD_LEN;
    }

    mbs = ofpbuf_put_uninit(bands, len);

    for (i = 0; i < n; ++i) {
        mbs[i].packet_count = ntohll(ombs[i].packet_band_count);
        mbs[i].byte_count = ntohll(ombs[i].byte_band_count);
    }
    *n_bands = n;
    return 0;
}

/* Converts an OFPMP_METER reply in 'msg' into an abstract
 * ofputil_meter_stats in 'ms', with ms->bands pointing to band stats
 * decoded into 'bands'.
 *
 * Multiple OFPMP_METER replies can be packed into a single OpenFlow
 * message.  Calling this function multiple times for a single 'msg' iterates
 * through the replies.  'bands' is cleared for each reply.
 *
 * Returns 0 if successful, EOF if no replies were left in this 'msg',
 * otherwise a positive errno value. */
int
ofputil_decode_meter_stats(struct ofpbuf *msg,
                           struct ofputil_meter_stats *ms,
                           struct ofpbuf *bands)
{
    const struct ofp13_meter_stats *oms;
    enum ofperr err;

    /* Pull OpenFlow headers for the first call. */
    if (!msg->header) {
        ofpraw_pull_assert(msg);
    }

    if (!msg->size) {
        return EOF;
    }

    oms = ofpbuf_try_pull(msg, sizeof *oms);
    if (!oms) {
        VLOG_WARN_RL(&bad_ofmsg_rl,
                     "OFPMP_METER reply has %"PRIu32" leftover bytes at end",
                     msg->size);
        return OFPERR_OFPBRC_BAD_LEN;
    }

    ofpbuf_clear(bands);
    err = ofputil_pull_band_stats(msg, ntohs(oms->len) - sizeof *oms,
                                  &ms->n_bands, bands);
    if (err) {
        return err;
    }
    ms->meter_id = ntohl(oms->meter_id);
    ms->flow_count = ntohl(oms->flow_count);
    ms->packet_in_count = ntohll(oms->packet_in_count);
    ms->byte_in_count = ntohll(oms->byte_in_count);
    ms->duration_sec = ntohl(oms->duration_sec);
    ms->duration_nsec = ntohl(oms->duration_nsec);
    ms->bands = bands->data;

    return 0;
}

void
ofputil_decode_meter_features(const struct ofp_header *oh,
                              struct ofputil_meter_features *mf)
{
    const struct ofp13_meter_features *omf = ofpmsg_body(oh);

    mf->max_meters = ntohl(omf->max_meter);
    mf->band_types = ntohl(omf->band_types);
    mf->capabilities = ntohl(omf->capabilities);
    mf->max_bands = omf->max_bands;
    mf->max_color = omf->max_color;
}

struct ofpbuf *
ofputil_encode_meter_features_reply(const struct ofputil_meter_features *mf,
                                    const struct ofp_header *request)
{
    struct ofpbuf *reply;
    struct ofp13_meter_features *omf;

    reply = ofpraw_alloc_stats_reply(request, 0);
    omf = ofpbuf_put_zeros(reply, sizeof *omf);

    omf->max_meter = htonl(mf->max_meters);
    omf->band_types = htonl(mf->band_types);
    omf->capabilities = htonl(mf->capabilities);
    omf->max_bands = mf->max_bands;
    omf->max_color = mf->max_color;

    return reply;
}

struct ofpbuf *
ofputil_encode_meter_mod(enum ofp_version ofp_version,
                         const struct ofputil_meter_mod *mm)
{
    struct ofpbuf *msg;

    struct ofp13_meter_mod *omm;

    msg = ofpraw_alloc(OFPRAW_OFPT13_METER_MOD, ofp_version,
                       NXM_TYPICAL_LEN + mm->meter.n_bands * 16);
    omm = ofpbuf_put_zeros(msg, sizeof *omm);
    omm->command = htons(mm->command);
    if (mm->command != OFPMC13_DELETE) {
        omm->flags = htons(mm->meter.flags);
    }
    omm->meter_id = htonl(mm->meter.meter_id);

    ofputil_put_bands(mm->meter.n_bands, mm->meter.bands, msg);

    ofpmsg_update_length(msg);
    return msg;
}

static ovs_be16
ofputil_tid_command(const struct ofputil_flow_mod *fm,
                    enum ofputil_protocol protocol)
{
    return htons(protocol & OFPUTIL_P_TID
                 ? (fm->command & 0xff) | (fm->table_id << 8)
                 : fm->command);
}

/* Converts 'fm' into an OFPT_FLOW_MOD or NXT_FLOW_MOD message according to
 * 'protocol' and returns the message. */
struct ofpbuf *
ofputil_encode_flow_mod(const struct ofputil_flow_mod *fm,
                        enum ofputil_protocol protocol)
{
    enum ofp_version version = ofputil_protocol_to_ofp_version(protocol);
    ovs_be16 raw_flags = ofputil_encode_flow_mod_flags(fm->flags, version);
    struct ofpbuf *msg;

    switch (protocol) {
    case OFPUTIL_P_OF11_STD:
    case OFPUTIL_P_OF12_OXM:
    case OFPUTIL_P_OF13_OXM:
    case OFPUTIL_P_OF14_OXM:
    case OFPUTIL_P_OF15_OXM: {
        struct ofp11_flow_mod *ofm;
        int tailroom;

        tailroom = ofputil_match_typical_len(protocol) + fm->ofpacts_len;
        msg = ofpraw_alloc(OFPRAW_OFPT11_FLOW_MOD, version, tailroom);
        ofm = ofpbuf_put_zeros(msg, sizeof *ofm);
        if ((protocol == OFPUTIL_P_OF11_STD
             && (fm->command == OFPFC_MODIFY ||
                 fm->command == OFPFC_MODIFY_STRICT)
             && fm->cookie_mask == htonll(0))
            || fm->command == OFPFC_ADD) {
            ofm->cookie = fm->new_cookie;
        } else {
            ofm->cookie = fm->cookie & fm->cookie_mask;
        }
        ofm->cookie_mask = fm->cookie_mask;
        if (fm->table_id != OFPTT_ALL
            || (protocol != OFPUTIL_P_OF11_STD
                && (fm->command == OFPFC_DELETE ||
                    fm->command == OFPFC_DELETE_STRICT))) {
            ofm->table_id = fm->table_id;
        } else {
            ofm->table_id = 0;
        }
        ofm->command = fm->command;
        ofm->idle_timeout = htons(fm->idle_timeout);
        ofm->hard_timeout = htons(fm->hard_timeout);
        ofm->priority = htons(fm->priority);
        ofm->buffer_id = htonl(fm->buffer_id);
        ofm->out_port = ofputil_port_to_ofp11(fm->out_port);
        ofm->out_group = htonl(fm->out_group);
        ofm->flags = raw_flags;
        if (version >= OFP14_VERSION && fm->command == OFPFC_ADD) {
            ofm->importance = htons(fm->importance);
        } else {
            ofm->importance = 0;
        }
        ofputil_put_ofp11_match(msg, &fm->match, protocol);
        ofpacts_put_openflow_instructions(fm->ofpacts, fm->ofpacts_len, msg,
                                          version);
        break;
    }

    case OFPUTIL_P_OF10_STD:
    case OFPUTIL_P_OF10_STD_TID: {
        struct ofp10_flow_mod *ofm;

        msg = ofpraw_alloc(OFPRAW_OFPT10_FLOW_MOD, OFP10_VERSION,
                           fm->ofpacts_len);
        ofm = ofpbuf_put_zeros(msg, sizeof *ofm);
        ofputil_match_to_ofp10_match(&fm->match, &ofm->match);
        ofm->cookie = fm->new_cookie;
        ofm->command = ofputil_tid_command(fm, protocol);
        ofm->idle_timeout = htons(fm->idle_timeout);
        ofm->hard_timeout = htons(fm->hard_timeout);
        ofm->priority = htons(fm->priority);
        ofm->buffer_id = htonl(fm->buffer_id);
        ofm->out_port = htons(ofp_to_u16(fm->out_port));
        ofm->flags = raw_flags;
        ofpacts_put_openflow_actions(fm->ofpacts, fm->ofpacts_len, msg,
                                     version);
        break;
    }

    case OFPUTIL_P_OF10_NXM:
    case OFPUTIL_P_OF10_NXM_TID: {
        struct nx_flow_mod *nfm;
        int match_len;

        msg = ofpraw_alloc(OFPRAW_NXT_FLOW_MOD, OFP10_VERSION,
                           NXM_TYPICAL_LEN + fm->ofpacts_len);
        nfm = ofpbuf_put_zeros(msg, sizeof *nfm);
        nfm->command = ofputil_tid_command(fm, protocol);
        nfm->cookie = fm->new_cookie;
        match_len = nx_put_match(msg, &fm->match, fm->cookie, fm->cookie_mask);
        nfm = msg->msg;
        nfm->idle_timeout = htons(fm->idle_timeout);
        nfm->hard_timeout = htons(fm->hard_timeout);
        nfm->priority = htons(fm->priority);
        nfm->buffer_id = htonl(fm->buffer_id);
        nfm->out_port = htons(ofp_to_u16(fm->out_port));
        nfm->flags = raw_flags;
        nfm->match_len = htons(match_len);
        ofpacts_put_openflow_actions(fm->ofpacts, fm->ofpacts_len, msg,
                                     version);
        break;
    }

    default:
        OVS_NOT_REACHED();
    }

    ofpmsg_update_length(msg);
    return msg;
}

static enum ofperr
ofputil_decode_ofpst10_flow_request(struct ofputil_flow_stats_request *fsr,
                                    const struct ofp10_flow_stats_request *ofsr,
                                    bool aggregate)
{
    fsr->aggregate = aggregate;
    ofputil_match_from_ofp10_match(&ofsr->match, &fsr->match);
    fsr->out_port = u16_to_ofp(ntohs(ofsr->out_port));
    fsr->out_group = OFPG_ANY;
    fsr->table_id = ofsr->table_id;
    fsr->cookie = fsr->cookie_mask = htonll(0);

    return 0;
}

static enum ofperr
ofputil_decode_ofpst11_flow_request(struct ofputil_flow_stats_request *fsr,
                                    struct ofpbuf *b, bool aggregate)
{
    const struct ofp11_flow_stats_request *ofsr;
    enum ofperr error;

    ofsr = ofpbuf_pull(b, sizeof *ofsr);
    fsr->aggregate = aggregate;
    fsr->table_id = ofsr->table_id;
    error = ofputil_port_from_ofp11(ofsr->out_port, &fsr->out_port);
    if (error) {
        return error;
    }
    fsr->out_group = ntohl(ofsr->out_group);
    fsr->cookie = ofsr->cookie;
    fsr->cookie_mask = ofsr->cookie_mask;
    error = ofputil_pull_ofp11_match(b, &fsr->match, NULL);
    if (error) {
        return error;
    }

    return 0;
}

static enum ofperr
ofputil_decode_nxst_flow_request(struct ofputil_flow_stats_request *fsr,
                                 struct ofpbuf *b, bool aggregate)
{
    const struct nx_flow_stats_request *nfsr;
    enum ofperr error;

    nfsr = ofpbuf_pull(b, sizeof *nfsr);
    error = nx_pull_match(b, ntohs(nfsr->match_len), &fsr->match,
                          &fsr->cookie, &fsr->cookie_mask);
    if (error) {
        return error;
    }
    if (b->size) {
        return OFPERR_OFPBRC_BAD_LEN;
    }

    fsr->aggregate = aggregate;
    fsr->out_port = u16_to_ofp(ntohs(nfsr->out_port));
    fsr->out_group = OFPG_ANY;
    fsr->table_id = nfsr->table_id;

    return 0;
}

/* Constructs and returns an OFPT_QUEUE_GET_CONFIG request for the specified
 * 'port', suitable for OpenFlow version 'version'. */
struct ofpbuf *
ofputil_encode_queue_get_config_request(enum ofp_version version,
                                        ofp_port_t port)
{
    struct ofpbuf *request;

    if (version == OFP10_VERSION) {
        struct ofp10_queue_get_config_request *qgcr10;

        request = ofpraw_alloc(OFPRAW_OFPT10_QUEUE_GET_CONFIG_REQUEST,
                               version, 0);
        qgcr10 = ofpbuf_put_zeros(request, sizeof *qgcr10);
        qgcr10->port = htons(ofp_to_u16(port));
    } else {
        struct ofp11_queue_get_config_request *qgcr11;

        request = ofpraw_alloc(OFPRAW_OFPT11_QUEUE_GET_CONFIG_REQUEST,
                               version, 0);
        qgcr11 = ofpbuf_put_zeros(request, sizeof *qgcr11);
        qgcr11->port = ofputil_port_to_ofp11(port);
    }

    return request;
}

/* Parses OFPT_QUEUE_GET_CONFIG request 'oh', storing the port specified by the
 * request into '*port'.  Returns 0 if successful, otherwise an OpenFlow error
 * code. */
enum ofperr
ofputil_decode_queue_get_config_request(const struct ofp_header *oh,
                                        ofp_port_t *port)
{
    const struct ofp10_queue_get_config_request *qgcr10;
    const struct ofp11_queue_get_config_request *qgcr11;
    enum ofpraw raw;
    struct ofpbuf b;

    ofpbuf_use_const(&b, oh, ntohs(oh->length));
    raw = ofpraw_pull_assert(&b);

    switch ((int) raw) {
    case OFPRAW_OFPT10_QUEUE_GET_CONFIG_REQUEST:
        qgcr10 = b.data;
        *port = u16_to_ofp(ntohs(qgcr10->port));
        return 0;

    case OFPRAW_OFPT11_QUEUE_GET_CONFIG_REQUEST:
        qgcr11 = b.data;
        return ofputil_port_from_ofp11(qgcr11->port, port);
    }

    OVS_NOT_REACHED();
}

/* Constructs and returns the beginning of a reply to
 * OFPT_QUEUE_GET_CONFIG_REQUEST 'oh'.  The caller may append information about
 * individual queues with ofputil_append_queue_get_config_reply(). */
struct ofpbuf *
ofputil_encode_queue_get_config_reply(const struct ofp_header *oh)
{
    struct ofp10_queue_get_config_reply *qgcr10;
    struct ofp11_queue_get_config_reply *qgcr11;
    struct ofpbuf *reply;
    enum ofperr error;
    struct ofpbuf b;
    enum ofpraw raw;
    ofp_port_t port;

    error = ofputil_decode_queue_get_config_request(oh, &port);
    ovs_assert(!error);

    ofpbuf_use_const(&b, oh, ntohs(oh->length));
    raw = ofpraw_pull_assert(&b);

    switch ((int) raw) {
    case OFPRAW_OFPT10_QUEUE_GET_CONFIG_REQUEST:
        reply = ofpraw_alloc_reply(OFPRAW_OFPT10_QUEUE_GET_CONFIG_REPLY,
                                   oh, 0);
        qgcr10 = ofpbuf_put_zeros(reply, sizeof *qgcr10);
        qgcr10->port = htons(ofp_to_u16(port));
        break;

    case OFPRAW_OFPT11_QUEUE_GET_CONFIG_REQUEST:
        reply = ofpraw_alloc_reply(OFPRAW_OFPT11_QUEUE_GET_CONFIG_REPLY,
                                   oh, 0);
        qgcr11 = ofpbuf_put_zeros(reply, sizeof *qgcr11);
        qgcr11->port = ofputil_port_to_ofp11(port);
        break;

    default:
        OVS_NOT_REACHED();
    }

    return reply;
}

static void
put_queue_rate(struct ofpbuf *reply, enum ofp_queue_properties property,
               uint16_t rate)
{
    if (rate != UINT16_MAX) {
        struct ofp_queue_prop_rate *oqpr;

        oqpr = ofpbuf_put_zeros(reply, sizeof *oqpr);
        oqpr->prop_header.property = htons(property);
        oqpr->prop_header.len = htons(sizeof *oqpr);
        oqpr->rate = htons(rate);
    }
}

/* Appends a queue description for 'queue_id' to the
 * OFPT_QUEUE_GET_CONFIG_REPLY already in 'oh'. */
void
ofputil_append_queue_get_config_reply(struct ofpbuf *reply,
                                      const struct ofputil_queue_config *oqc)
{
    const struct ofp_header *oh = reply->data;
    size_t start_ofs, len_ofs;
    ovs_be16 *len;

    start_ofs = reply->size;
    if (oh->version < OFP12_VERSION) {
        struct ofp10_packet_queue *opq10;

        opq10 = ofpbuf_put_zeros(reply, sizeof *opq10);
        opq10->queue_id = htonl(oqc->queue_id);
        len_ofs = (char *) &opq10->len - (char *) reply->data;
    } else {
        struct ofp11_queue_get_config_reply *qgcr11;
        struct ofp12_packet_queue *opq12;
        ovs_be32 port;

        qgcr11 = reply->msg;
        port = qgcr11->port;

        opq12 = ofpbuf_put_zeros(reply, sizeof *opq12);
        opq12->port = port;
        opq12->queue_id = htonl(oqc->queue_id);
        len_ofs = (char *) &opq12->len - (char *) reply->data;
    }

    put_queue_rate(reply, OFPQT_MIN_RATE, oqc->min_rate);
    put_queue_rate(reply, OFPQT_MAX_RATE, oqc->max_rate);

    len = ofpbuf_at(reply, len_ofs, sizeof *len);
    *len = htons(reply->size - start_ofs);
}

/* Decodes the initial part of an OFPT_QUEUE_GET_CONFIG_REPLY from 'reply' and
 * stores in '*port' the port that the reply is about.  The caller may call
 * ofputil_pull_queue_get_config_reply() to obtain information about individual
 * queues included in the reply.  Returns 0 if successful, otherwise an
 * ofperr.*/
enum ofperr
ofputil_decode_queue_get_config_reply(struct ofpbuf *reply, ofp_port_t *port)
{
    const struct ofp10_queue_get_config_reply *qgcr10;
    const struct ofp11_queue_get_config_reply *qgcr11;
    enum ofpraw raw;

    raw = ofpraw_pull_assert(reply);
    switch ((int) raw) {
    case OFPRAW_OFPT10_QUEUE_GET_CONFIG_REPLY:
        qgcr10 = ofpbuf_pull(reply, sizeof *qgcr10);
        *port = u16_to_ofp(ntohs(qgcr10->port));
        return 0;

    case OFPRAW_OFPT11_QUEUE_GET_CONFIG_REPLY:
        qgcr11 = ofpbuf_pull(reply, sizeof *qgcr11);
        return ofputil_port_from_ofp11(qgcr11->port, port);
    }

    OVS_NOT_REACHED();
}

static enum ofperr
parse_queue_rate(const struct ofp_queue_prop_header *hdr, uint16_t *rate)
{
    const struct ofp_queue_prop_rate *oqpr;

    if (hdr->len == htons(sizeof *oqpr)) {
        oqpr = (const struct ofp_queue_prop_rate *) hdr;
        *rate = ntohs(oqpr->rate);
        return 0;
    } else {
        return OFPERR_OFPBRC_BAD_LEN;
    }
}

/* Decodes information about a queue from the OFPT_QUEUE_GET_CONFIG_REPLY in
 * 'reply' and stores it in '*queue'.  ofputil_decode_queue_get_config_reply()
 * must already have pulled off the main header.
 *
 * This function returns EOF if the last queue has already been decoded, 0 if a
 * queue was successfully decoded into '*queue', or an ofperr if there was a
 * problem decoding 'reply'. */
int
ofputil_pull_queue_get_config_reply(struct ofpbuf *reply,
                                    struct ofputil_queue_config *queue)
{
    const struct ofp_header *oh;
    unsigned int opq_len;
    unsigned int len;

    if (!reply->size) {
        return EOF;
    }

    queue->min_rate = UINT16_MAX;
    queue->max_rate = UINT16_MAX;

    oh = reply->header;
    if (oh->version < OFP12_VERSION) {
        const struct ofp10_packet_queue *opq10;

        opq10 = ofpbuf_try_pull(reply, sizeof *opq10);
        if (!opq10) {
            return OFPERR_OFPBRC_BAD_LEN;
        }
        queue->queue_id = ntohl(opq10->queue_id);
        len = ntohs(opq10->len);
        opq_len = sizeof *opq10;
    } else {
        const struct ofp12_packet_queue *opq12;

        opq12 = ofpbuf_try_pull(reply, sizeof *opq12);
        if (!opq12) {
            return OFPERR_OFPBRC_BAD_LEN;
        }
        queue->queue_id = ntohl(opq12->queue_id);
        len = ntohs(opq12->len);
        opq_len = sizeof *opq12;
    }

    if (len < opq_len || len > reply->size + opq_len || len % 8) {
        return OFPERR_OFPBRC_BAD_LEN;
    }
    len -= opq_len;

    while (len > 0) {
        const struct ofp_queue_prop_header *hdr;
        unsigned int property;
        unsigned int prop_len;
        enum ofperr error = 0;

        hdr = ofpbuf_at_assert(reply, 0, sizeof *hdr);
        prop_len = ntohs(hdr->len);
        if (prop_len < sizeof *hdr || prop_len > len || prop_len % 8) {
            return OFPERR_OFPBRC_BAD_LEN;
        }

        property = ntohs(hdr->property);
        switch (property) {
        case OFPQT_MIN_RATE:
            error = parse_queue_rate(hdr, &queue->min_rate);
            break;

        case OFPQT_MAX_RATE:
            error = parse_queue_rate(hdr, &queue->max_rate);
            break;

        default:
            VLOG_INFO_RL(&bad_ofmsg_rl, "unknown queue property %u", property);
            break;
        }
        if (error) {
            return error;
        }

        ofpbuf_pull(reply, prop_len);
        len -= prop_len;
    }
    return 0;
}

/* Converts an OFPST_FLOW, OFPST_AGGREGATE, NXST_FLOW, or NXST_AGGREGATE
 * request 'oh', into an abstract flow_stats_request in 'fsr'.  Returns 0 if
 * successful, otherwise an OpenFlow error code. */
enum ofperr
ofputil_decode_flow_stats_request(struct ofputil_flow_stats_request *fsr,
                                  const struct ofp_header *oh)
{
    enum ofpraw raw;
    struct ofpbuf b;

    ofpbuf_use_const(&b, oh, ntohs(oh->length));
    raw = ofpraw_pull_assert(&b);
    switch ((int) raw) {
    case OFPRAW_OFPST10_FLOW_REQUEST:
        return ofputil_decode_ofpst10_flow_request(fsr, b.data, false);

    case OFPRAW_OFPST10_AGGREGATE_REQUEST:
        return ofputil_decode_ofpst10_flow_request(fsr, b.data, true);

    case OFPRAW_OFPST11_FLOW_REQUEST:
        return ofputil_decode_ofpst11_flow_request(fsr, &b, false);

    case OFPRAW_OFPST11_AGGREGATE_REQUEST:
        return ofputil_decode_ofpst11_flow_request(fsr, &b, true);

    case OFPRAW_NXST_FLOW_REQUEST:
        return ofputil_decode_nxst_flow_request(fsr, &b, false);

    case OFPRAW_NXST_AGGREGATE_REQUEST:
        return ofputil_decode_nxst_flow_request(fsr, &b, true);

    default:
        /* Hey, the caller lied. */
        OVS_NOT_REACHED();
    }
}

/* Converts abstract flow_stats_request 'fsr' into an OFPST_FLOW,
 * OFPST_AGGREGATE, NXST_FLOW, or NXST_AGGREGATE request 'oh' according to
 * 'protocol', and returns the message. */
struct ofpbuf *
ofputil_encode_flow_stats_request(const struct ofputil_flow_stats_request *fsr,
                                  enum ofputil_protocol protocol)
{
    struct ofpbuf *msg;
    enum ofpraw raw;

    switch (protocol) {
    case OFPUTIL_P_OF11_STD:
    case OFPUTIL_P_OF12_OXM:
    case OFPUTIL_P_OF13_OXM:
    case OFPUTIL_P_OF14_OXM:
    case OFPUTIL_P_OF15_OXM: {
        struct ofp11_flow_stats_request *ofsr;

        raw = (fsr->aggregate
               ? OFPRAW_OFPST11_AGGREGATE_REQUEST
               : OFPRAW_OFPST11_FLOW_REQUEST);
        msg = ofpraw_alloc(raw, ofputil_protocol_to_ofp_version(protocol),
                           ofputil_match_typical_len(protocol));
        ofsr = ofpbuf_put_zeros(msg, sizeof *ofsr);
        ofsr->table_id = fsr->table_id;
        ofsr->out_port = ofputil_port_to_ofp11(fsr->out_port);
        ofsr->out_group = htonl(fsr->out_group);
        ofsr->cookie = fsr->cookie;
        ofsr->cookie_mask = fsr->cookie_mask;
        ofputil_put_ofp11_match(msg, &fsr->match, protocol);
        break;
    }

    case OFPUTIL_P_OF10_STD:
    case OFPUTIL_P_OF10_STD_TID: {
        struct ofp10_flow_stats_request *ofsr;

        raw = (fsr->aggregate
               ? OFPRAW_OFPST10_AGGREGATE_REQUEST
               : OFPRAW_OFPST10_FLOW_REQUEST);
        msg = ofpraw_alloc(raw, OFP10_VERSION, 0);
        ofsr = ofpbuf_put_zeros(msg, sizeof *ofsr);
        ofputil_match_to_ofp10_match(&fsr->match, &ofsr->match);
        ofsr->table_id = fsr->table_id;
        ofsr->out_port = htons(ofp_to_u16(fsr->out_port));
        break;
    }

    case OFPUTIL_P_OF10_NXM:
    case OFPUTIL_P_OF10_NXM_TID: {
        struct nx_flow_stats_request *nfsr;
        int match_len;

        raw = (fsr->aggregate
               ? OFPRAW_NXST_AGGREGATE_REQUEST
               : OFPRAW_NXST_FLOW_REQUEST);
        msg = ofpraw_alloc(raw, OFP10_VERSION, NXM_TYPICAL_LEN);
        ofpbuf_put_zeros(msg, sizeof *nfsr);
        match_len = nx_put_match(msg, &fsr->match,
                                 fsr->cookie, fsr->cookie_mask);

        nfsr = msg->msg;
        nfsr->out_port = htons(ofp_to_u16(fsr->out_port));
        nfsr->match_len = htons(match_len);
        nfsr->table_id = fsr->table_id;
        break;
    }

    default:
        OVS_NOT_REACHED();
    }

    return msg;
}

/* Converts an OFPST_FLOW or NXST_FLOW reply in 'msg' into an abstract
 * ofputil_flow_stats in 'fs'.
 *
 * Multiple OFPST_FLOW or NXST_FLOW replies can be packed into a single
 * OpenFlow message.  Calling this function multiple times for a single 'msg'
 * iterates through the replies.  The caller must initially leave 'msg''s layer
 * pointers null and not modify them between calls.
 *
 * Most switches don't send the values needed to populate fs->idle_age and
 * fs->hard_age, so those members will usually be set to 0.  If the switch from
 * which 'msg' originated is known to implement NXT_FLOW_AGE, then pass
 * 'flow_age_extension' as true so that the contents of 'msg' determine the
 * 'idle_age' and 'hard_age' members in 'fs'.
 *
 * Uses 'ofpacts' to store the abstract OFPACT_* version of the flow stats
 * reply's actions.  The caller must initialize 'ofpacts' and retains ownership
 * of it.  'fs->ofpacts' will point into the 'ofpacts' buffer.
 *
 * Returns 0 if successful, EOF if no replies were left in this 'msg',
 * otherwise a positive errno value. */
int
ofputil_decode_flow_stats_reply(struct ofputil_flow_stats *fs,
                                struct ofpbuf *msg,
                                bool flow_age_extension,
                                struct ofpbuf *ofpacts)
{
    const struct ofp_header *oh;
    size_t instructions_len;
    enum ofperr error;
    enum ofpraw raw;

    error = (msg->header ? ofpraw_decode(&raw, msg->header)
             : ofpraw_pull(&raw, msg));
    if (error) {
        return error;
    }
    oh = msg->header;

    if (!msg->size) {
        return EOF;
    } else if (raw == OFPRAW_OFPST11_FLOW_REPLY
               || raw == OFPRAW_OFPST13_FLOW_REPLY) {
        const struct ofp11_flow_stats *ofs;
        size_t length;
        uint16_t padded_match_len;

        ofs = ofpbuf_try_pull(msg, sizeof *ofs);
        if (!ofs) {
            VLOG_WARN_RL(&bad_ofmsg_rl, "OFPST_FLOW reply has %"PRIu32" leftover "
                         "bytes at end", msg->size);
            return EINVAL;
        }

        length = ntohs(ofs->length);
        if (length < sizeof *ofs) {
            VLOG_WARN_RL(&bad_ofmsg_rl, "OFPST_FLOW reply claims invalid "
                         "length %"PRIuSIZE, length);
            return EINVAL;
        }

        if (ofputil_pull_ofp11_match(msg, &fs->match, &padded_match_len)) {
            VLOG_WARN_RL(&bad_ofmsg_rl, "OFPST_FLOW reply bad match");
            return EINVAL;
        }
        instructions_len = length - sizeof *ofs - padded_match_len;

        fs->priority = ntohs(ofs->priority);
        fs->table_id = ofs->table_id;
        fs->duration_sec = ntohl(ofs->duration_sec);
        fs->duration_nsec = ntohl(ofs->duration_nsec);
        fs->idle_timeout = ntohs(ofs->idle_timeout);
        fs->hard_timeout = ntohs(ofs->hard_timeout);
        if (oh->version >= OFP14_VERSION) {
            fs->importance = ntohs(ofs->importance);
        } else {
            fs->importance = 0;
        }
        if (raw == OFPRAW_OFPST13_FLOW_REPLY) {
            error = ofputil_decode_flow_mod_flags(ofs->flags, -1, oh->version,
                                                  &fs->flags);
            if (error) {
                return error;
            }
        } else {
            fs->flags = 0;
        }
        fs->idle_age = -1;
        fs->hard_age = -1;
        fs->cookie = ofs->cookie;
        fs->packet_count = ntohll(ofs->packet_count);
        fs->byte_count = ntohll(ofs->byte_count);
    } else if (raw == OFPRAW_OFPST10_FLOW_REPLY) {
        const struct ofp10_flow_stats *ofs;
        size_t length;

        ofs = ofpbuf_try_pull(msg, sizeof *ofs);
        if (!ofs) {
            VLOG_WARN_RL(&bad_ofmsg_rl, "OFPST_FLOW reply has %"PRIu32" leftover "
                         "bytes at end", msg->size);
            return EINVAL;
        }

        length = ntohs(ofs->length);
        if (length < sizeof *ofs) {
            VLOG_WARN_RL(&bad_ofmsg_rl, "OFPST_FLOW reply claims invalid "
                         "length %"PRIuSIZE, length);
            return EINVAL;
        }
        instructions_len = length - sizeof *ofs;

        fs->cookie = get_32aligned_be64(&ofs->cookie);
        ofputil_match_from_ofp10_match(&ofs->match, &fs->match);
        fs->priority = ntohs(ofs->priority);
        fs->table_id = ofs->table_id;
        fs->duration_sec = ntohl(ofs->duration_sec);
        fs->duration_nsec = ntohl(ofs->duration_nsec);
        fs->idle_timeout = ntohs(ofs->idle_timeout);
        fs->hard_timeout = ntohs(ofs->hard_timeout);
        fs->importance = 0;
        fs->idle_age = -1;
        fs->hard_age = -1;
        fs->packet_count = ntohll(get_32aligned_be64(&ofs->packet_count));
        fs->byte_count = ntohll(get_32aligned_be64(&ofs->byte_count));
        fs->flags = 0;
    } else if (raw == OFPRAW_NXST_FLOW_REPLY) {
        const struct nx_flow_stats *nfs;
        size_t match_len, length;

        nfs = ofpbuf_try_pull(msg, sizeof *nfs);
        if (!nfs) {
            VLOG_WARN_RL(&bad_ofmsg_rl, "NXST_FLOW reply has %"PRIu32" leftover "
                         "bytes at end", msg->size);
            return EINVAL;
        }

        length = ntohs(nfs->length);
        match_len = ntohs(nfs->match_len);
        if (length < sizeof *nfs + ROUND_UP(match_len, 8)) {
            VLOG_WARN_RL(&bad_ofmsg_rl, "NXST_FLOW reply with match_len=%"PRIuSIZE" "
                         "claims invalid length %"PRIuSIZE, match_len, length);
            return EINVAL;
        }
        if (nx_pull_match(msg, match_len, &fs->match, NULL, NULL)) {
            return EINVAL;
        }
        instructions_len = length - sizeof *nfs - ROUND_UP(match_len, 8);

        fs->cookie = nfs->cookie;
        fs->table_id = nfs->table_id;
        fs->duration_sec = ntohl(nfs->duration_sec);
        fs->duration_nsec = ntohl(nfs->duration_nsec);
        fs->priority = ntohs(nfs->priority);
        fs->idle_timeout = ntohs(nfs->idle_timeout);
        fs->hard_timeout = ntohs(nfs->hard_timeout);
        fs->importance = 0;
        fs->idle_age = -1;
        fs->hard_age = -1;
        if (flow_age_extension) {
            if (nfs->idle_age) {
                fs->idle_age = ntohs(nfs->idle_age) - 1;
            }
            if (nfs->hard_age) {
                fs->hard_age = ntohs(nfs->hard_age) - 1;
            }
        }
        fs->packet_count = ntohll(nfs->packet_count);
        fs->byte_count = ntohll(nfs->byte_count);
        fs->flags = 0;
    } else {
        OVS_NOT_REACHED();
    }

    if (ofpacts_pull_openflow_instructions(msg, instructions_len, oh->version,
                                           ofpacts)) {
        VLOG_WARN_RL(&bad_ofmsg_rl, "OFPST_FLOW reply bad instructions");
        return EINVAL;
    }
    fs->ofpacts = ofpacts->data;
    fs->ofpacts_len = ofpacts->size;

    return 0;
}

/* Returns 'count' unchanged except that UINT64_MAX becomes 0.
 *
 * We use this in situations where OVS internally uses UINT64_MAX to mean
 * "value unknown" but OpenFlow 1.0 does not define any unknown value. */
static uint64_t
unknown_to_zero(uint64_t count)
{
    return count != UINT64_MAX ? count : 0;
}

/* Appends an OFPST_FLOW or NXST_FLOW reply that contains the data in 'fs' to
 * those already present in the list of ofpbufs in 'replies'.  'replies' should
 * have been initialized with ofpmp_init(). */
void
ofputil_append_flow_stats_reply(const struct ofputil_flow_stats *fs,
                                struct ovs_list *replies)
{
    struct ofpbuf *reply = ofpbuf_from_list(list_back(replies));
    size_t start_ofs = reply->size;
    enum ofp_version version = ofpmp_version(replies);
    enum ofpraw raw = ofpmp_decode_raw(replies);

    if (raw == OFPRAW_OFPST11_FLOW_REPLY || raw == OFPRAW_OFPST13_FLOW_REPLY) {
        struct ofp11_flow_stats *ofs;

        ofpbuf_put_uninit(reply, sizeof *ofs);
        oxm_put_match(reply, &fs->match, version);
        ofpacts_put_openflow_instructions(fs->ofpacts, fs->ofpacts_len, reply,
                                          version);

        ofs = ofpbuf_at_assert(reply, start_ofs, sizeof *ofs);
        ofs->length = htons(reply->size - start_ofs);
        ofs->table_id = fs->table_id;
        ofs->pad = 0;
        ofs->duration_sec = htonl(fs->duration_sec);
        ofs->duration_nsec = htonl(fs->duration_nsec);
        ofs->priority = htons(fs->priority);
        ofs->idle_timeout = htons(fs->idle_timeout);
        ofs->hard_timeout = htons(fs->hard_timeout);
        if (version >= OFP14_VERSION) {
            ofs->importance = htons(fs->importance);
        } else {
            ofs->importance = 0;
        }
        if (raw == OFPRAW_OFPST13_FLOW_REPLY) {
            ofs->flags = ofputil_encode_flow_mod_flags(fs->flags, version);
        } else {
            ofs->flags = 0;
        }
        memset(ofs->pad2, 0, sizeof ofs->pad2);
        ofs->cookie = fs->cookie;
        ofs->packet_count = htonll(unknown_to_zero(fs->packet_count));
        ofs->byte_count = htonll(unknown_to_zero(fs->byte_count));
    } else if (raw == OFPRAW_OFPST10_FLOW_REPLY) {
        struct ofp10_flow_stats *ofs;

        ofpbuf_put_uninit(reply, sizeof *ofs);
        ofpacts_put_openflow_actions(fs->ofpacts, fs->ofpacts_len, reply,
                                     version);
        ofs = ofpbuf_at_assert(reply, start_ofs, sizeof *ofs);
        ofs->length = htons(reply->size - start_ofs);
        ofs->table_id = fs->table_id;
        ofs->pad = 0;
        ofputil_match_to_ofp10_match(&fs->match, &ofs->match);
        ofs->duration_sec = htonl(fs->duration_sec);
        ofs->duration_nsec = htonl(fs->duration_nsec);
        ofs->priority = htons(fs->priority);
        ofs->idle_timeout = htons(fs->idle_timeout);
        ofs->hard_timeout = htons(fs->hard_timeout);
        memset(ofs->pad2, 0, sizeof ofs->pad2);
        put_32aligned_be64(&ofs->cookie, fs->cookie);
        put_32aligned_be64(&ofs->packet_count,
                           htonll(unknown_to_zero(fs->packet_count)));
        put_32aligned_be64(&ofs->byte_count,
                           htonll(unknown_to_zero(fs->byte_count)));
    } else if (raw == OFPRAW_NXST_FLOW_REPLY) {
        struct nx_flow_stats *nfs;
        int match_len;

        ofpbuf_put_uninit(reply, sizeof *nfs);
        match_len = nx_put_match(reply, &fs->match, 0, 0);
        ofpacts_put_openflow_actions(fs->ofpacts, fs->ofpacts_len, reply,
                                     version);
        nfs = ofpbuf_at_assert(reply, start_ofs, sizeof *nfs);
        nfs->length = htons(reply->size - start_ofs);
        nfs->table_id = fs->table_id;
        nfs->pad = 0;
        nfs->duration_sec = htonl(fs->duration_sec);
        nfs->duration_nsec = htonl(fs->duration_nsec);
        nfs->priority = htons(fs->priority);
        nfs->idle_timeout = htons(fs->idle_timeout);
        nfs->hard_timeout = htons(fs->hard_timeout);
        nfs->idle_age = htons(fs->idle_age < 0 ? 0
                              : fs->idle_age < UINT16_MAX ? fs->idle_age + 1
                              : UINT16_MAX);
        nfs->hard_age = htons(fs->hard_age < 0 ? 0
                              : fs->hard_age < UINT16_MAX ? fs->hard_age + 1
                              : UINT16_MAX);
        nfs->match_len = htons(match_len);
        nfs->cookie = fs->cookie;
        nfs->packet_count = htonll(fs->packet_count);
        nfs->byte_count = htonll(fs->byte_count);
    } else {
        OVS_NOT_REACHED();
    }

    ofpmp_postappend(replies, start_ofs);
}

/* Converts abstract ofputil_aggregate_stats 'stats' into an OFPST_AGGREGATE or
 * NXST_AGGREGATE reply matching 'request', and returns the message. */
struct ofpbuf *
ofputil_encode_aggregate_stats_reply(
    const struct ofputil_aggregate_stats *stats,
    const struct ofp_header *request)
{
    struct ofp_aggregate_stats_reply *asr;
    uint64_t packet_count;
    uint64_t byte_count;
    struct ofpbuf *msg;
    enum ofpraw raw;

    ofpraw_decode(&raw, request);
    if (raw == OFPRAW_OFPST10_AGGREGATE_REQUEST) {
        packet_count = unknown_to_zero(stats->packet_count);
        byte_count = unknown_to_zero(stats->byte_count);
    } else {
        packet_count = stats->packet_count;
        byte_count = stats->byte_count;
    }

    msg = ofpraw_alloc_stats_reply(request, 0);
    asr = ofpbuf_put_zeros(msg, sizeof *asr);
    put_32aligned_be64(&asr->packet_count, htonll(packet_count));
    put_32aligned_be64(&asr->byte_count, htonll(byte_count));
    asr->flow_count = htonl(stats->flow_count);

    return msg;
}

enum ofperr
ofputil_decode_aggregate_stats_reply(struct ofputil_aggregate_stats *stats,
                                     const struct ofp_header *reply)
{
    struct ofp_aggregate_stats_reply *asr;
    struct ofpbuf msg;

    ofpbuf_use_const(&msg, reply, ntohs(reply->length));
    ofpraw_pull_assert(&msg);

    asr = msg.msg;
    stats->packet_count = ntohll(get_32aligned_be64(&asr->packet_count));
    stats->byte_count = ntohll(get_32aligned_be64(&asr->byte_count));
    stats->flow_count = ntohl(asr->flow_count);

    return 0;
}

/* Converts an OFPT_FLOW_REMOVED or NXT_FLOW_REMOVED message 'oh' into an
 * abstract ofputil_flow_removed in 'fr'.  Returns 0 if successful, otherwise
 * an OpenFlow error code. */
enum ofperr
ofputil_decode_flow_removed(struct ofputil_flow_removed *fr,
                            const struct ofp_header *oh)
{
    enum ofpraw raw;
    struct ofpbuf b;

    ofpbuf_use_const(&b, oh, ntohs(oh->length));
    raw = ofpraw_pull_assert(&b);
    if (raw == OFPRAW_OFPT11_FLOW_REMOVED) {
        const struct ofp12_flow_removed *ofr;
        enum ofperr error;

        ofr = ofpbuf_pull(&b, sizeof *ofr);

        error = ofputil_pull_ofp11_match(&b, &fr->match, NULL);
        if (error) {
            return error;
        }

        fr->priority = ntohs(ofr->priority);
        fr->cookie = ofr->cookie;
        fr->reason = ofr->reason;
        fr->table_id = ofr->table_id;
        fr->duration_sec = ntohl(ofr->duration_sec);
        fr->duration_nsec = ntohl(ofr->duration_nsec);
        fr->idle_timeout = ntohs(ofr->idle_timeout);
        fr->hard_timeout = ntohs(ofr->hard_timeout);
        fr->packet_count = ntohll(ofr->packet_count);
        fr->byte_count = ntohll(ofr->byte_count);
    } else if (raw == OFPRAW_OFPT10_FLOW_REMOVED) {
        const struct ofp10_flow_removed *ofr;

        ofr = ofpbuf_pull(&b, sizeof *ofr);

        ofputil_match_from_ofp10_match(&ofr->match, &fr->match);
        fr->priority = ntohs(ofr->priority);
        fr->cookie = ofr->cookie;
        fr->reason = ofr->reason;
        fr->table_id = 255;
        fr->duration_sec = ntohl(ofr->duration_sec);
        fr->duration_nsec = ntohl(ofr->duration_nsec);
        fr->idle_timeout = ntohs(ofr->idle_timeout);
        fr->hard_timeout = 0;
        fr->packet_count = ntohll(ofr->packet_count);
        fr->byte_count = ntohll(ofr->byte_count);
    } else if (raw == OFPRAW_NXT_FLOW_REMOVED) {
        struct nx_flow_removed *nfr;
        enum ofperr error;

        nfr = ofpbuf_pull(&b, sizeof *nfr);
        error = nx_pull_match(&b, ntohs(nfr->match_len), &fr->match,
                              NULL, NULL);
        if (error) {
            return error;
        }
        if (b.size) {
            return OFPERR_OFPBRC_BAD_LEN;
        }

        fr->priority = ntohs(nfr->priority);
        fr->cookie = nfr->cookie;
        fr->reason = nfr->reason;
        fr->table_id = nfr->table_id ? nfr->table_id - 1 : 255;
        fr->duration_sec = ntohl(nfr->duration_sec);
        fr->duration_nsec = ntohl(nfr->duration_nsec);
        fr->idle_timeout = ntohs(nfr->idle_timeout);
        fr->hard_timeout = 0;
        fr->packet_count = ntohll(nfr->packet_count);
        fr->byte_count = ntohll(nfr->byte_count);
    } else {
        OVS_NOT_REACHED();
    }

    return 0;
}

/* Converts abstract ofputil_flow_removed 'fr' into an OFPT_FLOW_REMOVED or
 * NXT_FLOW_REMOVED message 'oh' according to 'protocol', and returns the
 * message. */
struct ofpbuf *
ofputil_encode_flow_removed(const struct ofputil_flow_removed *fr,
                            enum ofputil_protocol protocol)
{
    struct ofpbuf *msg;
    enum ofp_flow_removed_reason reason = fr->reason;

    if (reason == OFPRR_METER_DELETE && !(protocol & OFPUTIL_P_OF14_UP)) {
        reason = OFPRR_DELETE;
    }

    switch (protocol) {
    case OFPUTIL_P_OF11_STD:
    case OFPUTIL_P_OF12_OXM:
    case OFPUTIL_P_OF13_OXM:
    case OFPUTIL_P_OF14_OXM:
    case OFPUTIL_P_OF15_OXM: {
        struct ofp12_flow_removed *ofr;

        msg = ofpraw_alloc_xid(OFPRAW_OFPT11_FLOW_REMOVED,
                               ofputil_protocol_to_ofp_version(protocol),
                               htonl(0),
                               ofputil_match_typical_len(protocol));
        ofr = ofpbuf_put_zeros(msg, sizeof *ofr);
        ofr->cookie = fr->cookie;
        ofr->priority = htons(fr->priority);
        ofr->reason = reason;
        ofr->table_id = fr->table_id;
        ofr->duration_sec = htonl(fr->duration_sec);
        ofr->duration_nsec = htonl(fr->duration_nsec);
        ofr->idle_timeout = htons(fr->idle_timeout);
        ofr->hard_timeout = htons(fr->hard_timeout);
        ofr->packet_count = htonll(fr->packet_count);
        ofr->byte_count = htonll(fr->byte_count);
        ofputil_put_ofp11_match(msg, &fr->match, protocol);
        break;
    }

    case OFPUTIL_P_OF10_STD:
    case OFPUTIL_P_OF10_STD_TID: {
        struct ofp10_flow_removed *ofr;

        msg = ofpraw_alloc_xid(OFPRAW_OFPT10_FLOW_REMOVED, OFP10_VERSION,
                               htonl(0), 0);
        ofr = ofpbuf_put_zeros(msg, sizeof *ofr);
        ofputil_match_to_ofp10_match(&fr->match, &ofr->match);
        ofr->cookie = fr->cookie;
        ofr->priority = htons(fr->priority);
        ofr->reason = reason;
        ofr->duration_sec = htonl(fr->duration_sec);
        ofr->duration_nsec = htonl(fr->duration_nsec);
        ofr->idle_timeout = htons(fr->idle_timeout);
        ofr->packet_count = htonll(unknown_to_zero(fr->packet_count));
        ofr->byte_count = htonll(unknown_to_zero(fr->byte_count));
        break;
    }

    case OFPUTIL_P_OF10_NXM:
    case OFPUTIL_P_OF10_NXM_TID: {
        struct nx_flow_removed *nfr;
        int match_len;

        msg = ofpraw_alloc_xid(OFPRAW_NXT_FLOW_REMOVED, OFP10_VERSION,
                               htonl(0), NXM_TYPICAL_LEN);
        ofpbuf_put_zeros(msg, sizeof *nfr);
        match_len = nx_put_match(msg, &fr->match, 0, 0);

        nfr = msg->msg;
        nfr->cookie = fr->cookie;
        nfr->priority = htons(fr->priority);
        nfr->reason = reason;
        nfr->table_id = fr->table_id + 1;
        nfr->duration_sec = htonl(fr->duration_sec);
        nfr->duration_nsec = htonl(fr->duration_nsec);
        nfr->idle_timeout = htons(fr->idle_timeout);
        nfr->match_len = htons(match_len);
        nfr->packet_count = htonll(fr->packet_count);
        nfr->byte_count = htonll(fr->byte_count);
        break;
    }

    default:
        OVS_NOT_REACHED();
    }

    return msg;
}

enum ofperr
ofputil_decode_packet_in(struct ofputil_packet_in *pin,
                         const struct ofp_header *oh)
{
    enum ofpraw raw;
    struct ofpbuf b;

    memset(pin, 0, sizeof *pin);
    pin->cookie = OVS_BE64_MAX;

    ofpbuf_use_const(&b, oh, ntohs(oh->length));
    raw = ofpraw_pull_assert(&b);
    if (raw == OFPRAW_OFPT13_PACKET_IN || raw == OFPRAW_OFPT12_PACKET_IN) {
        const struct ofp13_packet_in *opi;
        int error;
        size_t packet_in_size;

        if (raw == OFPRAW_OFPT12_PACKET_IN) {
            packet_in_size = sizeof (struct ofp12_packet_in);
        } else {
            packet_in_size = sizeof (struct ofp13_packet_in);
        }

        opi = ofpbuf_pull(&b, packet_in_size);
        error = oxm_pull_match_loose(&b, &pin->flow_metadata);
        if (error) {
            return error;
        }

        if (!ofpbuf_try_pull(&b, 2)) {
            return OFPERR_OFPBRC_BAD_LEN;
        }

        pin->reason = opi->pi.reason;
        pin->table_id = opi->pi.table_id;
        pin->buffer_id = ntohl(opi->pi.buffer_id);
        pin->total_len = ntohs(opi->pi.total_len);

        if (raw == OFPRAW_OFPT13_PACKET_IN) {
            pin->cookie = opi->cookie;
        }

        pin->packet = b.data;
        pin->packet_len = b.size;
    } else if (raw == OFPRAW_OFPT10_PACKET_IN) {
        const struct ofp10_packet_in *opi;

        opi = ofpbuf_pull(&b, offsetof(struct ofp10_packet_in, data));

        pin->packet = opi->data;
        pin->packet_len = b.size;

        match_init_catchall(&pin->flow_metadata);
        match_set_in_port(&pin->flow_metadata, u16_to_ofp(ntohs(opi->in_port)));
        pin->reason = opi->reason;
        pin->buffer_id = ntohl(opi->buffer_id);
        pin->total_len = ntohs(opi->total_len);
    } else if (raw == OFPRAW_OFPT11_PACKET_IN) {
        const struct ofp11_packet_in *opi;
        ofp_port_t in_port;
        enum ofperr error;

        opi = ofpbuf_pull(&b, sizeof *opi);

        pin->packet = b.data;
        pin->packet_len = b.size;

        pin->buffer_id = ntohl(opi->buffer_id);
        error = ofputil_port_from_ofp11(opi->in_port, &in_port);
        if (error) {
            return error;
        }
        match_init_catchall(&pin->flow_metadata);
        match_set_in_port(&pin->flow_metadata, in_port);
        pin->total_len = ntohs(opi->total_len);
        pin->reason = opi->reason;
        pin->table_id = opi->table_id;
    } else if (raw == OFPRAW_NXT_PACKET_IN) {
        const struct nx_packet_in *npi;
        int error;

        npi = ofpbuf_pull(&b, sizeof *npi);
        error = nx_pull_match_loose(&b, ntohs(npi->match_len),
                                    &pin->flow_metadata, NULL, NULL);
        if (error) {
            return error;
        }

        if (!ofpbuf_try_pull(&b, 2)) {
            return OFPERR_OFPBRC_BAD_LEN;
        }

        pin->reason = npi->reason;
        pin->table_id = npi->table_id;
        pin->cookie = npi->cookie;

        pin->buffer_id = ntohl(npi->buffer_id);
        pin->total_len = ntohs(npi->total_len);

        pin->packet = b.data;
        pin->packet_len = b.size;
    } else {
        OVS_NOT_REACHED();
    }

    return 0;
}

static struct ofpbuf *
ofputil_encode_ofp10_packet_in(const struct ofputil_packet_in *pin)
{
    struct ofp10_packet_in *opi;
    struct ofpbuf *packet;

    packet = ofpraw_alloc_xid(OFPRAW_OFPT10_PACKET_IN, OFP10_VERSION,
                              htonl(0), pin->packet_len);
    opi = ofpbuf_put_zeros(packet, offsetof(struct ofp10_packet_in, data));
    opi->total_len = htons(pin->total_len);
    opi->in_port = htons(ofp_to_u16(pin->flow_metadata.flow.in_port.ofp_port));
    opi->reason = pin->reason;
    opi->buffer_id = htonl(pin->buffer_id);

    ofpbuf_put(packet, pin->packet, pin->packet_len);

    return packet;
}

static struct ofpbuf *
ofputil_encode_nx_packet_in(const struct ofputil_packet_in *pin)
{
    struct nx_packet_in *npi;
    struct ofpbuf *packet;
    size_t match_len;

    /* The final argument is just an estimate of the space required. */
    packet = ofpraw_alloc_xid(OFPRAW_NXT_PACKET_IN, OFP10_VERSION,
                              htonl(0), NXM_TYPICAL_LEN + 2 + pin->packet_len);
    ofpbuf_put_zeros(packet, sizeof *npi);
    match_len = nx_put_match(packet, &pin->flow_metadata, 0, 0);
    ofpbuf_put_zeros(packet, 2);
    ofpbuf_put(packet, pin->packet, pin->packet_len);

    npi = packet->msg;
    npi->buffer_id = htonl(pin->buffer_id);
    npi->total_len = htons(pin->total_len);
    npi->reason = pin->reason;
    npi->table_id = pin->table_id;
    npi->cookie = pin->cookie;
    npi->match_len = htons(match_len);

    return packet;
}

static struct ofpbuf *
ofputil_encode_ofp11_packet_in(const struct ofputil_packet_in *pin)
{
    struct ofp11_packet_in *opi;
    struct ofpbuf *packet;

    packet = ofpraw_alloc_xid(OFPRAW_OFPT11_PACKET_IN, OFP11_VERSION,
                              htonl(0), pin->packet_len);
    opi = ofpbuf_put_zeros(packet, sizeof *opi);
    opi->buffer_id = htonl(pin->buffer_id);
    opi->in_port = ofputil_port_to_ofp11(pin->flow_metadata.flow.in_port.ofp_port);
    opi->in_phy_port = opi->in_port;
    opi->total_len = htons(pin->total_len);
    opi->reason = pin->reason;
    opi->table_id = pin->table_id;

    ofpbuf_put(packet, pin->packet, pin->packet_len);

    return packet;
}

static struct ofpbuf *
ofputil_encode_ofp12_packet_in(const struct ofputil_packet_in *pin,
                               enum ofputil_protocol protocol)
{
    struct ofp13_packet_in *opi;
    enum ofpraw packet_in_raw;
    enum ofp_version packet_in_version;
    size_t packet_in_size;
    struct ofpbuf *packet;

    if (protocol == OFPUTIL_P_OF12_OXM) {
        packet_in_raw = OFPRAW_OFPT12_PACKET_IN;
        packet_in_version = OFP12_VERSION;
        packet_in_size = sizeof (struct ofp12_packet_in);
    } else {
        packet_in_raw = OFPRAW_OFPT13_PACKET_IN;
        packet_in_version = ofputil_protocol_to_ofp_version(protocol);
        packet_in_size = sizeof (struct ofp13_packet_in);
    }

    /* The final argument is just an estimate of the space required. */
    packet = ofpraw_alloc_xid(packet_in_raw, packet_in_version,
                              htonl(0), NXM_TYPICAL_LEN + 2 + pin->packet_len);
    ofpbuf_put_zeros(packet, packet_in_size);
    oxm_put_match(packet, &pin->flow_metadata,
                  ofputil_protocol_to_ofp_version(protocol));
    ofpbuf_put_zeros(packet, 2);
    ofpbuf_put(packet, pin->packet, pin->packet_len);

    opi = packet->msg;
    opi->pi.buffer_id = htonl(pin->buffer_id);
    opi->pi.total_len = htons(pin->total_len);
    opi->pi.reason = pin->reason;
    opi->pi.table_id = pin->table_id;
    if (protocol != OFPUTIL_P_OF12_OXM) {
        opi->cookie = pin->cookie;
    }

    return packet;
}

/* Converts abstract ofputil_packet_in 'pin' into a PACKET_IN message
 * in the format specified by 'packet_in_format'.  */
struct ofpbuf *
ofputil_encode_packet_in(const struct ofputil_packet_in *pin,
                         enum ofputil_protocol protocol,
                         enum nx_packet_in_format packet_in_format)
{
    struct ofpbuf *packet;

    switch (protocol) {
    case OFPUTIL_P_OF10_STD:
    case OFPUTIL_P_OF10_STD_TID:
    case OFPUTIL_P_OF10_NXM:
    case OFPUTIL_P_OF10_NXM_TID:
        packet = (packet_in_format == NXPIF_NXM
                  ? ofputil_encode_nx_packet_in(pin)
                  : ofputil_encode_ofp10_packet_in(pin));
        break;

    case OFPUTIL_P_OF11_STD:
        packet = ofputil_encode_ofp11_packet_in(pin);
        break;

    case OFPUTIL_P_OF12_OXM:
    case OFPUTIL_P_OF13_OXM:
    case OFPUTIL_P_OF14_OXM:
    case OFPUTIL_P_OF15_OXM:
        packet = ofputil_encode_ofp12_packet_in(pin, protocol);
        break;

    default:
        OVS_NOT_REACHED();
    }

    ofpmsg_update_length(packet);
    return packet;
}

/* Returns a string form of 'reason'.  The return value is either a statically
 * allocated constant string or the 'bufsize'-byte buffer 'reasonbuf'.
 * 'bufsize' should be at least OFPUTIL_PACKET_IN_REASON_BUFSIZE. */
const char *
ofputil_packet_in_reason_to_string(enum ofp_packet_in_reason reason,
                                   char *reasonbuf, size_t bufsize)
{
    switch (reason) {
    case OFPR_NO_MATCH:
        return "no_match";
    case OFPR_ACTION:
        return "action";
    case OFPR_INVALID_TTL:
        return "invalid_ttl";
    case OFPR_ACTION_SET:
        return "action_set";
    case OFPR_GROUP:
        return "group";
    case OFPR_PACKET_OUT:
        return "packet_out";

    case OFPR_N_REASONS:
    default:
        snprintf(reasonbuf, bufsize, "%d", (int) reason);
        return reasonbuf;
    }
}

bool
ofputil_packet_in_reason_from_string(const char *s,
                                     enum ofp_packet_in_reason *reason)
{
    int i;

    for (i = 0; i < OFPR_N_REASONS; i++) {
        char reasonbuf[OFPUTIL_PACKET_IN_REASON_BUFSIZE];
        const char *reason_s;

        reason_s = ofputil_packet_in_reason_to_string(i, reasonbuf,
                                                      sizeof reasonbuf);
        if (!strcasecmp(s, reason_s)) {
            *reason = i;
            return true;
        }
    }
    return false;
}

/* Converts an OFPT_PACKET_OUT in 'opo' into an abstract ofputil_packet_out in
 * 'po'.
 *
 * Uses 'ofpacts' to store the abstract OFPACT_* version of the packet out
 * message's actions.  The caller must initialize 'ofpacts' and retains
 * ownership of it.  'po->ofpacts' will point into the 'ofpacts' buffer.
 *
 * Returns 0 if successful, otherwise an OFPERR_* value. */
enum ofperr
ofputil_decode_packet_out(struct ofputil_packet_out *po,
                          const struct ofp_header *oh,
                          struct ofpbuf *ofpacts)
{
    enum ofpraw raw;
    struct ofpbuf b;

    ofpbuf_use_const(&b, oh, ntohs(oh->length));
    raw = ofpraw_pull_assert(&b);

    if (raw == OFPRAW_OFPT11_PACKET_OUT) {
        enum ofperr error;
        const struct ofp11_packet_out *opo = ofpbuf_pull(&b, sizeof *opo);

        po->buffer_id = ntohl(opo->buffer_id);
        error = ofputil_port_from_ofp11(opo->in_port, &po->in_port);
        if (error) {
            return error;
        }

        error = ofpacts_pull_openflow_actions(&b, ntohs(opo->actions_len),
                                              oh->version, ofpacts);
        if (error) {
            return error;
        }
    } else if (raw == OFPRAW_OFPT10_PACKET_OUT) {
        enum ofperr error;
        const struct ofp10_packet_out *opo = ofpbuf_pull(&b, sizeof *opo);

        po->buffer_id = ntohl(opo->buffer_id);
        po->in_port = u16_to_ofp(ntohs(opo->in_port));

        error = ofpacts_pull_openflow_actions(&b, ntohs(opo->actions_len),
                                              oh->version, ofpacts);
        if (error) {
            return error;
        }
    } else {
        OVS_NOT_REACHED();
    }

    if (ofp_to_u16(po->in_port) >= ofp_to_u16(OFPP_MAX)
        && po->in_port != OFPP_LOCAL
        && po->in_port != OFPP_NONE && po->in_port != OFPP_CONTROLLER) {
        VLOG_WARN_RL(&bad_ofmsg_rl, "packet-out has bad input port %#"PRIx16,
                     po->in_port);
        return OFPERR_OFPBRC_BAD_PORT;
    }

    po->ofpacts = ofpacts->data;
    po->ofpacts_len = ofpacts->size;

    if (po->buffer_id == UINT32_MAX) {
        po->packet = b.data;
        po->packet_len = b.size;
    } else {
        po->packet = NULL;
        po->packet_len = 0;
    }

    return 0;
}

/* ofputil_phy_port */

/* NETDEV_F_* to and from OFPPF_* and OFPPF10_*. */
BUILD_ASSERT_DECL((int) NETDEV_F_10MB_HD    == OFPPF_10MB_HD);  /* bit 0 */
BUILD_ASSERT_DECL((int) NETDEV_F_10MB_FD    == OFPPF_10MB_FD);  /* bit 1 */
BUILD_ASSERT_DECL((int) NETDEV_F_100MB_HD   == OFPPF_100MB_HD); /* bit 2 */
BUILD_ASSERT_DECL((int) NETDEV_F_100MB_FD   == OFPPF_100MB_FD); /* bit 3 */
BUILD_ASSERT_DECL((int) NETDEV_F_1GB_HD     == OFPPF_1GB_HD);   /* bit 4 */
BUILD_ASSERT_DECL((int) NETDEV_F_1GB_FD     == OFPPF_1GB_FD);   /* bit 5 */
BUILD_ASSERT_DECL((int) NETDEV_F_10GB_FD    == OFPPF_10GB_FD);  /* bit 6 */

/* NETDEV_F_ bits 11...15 are OFPPF10_ bits 7...11: */
BUILD_ASSERT_DECL((int) NETDEV_F_COPPER == (OFPPF10_COPPER << 4));
BUILD_ASSERT_DECL((int) NETDEV_F_FIBER == (OFPPF10_FIBER << 4));
BUILD_ASSERT_DECL((int) NETDEV_F_AUTONEG == (OFPPF10_AUTONEG << 4));
BUILD_ASSERT_DECL((int) NETDEV_F_PAUSE == (OFPPF10_PAUSE << 4));
BUILD_ASSERT_DECL((int) NETDEV_F_PAUSE_ASYM == (OFPPF10_PAUSE_ASYM << 4));

static enum netdev_features
netdev_port_features_from_ofp10(ovs_be32 ofp10_)
{
    uint32_t ofp10 = ntohl(ofp10_);
    return (ofp10 & 0x7f) | ((ofp10 & 0xf80) << 4);
}

static ovs_be32
netdev_port_features_to_ofp10(enum netdev_features features)
{
    return htonl((features & 0x7f) | ((features & 0xf800) >> 4));
}

BUILD_ASSERT_DECL((int) NETDEV_F_10MB_HD    == OFPPF_10MB_HD);     /* bit 0 */
BUILD_ASSERT_DECL((int) NETDEV_F_10MB_FD    == OFPPF_10MB_FD);     /* bit 1 */
BUILD_ASSERT_DECL((int) NETDEV_F_100MB_HD   == OFPPF_100MB_HD);    /* bit 2 */
BUILD_ASSERT_DECL((int) NETDEV_F_100MB_FD   == OFPPF_100MB_FD);    /* bit 3 */
BUILD_ASSERT_DECL((int) NETDEV_F_1GB_HD     == OFPPF_1GB_HD);      /* bit 4 */
BUILD_ASSERT_DECL((int) NETDEV_F_1GB_FD     == OFPPF_1GB_FD);      /* bit 5 */
BUILD_ASSERT_DECL((int) NETDEV_F_10GB_FD    == OFPPF_10GB_FD);     /* bit 6 */
BUILD_ASSERT_DECL((int) NETDEV_F_40GB_FD    == OFPPF11_40GB_FD);   /* bit 7 */
BUILD_ASSERT_DECL((int) NETDEV_F_100GB_FD   == OFPPF11_100GB_FD);  /* bit 8 */
BUILD_ASSERT_DECL((int) NETDEV_F_1TB_FD     == OFPPF11_1TB_FD);    /* bit 9 */
BUILD_ASSERT_DECL((int) NETDEV_F_OTHER      == OFPPF11_OTHER);     /* bit 10 */
BUILD_ASSERT_DECL((int) NETDEV_F_COPPER     == OFPPF11_COPPER);    /* bit 11 */
BUILD_ASSERT_DECL((int) NETDEV_F_FIBER      == OFPPF11_FIBER);     /* bit 12 */
BUILD_ASSERT_DECL((int) NETDEV_F_AUTONEG    == OFPPF11_AUTONEG);   /* bit 13 */
BUILD_ASSERT_DECL((int) NETDEV_F_PAUSE      == OFPPF11_PAUSE);     /* bit 14 */
BUILD_ASSERT_DECL((int) NETDEV_F_PAUSE_ASYM == OFPPF11_PAUSE_ASYM);/* bit 15 */

static enum netdev_features
netdev_port_features_from_ofp11(ovs_be32 ofp11)
{
    return ntohl(ofp11) & 0xffff;
}

static ovs_be32
netdev_port_features_to_ofp11(enum netdev_features features)
{
    return htonl(features & 0xffff);
}

static enum ofperr
ofputil_decode_ofp10_phy_port(struct ofputil_phy_port *pp,
                              const struct ofp10_phy_port *opp)
{
    pp->port_no = u16_to_ofp(ntohs(opp->port_no));
    pp->hw_addr = opp->hw_addr;
    ovs_strlcpy(pp->name, opp->name, OFP_MAX_PORT_NAME_LEN);

    pp->config = ntohl(opp->config) & OFPPC10_ALL;
    pp->state = ntohl(opp->state) & OFPPS10_ALL;

    pp->curr = netdev_port_features_from_ofp10(opp->curr);
    pp->advertised = netdev_port_features_from_ofp10(opp->advertised);
    pp->supported = netdev_port_features_from_ofp10(opp->supported);
    pp->peer = netdev_port_features_from_ofp10(opp->peer);

    pp->curr_speed = netdev_features_to_bps(pp->curr, 0) / 1000;
    pp->max_speed = netdev_features_to_bps(pp->supported, 0) / 1000;

    return 0;
}

static enum ofperr
ofputil_decode_ofp11_port(struct ofputil_phy_port *pp,
                          const struct ofp11_port *op)
{
    enum ofperr error;

    error = ofputil_port_from_ofp11(op->port_no, &pp->port_no);
    if (error) {
        return error;
    }
    pp->hw_addr = op->hw_addr;
    ovs_strlcpy(pp->name, op->name, OFP_MAX_PORT_NAME_LEN);

    pp->config = ntohl(op->config) & OFPPC11_ALL;
    pp->state = ntohl(op->state) & OFPPS11_ALL;

    pp->curr = netdev_port_features_from_ofp11(op->curr);
    pp->advertised = netdev_port_features_from_ofp11(op->advertised);
    pp->supported = netdev_port_features_from_ofp11(op->supported);
    pp->peer = netdev_port_features_from_ofp11(op->peer);

    pp->curr_speed = ntohl(op->curr_speed);
    pp->max_speed = ntohl(op->max_speed);

    return 0;
}

static enum ofperr
parse_ofp14_port_ethernet_property(const struct ofpbuf *payload,
                                   struct ofputil_phy_port *pp)
{
    struct ofp14_port_desc_prop_ethernet *eth = payload->data;

    if (payload->size != sizeof *eth) {
        return OFPERR_OFPBPC_BAD_LEN;
    }

    pp->curr = netdev_port_features_from_ofp11(eth->curr);
    pp->advertised = netdev_port_features_from_ofp11(eth->advertised);
    pp->supported = netdev_port_features_from_ofp11(eth->supported);
    pp->peer = netdev_port_features_from_ofp11(eth->peer);

    pp->curr_speed = ntohl(eth->curr_speed);
    pp->max_speed = ntohl(eth->max_speed);

    return 0;
}

static enum ofperr
ofputil_pull_ofp14_port(struct ofputil_phy_port *pp, struct ofpbuf *msg)
{
    struct ofpbuf properties;
    struct ofp14_port *op;
    enum ofperr error;
    size_t len;

    op = ofpbuf_try_pull(msg, sizeof *op);
    if (!op) {
        return OFPERR_OFPBRC_BAD_LEN;
    }

    len = ntohs(op->length);
    if (len < sizeof *op || len - sizeof *op > msg->size) {
        return OFPERR_OFPBRC_BAD_LEN;
    }
    len -= sizeof *op;
    ofpbuf_use_const(&properties, ofpbuf_pull(msg, len), len);

    error = ofputil_port_from_ofp11(op->port_no, &pp->port_no);
    if (error) {
        return error;
    }
    pp->hw_addr = op->hw_addr;
    ovs_strlcpy(pp->name, op->name, OFP_MAX_PORT_NAME_LEN);

    pp->config = ntohl(op->config) & OFPPC11_ALL;
    pp->state = ntohl(op->state) & OFPPS11_ALL;

    while (properties.size > 0) {
        struct ofpbuf payload;
        enum ofperr error;
        uint16_t type;

        error = ofputil_pull_property(&properties, &payload, &type);
        if (error) {
            return error;
        }

        switch (type) {
        case OFPPDPT14_ETHERNET:
            error = parse_ofp14_port_ethernet_property(&payload, pp);
            break;

        default:
            log_property(true, "unknown port property %"PRIu16, type);
            error = 0;
            break;
        }

        if (error) {
            return error;
        }
    }

    return 0;
}

static void
ofputil_encode_ofp10_phy_port(const struct ofputil_phy_port *pp,
                              struct ofp10_phy_port *opp)
{
    memset(opp, 0, sizeof *opp);

    opp->port_no = htons(ofp_to_u16(pp->port_no));
    opp->hw_addr = pp->hw_addr;
    ovs_strlcpy(opp->name, pp->name, OFP_MAX_PORT_NAME_LEN);

    opp->config = htonl(pp->config & OFPPC10_ALL);
    opp->state = htonl(pp->state & OFPPS10_ALL);

    opp->curr = netdev_port_features_to_ofp10(pp->curr);
    opp->advertised = netdev_port_features_to_ofp10(pp->advertised);
    opp->supported = netdev_port_features_to_ofp10(pp->supported);
    opp->peer = netdev_port_features_to_ofp10(pp->peer);
}

static void
ofputil_encode_ofp11_port(const struct ofputil_phy_port *pp,
                          struct ofp11_port *op)
{
    memset(op, 0, sizeof *op);

    op->port_no = ofputil_port_to_ofp11(pp->port_no);
    op->hw_addr = pp->hw_addr;
    ovs_strlcpy(op->name, pp->name, OFP_MAX_PORT_NAME_LEN);

    op->config = htonl(pp->config & OFPPC11_ALL);
    op->state = htonl(pp->state & OFPPS11_ALL);

    op->curr = netdev_port_features_to_ofp11(pp->curr);
    op->advertised = netdev_port_features_to_ofp11(pp->advertised);
    op->supported = netdev_port_features_to_ofp11(pp->supported);
    op->peer = netdev_port_features_to_ofp11(pp->peer);

    op->curr_speed = htonl(pp->curr_speed);
    op->max_speed = htonl(pp->max_speed);
}

static void
ofputil_put_ofp14_port(const struct ofputil_phy_port *pp,
                       struct ofpbuf *b)
{
    struct ofp14_port *op;
    struct ofp14_port_desc_prop_ethernet *eth;

    ofpbuf_prealloc_tailroom(b, sizeof *op + sizeof *eth);

    op = ofpbuf_put_zeros(b, sizeof *op);
    op->port_no = ofputil_port_to_ofp11(pp->port_no);
    op->length = htons(sizeof *op + sizeof *eth);
    op->hw_addr = pp->hw_addr;
    ovs_strlcpy(op->name, pp->name, sizeof op->name);
    op->config = htonl(pp->config & OFPPC11_ALL);
    op->state = htonl(pp->state & OFPPS11_ALL);

    eth = ofpbuf_put_zeros(b, sizeof *eth);
    eth->type = htons(OFPPDPT14_ETHERNET);
    eth->length = htons(sizeof *eth);
    eth->curr = netdev_port_features_to_ofp11(pp->curr);
    eth->advertised = netdev_port_features_to_ofp11(pp->advertised);
    eth->supported = netdev_port_features_to_ofp11(pp->supported);
    eth->peer = netdev_port_features_to_ofp11(pp->peer);
    eth->curr_speed = htonl(pp->curr_speed);
    eth->max_speed = htonl(pp->max_speed);
}

static void
ofputil_put_phy_port(enum ofp_version ofp_version,
                     const struct ofputil_phy_port *pp, struct ofpbuf *b)
{
    switch (ofp_version) {
    case OFP10_VERSION: {
        struct ofp10_phy_port *opp = ofpbuf_put_uninit(b, sizeof *opp);
        ofputil_encode_ofp10_phy_port(pp, opp);
        break;
    }

    case OFP11_VERSION:
    case OFP12_VERSION:
    case OFP13_VERSION: {
        struct ofp11_port *op = ofpbuf_put_uninit(b, sizeof *op);
        ofputil_encode_ofp11_port(pp, op);
        break;
    }

    case OFP14_VERSION:
    case OFP15_VERSION:
        ofputil_put_ofp14_port(pp, b);
        break;

    default:
        OVS_NOT_REACHED();
    }
}

enum ofperr
ofputil_decode_port_desc_stats_request(const struct ofp_header *request,
                                       ofp_port_t *port)
{
    struct ofpbuf b;
    enum ofpraw raw;

    ofpbuf_use_const(&b, request, ntohs(request->length));
    raw = ofpraw_pull_assert(&b);
    if (raw == OFPRAW_OFPST10_PORT_DESC_REQUEST) {
        *port = OFPP_ANY;
        return 0;
    } else if (raw == OFPRAW_OFPST15_PORT_DESC_REQUEST) {
        ovs_be32 *ofp11_port;

        ofp11_port = ofpbuf_pull(&b, sizeof *ofp11_port);
        return ofputil_port_from_ofp11(*ofp11_port, port);
    } else {
        OVS_NOT_REACHED();
    }
}

struct ofpbuf *
ofputil_encode_port_desc_stats_request(enum ofp_version ofp_version,
                                       ofp_port_t port)
{
    struct ofpbuf *request;

    switch (ofp_version) {
    case OFP10_VERSION:
    case OFP11_VERSION:
    case OFP12_VERSION:
    case OFP13_VERSION:
    case OFP14_VERSION:
        request = ofpraw_alloc(OFPRAW_OFPST10_PORT_DESC_REQUEST,
                               ofp_version, 0);
        break;
    case OFP15_VERSION:{
        struct ofp15_port_desc_request *req;
        request = ofpraw_alloc(OFPRAW_OFPST15_PORT_DESC_REQUEST,
                               ofp_version, 0);
        req = ofpbuf_put_zeros(request, sizeof *req);
        req->port_no = ofputil_port_to_ofp11(port);
        break;
    }
    default:
        OVS_NOT_REACHED();
    }

    return request;
}

void
ofputil_append_port_desc_stats_reply(const struct ofputil_phy_port *pp,
                                     struct ovs_list *replies)
{
    struct ofpbuf *reply = ofpbuf_from_list(list_back(replies));
    size_t start_ofs = reply->size;

    ofputil_put_phy_port(ofpmp_version(replies), pp, reply);
    ofpmp_postappend(replies, start_ofs);
}

/* ofputil_switch_features */

#define OFPC_COMMON (OFPC_FLOW_STATS | OFPC_TABLE_STATS | OFPC_PORT_STATS | \
                     OFPC_IP_REASM | OFPC_QUEUE_STATS)
BUILD_ASSERT_DECL((int) OFPUTIL_C_FLOW_STATS == OFPC_FLOW_STATS);
BUILD_ASSERT_DECL((int) OFPUTIL_C_TABLE_STATS == OFPC_TABLE_STATS);
BUILD_ASSERT_DECL((int) OFPUTIL_C_PORT_STATS == OFPC_PORT_STATS);
BUILD_ASSERT_DECL((int) OFPUTIL_C_IP_REASM == OFPC_IP_REASM);
BUILD_ASSERT_DECL((int) OFPUTIL_C_QUEUE_STATS == OFPC_QUEUE_STATS);
BUILD_ASSERT_DECL((int) OFPUTIL_C_ARP_MATCH_IP == OFPC_ARP_MATCH_IP);
BUILD_ASSERT_DECL((int) OFPUTIL_C_PORT_BLOCKED == OFPC12_PORT_BLOCKED);
BUILD_ASSERT_DECL((int) OFPUTIL_C_BUNDLES == OFPC14_BUNDLES);
BUILD_ASSERT_DECL((int) OFPUTIL_C_FLOW_MONITORING == OFPC14_FLOW_MONITORING);

static uint32_t
ofputil_capabilities_mask(enum ofp_version ofp_version)
{
    /* Handle capabilities whose bit is unique for all OpenFlow versions */
    switch (ofp_version) {
    case OFP10_VERSION:
    case OFP11_VERSION:
        return OFPC_COMMON | OFPC_ARP_MATCH_IP;
    case OFP12_VERSION:
    case OFP13_VERSION:
        return OFPC_COMMON | OFPC12_PORT_BLOCKED;
    case OFP14_VERSION:
    case OFP15_VERSION:
        return OFPC_COMMON | OFPC12_PORT_BLOCKED | OFPC14_BUNDLES
            | OFPC14_FLOW_MONITORING;
    default:
        /* Caller needs to check osf->header.version itself */
        return 0;
    }
}

/* Decodes an OpenFlow 1.0 or 1.1 "switch_features" structure 'osf' into an
 * abstract representation in '*features'.  Initializes '*b' to iterate over
 * the OpenFlow port structures following 'osf' with later calls to
 * ofputil_pull_phy_port().  Returns 0 if successful, otherwise an
 * OFPERR_* value.  */
enum ofperr
ofputil_decode_switch_features(const struct ofp_header *oh,
                               struct ofputil_switch_features *features,
                               struct ofpbuf *b)
{
    const struct ofp_switch_features *osf;
    enum ofpraw raw;

    ofpbuf_use_const(b, oh, ntohs(oh->length));
    raw = ofpraw_pull_assert(b);

    osf = ofpbuf_pull(b, sizeof *osf);
    features->datapath_id = ntohll(osf->datapath_id);
    features->n_buffers = ntohl(osf->n_buffers);
    features->n_tables = osf->n_tables;
    features->auxiliary_id = 0;

    features->capabilities = ntohl(osf->capabilities) &
        ofputil_capabilities_mask(oh->version);

    if (raw == OFPRAW_OFPT10_FEATURES_REPLY) {
        if (osf->capabilities & htonl(OFPC10_STP)) {
            features->capabilities |= OFPUTIL_C_STP;
        }
        features->ofpacts = ofpact_bitmap_from_openflow(osf->actions,
                                                        OFP10_VERSION);
    } else if (raw == OFPRAW_OFPT11_FEATURES_REPLY
               || raw == OFPRAW_OFPT13_FEATURES_REPLY) {
        if (osf->capabilities & htonl(OFPC11_GROUP_STATS)) {
            features->capabilities |= OFPUTIL_C_GROUP_STATS;
        }
        features->ofpacts = 0;
        if (raw == OFPRAW_OFPT13_FEATURES_REPLY) {
            features->auxiliary_id = osf->auxiliary_id;
        }
    } else {
        return OFPERR_OFPBRC_BAD_VERSION;
    }

    return 0;
}

/* In OpenFlow 1.0, 1.1, and 1.2, an OFPT_FEATURES_REPLY message lists all the
 * switch's ports, unless there are too many to fit.  In OpenFlow 1.3 and
 * later, an OFPT_FEATURES_REPLY does not list ports at all.
 *
 * Given a buffer 'b' that contains a Features Reply message, this message
 * checks if it contains a complete list of the switch's ports.  Returns true,
 * if so.  Returns false if the list is missing (OF1.3+) or incomplete
 * (OF1.0/1.1/1.2), and in the latter case removes all of the ports from the
 * message.
 *
 * When this function returns false, the caller should send an OFPST_PORT_DESC
 * stats request to get the ports. */
bool
ofputil_switch_features_has_ports(struct ofpbuf *b)
{
    struct ofp_header *oh = b->data;
    size_t phy_port_size;

    if (oh->version >= OFP13_VERSION) {
        /* OpenFlow 1.3+ never has ports in the feature reply. */
        return false;
    }

    phy_port_size = (oh->version == OFP10_VERSION
                     ? sizeof(struct ofp10_phy_port)
                     : sizeof(struct ofp11_port));
    if (ntohs(oh->length) + phy_port_size <= UINT16_MAX) {
        /* There's room for additional ports in the feature reply.
         * Assume that the list is complete. */
        return true;
    }

    /* The feature reply has no room for more ports.  Probably the list is
     * truncated.  Drop the ports and tell the caller to retrieve them with
     * OFPST_PORT_DESC. */
    b->size = sizeof *oh + sizeof(struct ofp_switch_features);
    ofpmsg_update_length(b);
    return false;
}

/* Returns a buffer owned by the caller that encodes 'features' in the format
 * required by 'protocol' with the given 'xid'.  The caller should append port
 * information to the buffer with subsequent calls to
 * ofputil_put_switch_features_port(). */
struct ofpbuf *
ofputil_encode_switch_features(const struct ofputil_switch_features *features,
                               enum ofputil_protocol protocol, ovs_be32 xid)
{
    struct ofp_switch_features *osf;
    struct ofpbuf *b;
    enum ofp_version version;
    enum ofpraw raw;

    version = ofputil_protocol_to_ofp_version(protocol);
    switch (version) {
    case OFP10_VERSION:
        raw = OFPRAW_OFPT10_FEATURES_REPLY;
        break;
    case OFP11_VERSION:
    case OFP12_VERSION:
        raw = OFPRAW_OFPT11_FEATURES_REPLY;
        break;
    case OFP13_VERSION:
    case OFP14_VERSION:
    case OFP15_VERSION:
        raw = OFPRAW_OFPT13_FEATURES_REPLY;
        break;
    default:
        OVS_NOT_REACHED();
    }
    b = ofpraw_alloc_xid(raw, version, xid, 0);
    osf = ofpbuf_put_zeros(b, sizeof *osf);
    osf->datapath_id = htonll(features->datapath_id);
    osf->n_buffers = htonl(features->n_buffers);
    osf->n_tables = features->n_tables;

    osf->capabilities = htonl(features->capabilities &
                              ofputil_capabilities_mask(version));
    switch (version) {
    case OFP10_VERSION:
        if (features->capabilities & OFPUTIL_C_STP) {
            osf->capabilities |= htonl(OFPC10_STP);
        }
        osf->actions = ofpact_bitmap_to_openflow(features->ofpacts,
                                                 OFP10_VERSION);
        break;
    case OFP13_VERSION:
    case OFP14_VERSION:
    case OFP15_VERSION:
        osf->auxiliary_id = features->auxiliary_id;
        /* fall through */
    case OFP11_VERSION:
    case OFP12_VERSION:
        if (features->capabilities & OFPUTIL_C_GROUP_STATS) {
            osf->capabilities |= htonl(OFPC11_GROUP_STATS);
        }
        break;
    default:
        OVS_NOT_REACHED();
    }

    return b;
}

/* Encodes 'pp' into the format required by the switch_features message already
 * in 'b', which should have been returned by ofputil_encode_switch_features(),
 * and appends the encoded version to 'b'. */
void
ofputil_put_switch_features_port(const struct ofputil_phy_port *pp,
                                 struct ofpbuf *b)
{
    const struct ofp_header *oh = b->data;

    if (oh->version < OFP13_VERSION) {
        /* Try adding a port description to the message, but drop it again if
         * the buffer overflows.  (This possibility for overflow is why
         * OpenFlow 1.3+ moved port descriptions into a multipart message.)  */
        size_t start_ofs = b->size;
        ofputil_put_phy_port(oh->version, pp, b);
        if (b->size > UINT16_MAX) {
            b->size = start_ofs;
        }
    }
}

/* ofputil_port_status */

/* Decodes the OpenFlow "port status" message in '*ops' into an abstract form
 * in '*ps'.  Returns 0 if successful, otherwise an OFPERR_* value. */
enum ofperr
ofputil_decode_port_status(const struct ofp_header *oh,
                           struct ofputil_port_status *ps)
{
    const struct ofp_port_status *ops;
    struct ofpbuf b;
    int retval;

    ofpbuf_use_const(&b, oh, ntohs(oh->length));
    ofpraw_pull_assert(&b);
    ops = ofpbuf_pull(&b, sizeof *ops);

    if (ops->reason != OFPPR_ADD &&
        ops->reason != OFPPR_DELETE &&
        ops->reason != OFPPR_MODIFY) {
        return OFPERR_NXBRC_BAD_REASON;
    }
    ps->reason = ops->reason;

    retval = ofputil_pull_phy_port(oh->version, &b, &ps->desc);
    ovs_assert(retval != EOF);
    return retval;
}

/* Converts the abstract form of a "port status" message in '*ps' into an
 * OpenFlow message suitable for 'protocol', and returns that encoded form in
 * a buffer owned by the caller. */
struct ofpbuf *
ofputil_encode_port_status(const struct ofputil_port_status *ps,
                           enum ofputil_protocol protocol)
{
    struct ofp_port_status *ops;
    struct ofpbuf *b;
    enum ofp_version version;
    enum ofpraw raw;

    version = ofputil_protocol_to_ofp_version(protocol);
    switch (version) {
    case OFP10_VERSION:
        raw = OFPRAW_OFPT10_PORT_STATUS;
        break;

    case OFP11_VERSION:
    case OFP12_VERSION:
    case OFP13_VERSION:
        raw = OFPRAW_OFPT11_PORT_STATUS;
        break;

    case OFP14_VERSION:
    case OFP15_VERSION:
        raw = OFPRAW_OFPT14_PORT_STATUS;
        break;

    default:
        OVS_NOT_REACHED();
    }

    b = ofpraw_alloc_xid(raw, version, htonl(0), 0);
    ops = ofpbuf_put_zeros(b, sizeof *ops);
    ops->reason = ps->reason;
    ofputil_put_phy_port(version, &ps->desc, b);
    ofpmsg_update_length(b);
    return b;
}

/* ofputil_port_mod */

static enum ofperr
parse_port_mod_ethernet_property(struct ofpbuf *property,
                                 struct ofputil_port_mod *pm)
{
    struct ofp14_port_mod_prop_ethernet *eth = property->data;

    if (property->size != sizeof *eth) {
        return OFPERR_OFPBRC_BAD_LEN;
    }

    pm->advertise = netdev_port_features_from_ofp11(eth->advertise);
    return 0;
}

/* Decodes the OpenFlow "port mod" message in '*oh' into an abstract form in
 * '*pm'.  Returns 0 if successful, otherwise an OFPERR_* value. */
enum ofperr
ofputil_decode_port_mod(const struct ofp_header *oh,
                        struct ofputil_port_mod *pm, bool loose)
{
    enum ofpraw raw;
    struct ofpbuf b;

    ofpbuf_use_const(&b, oh, ntohs(oh->length));
    raw = ofpraw_pull_assert(&b);

    if (raw == OFPRAW_OFPT10_PORT_MOD) {
        const struct ofp10_port_mod *opm = b.data;

        pm->port_no = u16_to_ofp(ntohs(opm->port_no));
        pm->hw_addr = opm->hw_addr;
        pm->config = ntohl(opm->config) & OFPPC10_ALL;
        pm->mask = ntohl(opm->mask) & OFPPC10_ALL;
        pm->advertise = netdev_port_features_from_ofp10(opm->advertise);
    } else if (raw == OFPRAW_OFPT11_PORT_MOD) {
        const struct ofp11_port_mod *opm = b.data;
        enum ofperr error;

        error = ofputil_port_from_ofp11(opm->port_no, &pm->port_no);
        if (error) {
            return error;
        }

        pm->hw_addr = opm->hw_addr;
        pm->config = ntohl(opm->config) & OFPPC11_ALL;
        pm->mask = ntohl(opm->mask) & OFPPC11_ALL;
        pm->advertise = netdev_port_features_from_ofp11(opm->advertise);
    } else if (raw == OFPRAW_OFPT14_PORT_MOD) {
        const struct ofp14_port_mod *opm = ofpbuf_pull(&b, sizeof *opm);
        enum ofperr error;

        memset(pm, 0, sizeof *pm);

        error = ofputil_port_from_ofp11(opm->port_no, &pm->port_no);
        if (error) {
            return error;
        }

        pm->hw_addr = opm->hw_addr;
        pm->config = ntohl(opm->config) & OFPPC11_ALL;
        pm->mask = ntohl(opm->mask) & OFPPC11_ALL;

        while (b.size > 0) {
            struct ofpbuf property;
            enum ofperr error;
            uint16_t type;

            error = ofputil_pull_property(&b, &property, &type);
            if (error) {
                return error;
            }

            switch (type) {
            case OFPPMPT14_ETHERNET:
                error = parse_port_mod_ethernet_property(&property, pm);
                break;

            default:
                log_property(loose, "unknown port_mod property %"PRIu16, type);
                if (loose) {
                    error = 0;
                } else if (type == OFPPMPT14_EXPERIMENTER) {
                    error = OFPERR_OFPBPC_BAD_EXPERIMENTER;
                } else {
                    error = OFPERR_OFPBRC_BAD_TYPE;
                }
                break;
            }

            if (error) {
                return error;
            }
        }
    } else {
        return OFPERR_OFPBRC_BAD_TYPE;
    }

    pm->config &= pm->mask;
    return 0;
}

/* Converts the abstract form of a "port mod" message in '*pm' into an OpenFlow
 * message suitable for 'protocol', and returns that encoded form in a buffer
 * owned by the caller. */
struct ofpbuf *
ofputil_encode_port_mod(const struct ofputil_port_mod *pm,
                        enum ofputil_protocol protocol)
{
    enum ofp_version ofp_version = ofputil_protocol_to_ofp_version(protocol);
    struct ofpbuf *b;

    switch (ofp_version) {
    case OFP10_VERSION: {
        struct ofp10_port_mod *opm;

        b = ofpraw_alloc(OFPRAW_OFPT10_PORT_MOD, ofp_version, 0);
        opm = ofpbuf_put_zeros(b, sizeof *opm);
        opm->port_no = htons(ofp_to_u16(pm->port_no));
        opm->hw_addr = pm->hw_addr;
        opm->config = htonl(pm->config & OFPPC10_ALL);
        opm->mask = htonl(pm->mask & OFPPC10_ALL);
        opm->advertise = netdev_port_features_to_ofp10(pm->advertise);
        break;
    }

    case OFP11_VERSION:
    case OFP12_VERSION:
    case OFP13_VERSION: {
        struct ofp11_port_mod *opm;

        b = ofpraw_alloc(OFPRAW_OFPT11_PORT_MOD, ofp_version, 0);
        opm = ofpbuf_put_zeros(b, sizeof *opm);
        opm->port_no = ofputil_port_to_ofp11(pm->port_no);
        opm->hw_addr = pm->hw_addr;
        opm->config = htonl(pm->config & OFPPC11_ALL);
        opm->mask = htonl(pm->mask & OFPPC11_ALL);
        opm->advertise = netdev_port_features_to_ofp11(pm->advertise);
        break;
    }
    case OFP14_VERSION:
    case OFP15_VERSION: {
        struct ofp14_port_mod_prop_ethernet *eth;
        struct ofp14_port_mod *opm;

        b = ofpraw_alloc(OFPRAW_OFPT14_PORT_MOD, ofp_version, sizeof *eth);
        opm = ofpbuf_put_zeros(b, sizeof *opm);
        opm->port_no = ofputil_port_to_ofp11(pm->port_no);
        opm->hw_addr = pm->hw_addr;
        opm->config = htonl(pm->config & OFPPC11_ALL);
        opm->mask = htonl(pm->mask & OFPPC11_ALL);

        if (pm->advertise) {
            eth = ofpbuf_put_zeros(b, sizeof *eth);
            eth->type = htons(OFPPMPT14_ETHERNET);
            eth->length = htons(sizeof *eth);
            eth->advertise = netdev_port_features_to_ofp11(pm->advertise);
        }
        break;
    }
    default:
        OVS_NOT_REACHED();
    }

    return b;
}

/* Table features. */

static enum ofperr
pull_table_feature_property(struct ofpbuf *msg, struct ofpbuf *payload,
                            uint16_t *typep)
{
    enum ofperr error;

    error = ofputil_pull_property(msg, payload, typep);
    if (payload && !error) {
        ofpbuf_pull(payload, sizeof(struct ofp_prop_header));
    }
    return error;
}

static enum ofperr
parse_action_bitmap(struct ofpbuf *payload, enum ofp_version ofp_version,
                    uint64_t *ofpacts)
{
    uint32_t types = 0;

    while (payload->size > 0) {
        uint16_t type;
        enum ofperr error;

        error = ofputil_pull_property__(payload, NULL, 1, &type);
        if (error) {
            return error;
        }
        if (type < CHAR_BIT * sizeof types) {
            types |= 1u << type;
        }
    }

    *ofpacts = ofpact_bitmap_from_openflow(htonl(types), ofp_version);
    return 0;
}

static enum ofperr
parse_instruction_ids(struct ofpbuf *payload, bool loose, uint32_t *insts)
{
    *insts = 0;
    while (payload->size > 0) {
        enum ovs_instruction_type inst;
        enum ofperr error;
        uint16_t ofpit;

        /* OF1.3 and OF1.4 aren't clear about padding in the instruction IDs.
         * It seems clear that they aren't padded to 8 bytes, though, because
         * both standards say that "non-experimenter instructions are 4 bytes"
         * and do not mention any padding before the first instruction ID.
         * (There wouldn't be any point in padding to 8 bytes if the IDs were
         * aligned on an odd 4-byte boundary.)
         *
         * Anyway, we just assume they're all glommed together on byte
         * boundaries. */
        error = ofputil_pull_property__(payload, NULL, 1, &ofpit);
        if (error) {
            return error;
        }

        error = ovs_instruction_type_from_inst_type(&inst, ofpit);
        if (!error) {
            *insts |= 1u << inst;
        } else if (!loose) {
            return error;
        }
    }
    return 0;
}

static enum ofperr
parse_table_features_next_table(struct ofpbuf *payload,
                                unsigned long int *next_tables)
{
    size_t i;

    memset(next_tables, 0, bitmap_n_bytes(255));
    for (i = 0; i < payload->size; i++) {
        uint8_t id = ((const uint8_t *) payload->data)[i];
        if (id >= 255) {
            return OFPERR_OFPBPC_BAD_VALUE;
        }
        bitmap_set1(next_tables, id);
    }
    return 0;
}

static enum ofperr
parse_oxms(struct ofpbuf *payload, bool loose,
           struct mf_bitmap *exactp, struct mf_bitmap *maskedp)
{
    struct mf_bitmap exact = MF_BITMAP_INITIALIZER;
    struct mf_bitmap masked = MF_BITMAP_INITIALIZER;

    while (payload->size > 0) {
        const struct mf_field *field;
        enum ofperr error;
        bool hasmask;

        error = nx_pull_header(payload, &field, &hasmask);
        if (!error) {
            bitmap_set1(hasmask ? masked.bm : exact.bm, field->id);
        } else if (error != OFPERR_OFPBMC_BAD_FIELD || !loose) {
            return error;
        }
    }
    if (exactp) {
        *exactp = exact;
    } else if (!bitmap_is_all_zeros(exact.bm, MFF_N_IDS)) {
        return OFPERR_OFPBMC_BAD_MASK;
    }
    if (maskedp) {
        *maskedp = masked;
    } else if (!bitmap_is_all_zeros(masked.bm, MFF_N_IDS)) {
        return OFPERR_OFPBMC_BAD_MASK;
    }
    return 0;
}

/* Converts an OFPMP_TABLE_FEATURES request or reply in 'msg' into an abstract
 * ofputil_table_features in 'tf'.
 *
 * If 'loose' is true, this function ignores properties and values that it does
 * not understand, as a controller would want to do when interpreting
 * capabilities provided by a switch.  If 'loose' is false, this function
 * treats unknown properties and values as an error, as a switch would want to
 * do when interpreting a configuration request made by a controller.
 *
 * A single OpenFlow message can specify features for multiple tables.  Calling
 * this function multiple times for a single 'msg' iterates through the tables
 * in the message.  The caller must initially leave 'msg''s layer pointers null
 * and not modify them between calls.
 *
 * Returns 0 if successful, EOF if no tables were left in this 'msg', otherwise
 * a positive "enum ofperr" value. */
int
ofputil_decode_table_features(struct ofpbuf *msg,
                              struct ofputil_table_features *tf, bool loose)
{
    const struct ofp_header *oh;
    struct ofp13_table_features *otf;
    struct ofpbuf properties;
    unsigned int len;

    memset(tf, 0, sizeof *tf);

    if (!msg->header) {
        ofpraw_pull_assert(msg);
    }
    oh = msg->header;

    if (!msg->size) {
        return EOF;
    }

    if (msg->size < sizeof *otf) {
        return OFPERR_OFPBPC_BAD_LEN;
    }

    otf = msg->data;
    len = ntohs(otf->length);
    if (len < sizeof *otf || len % 8 || len > msg->size) {
        return OFPERR_OFPBPC_BAD_LEN;
    }
    ofpbuf_use_const(&properties, ofpbuf_pull(msg, len), len);
    ofpbuf_pull(&properties, sizeof *otf);

    tf->table_id = otf->table_id;
    if (tf->table_id == OFPTT_ALL) {
        return OFPERR_OFPTFFC_BAD_TABLE;
    }

    ovs_strlcpy(tf->name, otf->name, OFP_MAX_TABLE_NAME_LEN);
    tf->metadata_match = otf->metadata_match;
    tf->metadata_write = otf->metadata_write;
    tf->miss_config = OFPUTIL_TABLE_MISS_DEFAULT;
    if (oh->version >= OFP14_VERSION) {
        uint32_t caps = ntohl(otf->capabilities);
        tf->supports_eviction = (caps & OFPTC14_EVICTION) != 0;
        tf->supports_vacancy_events = (caps & OFPTC14_VACANCY_EVENTS) != 0;
    } else {
        tf->supports_eviction = -1;
        tf->supports_vacancy_events = -1;
    }
    tf->max_entries = ntohl(otf->max_entries);

    while (properties.size > 0) {
        struct ofpbuf payload;
        enum ofperr error;
        uint16_t type;

        error = pull_table_feature_property(&properties, &payload, &type);
        if (error) {
            return error;
        }

        switch ((enum ofp13_table_feature_prop_type) type) {
        case OFPTFPT13_INSTRUCTIONS:
            error = parse_instruction_ids(&payload, loose,
                                          &tf->nonmiss.instructions);
            break;
        case OFPTFPT13_INSTRUCTIONS_MISS:
            error = parse_instruction_ids(&payload, loose,
                                          &tf->miss.instructions);
            break;

        case OFPTFPT13_NEXT_TABLES:
            error = parse_table_features_next_table(&payload,
                                                    tf->nonmiss.next);
            break;
        case OFPTFPT13_NEXT_TABLES_MISS:
            error = parse_table_features_next_table(&payload, tf->miss.next);
            break;

        case OFPTFPT13_WRITE_ACTIONS:
            error = parse_action_bitmap(&payload, oh->version,
                                        &tf->nonmiss.write.ofpacts);
            break;
        case OFPTFPT13_WRITE_ACTIONS_MISS:
            error = parse_action_bitmap(&payload, oh->version,
                                        &tf->miss.write.ofpacts);
            break;

        case OFPTFPT13_APPLY_ACTIONS:
            error = parse_action_bitmap(&payload, oh->version,
                                        &tf->nonmiss.apply.ofpacts);
            break;
        case OFPTFPT13_APPLY_ACTIONS_MISS:
            error = parse_action_bitmap(&payload, oh->version,
                                        &tf->miss.apply.ofpacts);
            break;

        case OFPTFPT13_MATCH:
            error = parse_oxms(&payload, loose, &tf->match, &tf->mask);
            break;
        case OFPTFPT13_WILDCARDS:
            error = parse_oxms(&payload, loose, &tf->wildcard, NULL);
            break;

        case OFPTFPT13_WRITE_SETFIELD:
            error = parse_oxms(&payload, loose,
                               &tf->nonmiss.write.set_fields, NULL);
            break;
        case OFPTFPT13_WRITE_SETFIELD_MISS:
            error = parse_oxms(&payload, loose,
                               &tf->miss.write.set_fields, NULL);
            break;
        case OFPTFPT13_APPLY_SETFIELD:
            error = parse_oxms(&payload, loose,
                               &tf->nonmiss.apply.set_fields, NULL);
            break;
        case OFPTFPT13_APPLY_SETFIELD_MISS:
            error = parse_oxms(&payload, loose,
                               &tf->miss.apply.set_fields, NULL);
            break;

        case OFPTFPT13_EXPERIMENTER:
        case OFPTFPT13_EXPERIMENTER_MISS:
        default:
            log_property(loose, "unknown table features property %"PRIu16,
                         type);
            error = loose ? 0 : OFPERR_OFPBPC_BAD_TYPE;
            break;
        }
        if (error) {
            return error;
        }
    }

    /* Fix inconsistencies:
     *
     *     - Turn on 'match' bits that are set in 'mask', because maskable
     *       fields are matchable.
     *
     *     - Turn on 'wildcard' bits that are set in 'mask', because a field
     *       that is arbitrarily maskable can be wildcarded entirely.
     *
     *     - Turn off 'wildcard' bits that are not in 'match', because a field
     *       must be matchable for it to be meaningfully wildcarded. */
    bitmap_or(tf->match.bm, tf->mask.bm, MFF_N_IDS);
    bitmap_or(tf->wildcard.bm, tf->mask.bm, MFF_N_IDS);
    bitmap_and(tf->wildcard.bm, tf->match.bm, MFF_N_IDS);

    return 0;
}

/* Encodes and returns a request to obtain the table features of a switch.
 * The message is encoded for OpenFlow version 'ofp_version'. */
struct ofpbuf *
ofputil_encode_table_features_request(enum ofp_version ofp_version)
{
    struct ofpbuf *request = NULL;

    switch (ofp_version) {
    case OFP10_VERSION:
    case OFP11_VERSION:
    case OFP12_VERSION:
        ovs_fatal(0, "dump-table-features needs OpenFlow 1.3 or later "
                     "(\'-O OpenFlow13\')");
    case OFP13_VERSION:
    case OFP14_VERSION:
    case OFP15_VERSION:
        request = ofpraw_alloc(OFPRAW_OFPST13_TABLE_FEATURES_REQUEST,
                               ofp_version, 0);
        break;
    default:
        OVS_NOT_REACHED();
    }

    return request;
}

static void
put_fields_property(struct ofpbuf *reply,
                    const struct mf_bitmap *fields,
                    const struct mf_bitmap *masks,
                    enum ofp13_table_feature_prop_type property,
                    enum ofp_version version)
{
    size_t start_ofs;
    int field;

    start_ofs = start_property(reply, property);
    BITMAP_FOR_EACH_1 (field, MFF_N_IDS, fields->bm) {
        nx_put_header(reply, field, version,
                      masks && bitmap_is_set(masks->bm, field));
    }
    end_property(reply, start_ofs);
}

static void
put_table_action_features(struct ofpbuf *reply,
                          const struct ofputil_table_action_features *taf,
                          enum ofp13_table_feature_prop_type actions_type,
                          enum ofp13_table_feature_prop_type set_fields_type,
                          int miss_offset, enum ofp_version version)
{
    size_t start_ofs;

    start_ofs = start_property(reply, actions_type + miss_offset);
    put_bitmap_properties(reply,
                          ntohl(ofpact_bitmap_to_openflow(taf->ofpacts,
                                                          version)));
    end_property(reply, start_ofs);

    put_fields_property(reply, &taf->set_fields, NULL,
                        set_fields_type + miss_offset, version);
}

static void
put_table_instruction_features(
    struct ofpbuf *reply, const struct ofputil_table_instruction_features *tif,
    int miss_offset, enum ofp_version version)
{
    size_t start_ofs;
    uint8_t table_id;

    start_ofs = start_property(reply, OFPTFPT13_INSTRUCTIONS + miss_offset);
    put_bitmap_properties(reply,
                          ntohl(ovsinst_bitmap_to_openflow(tif->instructions,
                                                           version)));
    end_property(reply, start_ofs);

    start_ofs = start_property(reply, OFPTFPT13_NEXT_TABLES + miss_offset);
    BITMAP_FOR_EACH_1 (table_id, 255, tif->next) {
        ofpbuf_put(reply, &table_id, 1);
    }
    end_property(reply, start_ofs);

    put_table_action_features(reply, &tif->write,
                              OFPTFPT13_WRITE_ACTIONS,
                              OFPTFPT13_WRITE_SETFIELD, miss_offset, version);
    put_table_action_features(reply, &tif->apply,
                              OFPTFPT13_APPLY_ACTIONS,
                              OFPTFPT13_APPLY_SETFIELD, miss_offset, version);
}

void
ofputil_append_table_features_reply(const struct ofputil_table_features *tf,
                                    struct ovs_list *replies)
{
    struct ofpbuf *reply = ofpbuf_from_list(list_back(replies));
    enum ofp_version version = ofpmp_version(replies);
    size_t start_ofs = reply->size;
    struct ofp13_table_features *otf;

    otf = ofpbuf_put_zeros(reply, sizeof *otf);
    otf->table_id = tf->table_id;
    ovs_strlcpy(otf->name, tf->name, sizeof otf->name);
    otf->metadata_match = tf->metadata_match;
    otf->metadata_write = tf->metadata_write;
    if (version >= OFP14_VERSION) {
        if (tf->supports_eviction) {
            otf->capabilities |= htonl(OFPTC14_EVICTION);
        }
        if (tf->supports_vacancy_events) {
            otf->capabilities |= htonl(OFPTC14_VACANCY_EVENTS);
        }
    }
    otf->max_entries = htonl(tf->max_entries);

    put_table_instruction_features(reply, &tf->nonmiss, 0, version);
    put_table_instruction_features(reply, &tf->miss, 1, version);

    put_fields_property(reply, &tf->match, &tf->mask,
                        OFPTFPT13_MATCH, version);
    put_fields_property(reply, &tf->wildcard, NULL,
                        OFPTFPT13_WILDCARDS, version);

    otf = ofpbuf_at_assert(reply, start_ofs, sizeof *otf);
    otf->length = htons(reply->size - start_ofs);
    ofpmp_postappend(replies, start_ofs);
}

static enum ofperr
parse_table_desc_eviction_property(struct ofpbuf *property,
                                   struct ofputil_table_desc *td)
{
    struct ofp14_table_mod_prop_eviction *ote = property->data;

    if (property->size != sizeof *ote) {
        return OFPERR_OFPBPC_BAD_LEN;
    }

    td->eviction_flags = ntohl(ote->flags);
    return 0;
}

static enum ofperr
parse_table_desc_vacancy_property(struct ofpbuf *property,
                                  struct ofputil_table_desc *td)
{
    struct ofp14_table_mod_prop_vacancy *otv = property->data;

    if (property->size != sizeof *otv) {
        return OFPERR_OFPBPC_BAD_LEN;
    }

    td->table_vacancy.vacancy_down = otv->vacancy_down;
    td->table_vacancy.vacancy_up = otv->vacancy_up;
    td->table_vacancy.vacancy = otv->vacancy;
    return 0;
}

/* Decodes the next OpenFlow "table desc" message (of possibly several) from
 * 'msg' into an abstract form in '*td'.  Returns 0 if successful, EOF if the
 * last "table desc" in 'msg' was already decoded, otherwise an OFPERR_*
 * value. */
int
ofputil_decode_table_desc(struct ofpbuf *msg,
                          struct ofputil_table_desc *td,
                          enum ofp_version version)
{
    struct ofp14_table_desc *otd;
    struct ofpbuf properties;
    size_t length;

    memset(td, 0, sizeof *td);

    if (!msg->header) {
        ofpraw_pull_assert(msg);
    }

    if (!msg->size) {
        return EOF;
    }

    otd = ofpbuf_try_pull(msg, sizeof *otd);
    if (!otd) {
        VLOG_WARN_RL(&bad_ofmsg_rl, "OFP14_TABLE_DESC reply has %"PRIu32" "
                     "leftover bytes at end", msg->size);
        return OFPERR_OFPBRC_BAD_LEN;
    }

    td->table_id = otd->table_id;
    length = ntohs(otd->length);
    if (length < sizeof *otd || length - sizeof *otd > msg->size) {
        VLOG_WARN_RL(&bad_ofmsg_rl, "OFP14_TABLE_DESC reply claims invalid "
                     "length %"PRIuSIZE, length);
        return OFPERR_OFPBRC_BAD_LEN;
    }
    length -= sizeof *otd;
    ofpbuf_use_const(&properties, ofpbuf_pull(msg, length), length);

    td->eviction = ofputil_decode_table_eviction(otd->config, version);
    td->vacancy = ofputil_decode_table_vacancy(otd->config, version);
    td->eviction_flags = UINT32_MAX;

    while (properties.size > 0) {
        struct ofpbuf payload;
        enum ofperr error;
        uint16_t type;

        error = ofputil_pull_property(&properties, &payload, &type);
        if (error) {
            return error;
        }

        switch (type) {
        case OFPTMPT14_EVICTION:
            error = parse_table_desc_eviction_property(&payload, td);
            break;

        case OFPTMPT14_VACANCY:
            error = parse_table_desc_vacancy_property(&payload, td);
            break;

        default:
            log_property(true, "unknown table_desc property %"PRIu16, type);
            error = 0;
            break;
        }

        if (error) {
            return error;
        }
    }

    return 0;
}

/* Encodes and returns a request to obtain description of tables of a switch.
 * The message is encoded for OpenFlow version 'ofp_version'. */
struct ofpbuf *
ofputil_encode_table_desc_request(enum ofp_version ofp_version)
{
    struct ofpbuf *request = NULL;

    if (ofp_version >= OFP14_VERSION) {
        request = ofpraw_alloc(OFPRAW_OFPST14_TABLE_DESC_REQUEST,
                               ofp_version, 0);
    } else {
        ovs_fatal(0, "dump-table-desc needs OpenFlow 1.4 or later "
                  "(\'-O OpenFlow14\')");
    }

    return request;
}

/* Function to append Table desc information in a reply list. */
void
ofputil_append_table_desc_reply(const struct ofputil_table_desc *td,
                                struct ovs_list *replies,
                                enum ofp_version version)
{
    struct ofpbuf *reply = ofpbuf_from_list(list_back(replies));
    size_t start_otd;
    struct ofp14_table_desc *otd;

    start_otd = reply->size;
    ofpbuf_put_zeros(reply, sizeof *otd);
    if (td->eviction_flags != UINT32_MAX) {
        struct ofp14_table_mod_prop_eviction *ote;

        ote = ofpbuf_put_zeros(reply, sizeof *ote);
        ote->type = htons(OFPTMPT14_EVICTION);
        ote->length = htons(sizeof *ote);
        ote->flags = htonl(td->eviction_flags);
    }
    if (td->vacancy == OFPUTIL_TABLE_VACANCY_ON) {
        struct ofp14_table_mod_prop_vacancy *otv;

        otv = ofpbuf_put_zeros(reply, sizeof *otv);
        otv->type = htons(OFPTMPT14_VACANCY);
        otv->length = htons(sizeof *otv);
        otv->vacancy_down = td->table_vacancy.vacancy_down;
        otv->vacancy_up = td->table_vacancy.vacancy_up;
        otv->vacancy = td->table_vacancy.vacancy;
    }

    otd = ofpbuf_at_assert(reply, start_otd, sizeof *otd);
    otd->length = htons(reply->size - start_otd);
    otd->table_id = td->table_id;
    otd->config = ofputil_encode_table_config(OFPUTIL_TABLE_MISS_DEFAULT,
                                              td->eviction, td->vacancy,
                                              version);
    ofpmp_postappend(replies, start_otd);
}

/* This function parses Vacancy property, and decodes the
 * ofp14_table_mod_prop_vacancy in ofputil_table_mod.
 * Returns OFPERR_OFPBPC_BAD_VALUE error code when vacancy_down is
 * greater than vacancy_up and also when current vacancy has non-zero
 * value. Returns 0 on success. */
static enum ofperr
parse_table_mod_vacancy_property(struct ofpbuf *property,
                                 struct ofputil_table_mod *tm)
{
    struct ofp14_table_mod_prop_vacancy *otv = property->data;

    if (property->size != sizeof *otv) {
        return OFPERR_OFPBPC_BAD_LEN;
    }
    tm->table_vacancy.vacancy_down = otv->vacancy_down;
    tm->table_vacancy.vacancy_up = otv->vacancy_up;
    if (tm->table_vacancy.vacancy_down > tm->table_vacancy.vacancy_up) {
        log_property(false, "Value of vacancy_down is greater than "
                     "vacancy_up");
        return OFPERR_OFPBPC_BAD_VALUE;
    }
    if (tm->table_vacancy.vacancy_down > 100 ||
        tm->table_vacancy.vacancy_up > 100) {
        log_property(false, "Vacancy threshold percentage should not be"
                     "greater than 100");
        return OFPERR_OFPBPC_BAD_VALUE;
    }
    tm->table_vacancy.vacancy = otv->vacancy;
    if (tm->table_vacancy.vacancy) {
        log_property(false, "Vacancy value should be zero for table-mod "
                     "messages");
        return OFPERR_OFPBPC_BAD_VALUE;
    }
    return 0;
}

/* Given 'config', taken from an OpenFlow 'version' message that specifies
 * table configuration (a table mod, table stats, or table features message),
 * returns the table vacancy configuration that it specifies.
 *
 * Only OpenFlow 1.4 and later specify table vacancy configuration this way,
 * so for other 'version' this function always returns
 * OFPUTIL_TABLE_VACANCY_DEFAULT. */
static enum ofputil_table_vacancy
ofputil_decode_table_vacancy(ovs_be32 config, enum ofp_version version)
{
    return (version < OFP14_VERSION ? OFPUTIL_TABLE_VACANCY_DEFAULT
            : config & htonl(OFPTC14_VACANCY_EVENTS) ? OFPUTIL_TABLE_VACANCY_ON
            : OFPUTIL_TABLE_VACANCY_OFF);
}

static enum ofperr
parse_table_mod_eviction_property(struct ofpbuf *property,
                                  struct ofputil_table_mod *tm)
{
    struct ofp14_table_mod_prop_eviction *ote = property->data;

    if (property->size != sizeof *ote) {
        return OFPERR_OFPBPC_BAD_LEN;
    }

    tm->eviction_flags = ntohl(ote->flags);
    return 0;
}

/* Given 'config', taken from an OpenFlow 'version' message that specifies
 * table configuration (a table mod, table stats, or table features message),
 * returns the table eviction configuration that it specifies.
 *
 * Only OpenFlow 1.4 and later specify table eviction configuration this way,
 * so for other 'version' values this function always returns
 * OFPUTIL_TABLE_EVICTION_DEFAULT. */
static enum ofputil_table_eviction
ofputil_decode_table_eviction(ovs_be32 config, enum ofp_version version)
{
    return (version < OFP14_VERSION ? OFPUTIL_TABLE_EVICTION_DEFAULT
            : config & htonl(OFPTC14_EVICTION) ? OFPUTIL_TABLE_EVICTION_ON
            : OFPUTIL_TABLE_EVICTION_OFF);
}

/* Returns a bitmap of OFPTC* values suitable for 'config' fields in various
 * OpenFlow messages of the given 'version', based on the provided 'miss' and
 * 'eviction' values. */
static ovs_be32
ofputil_encode_table_config(enum ofputil_table_miss miss,
                            enum ofputil_table_eviction eviction,
                            enum ofputil_table_vacancy vacancy,
                            enum ofp_version version)
{
    uint32_t config = 0;
    /* See the section "OFPTC_* Table Configuration" in DESIGN.md for more
     * information on the crazy evolution of this field. */
    switch (version) {
    case OFP10_VERSION:
        /* OpenFlow 1.0 didn't have such a field, any value ought to do. */
        return htonl(0);

    case OFP11_VERSION:
    case OFP12_VERSION:
        /* OpenFlow 1.1 and 1.2 define only OFPTC11_TABLE_MISS_*. */
        switch (miss) {
        case OFPUTIL_TABLE_MISS_DEFAULT:
            /* Really this shouldn't be used for encoding (the caller should
             * provide a specific value) but I can't imagine that defaulting to
             * the fall-through case here will hurt. */
        case OFPUTIL_TABLE_MISS_CONTROLLER:
        default:
            return htonl(OFPTC11_TABLE_MISS_CONTROLLER);
        case OFPUTIL_TABLE_MISS_CONTINUE:
            return htonl(OFPTC11_TABLE_MISS_CONTINUE);
        case OFPUTIL_TABLE_MISS_DROP:
            return htonl(OFPTC11_TABLE_MISS_DROP);
        }
        OVS_NOT_REACHED();

    case OFP13_VERSION:
        /* OpenFlow 1.3 removed OFPTC11_TABLE_MISS_* and didn't define any new
         * flags, so this is correct. */
        return htonl(0);

    case OFP14_VERSION:
    case OFP15_VERSION:
        /* OpenFlow 1.4 introduced OFPTC14_EVICTION and
         * OFPTC14_VACANCY_EVENTS. */
        if (eviction == OFPUTIL_TABLE_EVICTION_ON) {
            config |= OFPTC14_EVICTION;
        }
        if (vacancy == OFPUTIL_TABLE_VACANCY_ON) {
            config |= OFPTC14_VACANCY_EVENTS;
        }
        return htonl(config);
    }

    OVS_NOT_REACHED();
}

/* Given 'config', taken from an OpenFlow 'version' message that specifies
 * table configuration (a table mod, table stats, or table features message),
 * returns the table miss configuration that it specifies.
 *
 * Only OpenFlow 1.1 and 1.2 specify table miss configurations this way, so for
 * other 'version' values this function always returns
 * OFPUTIL_TABLE_MISS_DEFAULT. */
static enum ofputil_table_miss
ofputil_decode_table_miss(ovs_be32 config_, enum ofp_version version)
{
    uint32_t config = ntohl(config_);

    if (version == OFP11_VERSION || version == OFP12_VERSION) {
        switch (config & OFPTC11_TABLE_MISS_MASK) {
        case OFPTC11_TABLE_MISS_CONTROLLER:
            return OFPUTIL_TABLE_MISS_CONTROLLER;

        case OFPTC11_TABLE_MISS_CONTINUE:
            return OFPUTIL_TABLE_MISS_CONTINUE;

        case OFPTC11_TABLE_MISS_DROP:
            return OFPUTIL_TABLE_MISS_DROP;

        default:
            VLOG_WARN_RL(&bad_ofmsg_rl, "bad table miss config %d", config);
            return OFPUTIL_TABLE_MISS_CONTROLLER;
        }
    } else {
        return OFPUTIL_TABLE_MISS_DEFAULT;
    }
}

/* Decodes the OpenFlow "table mod" message in '*oh' into an abstract form in
 * '*pm'.  Returns 0 if successful, otherwise an OFPERR_* value. */
enum ofperr
ofputil_decode_table_mod(const struct ofp_header *oh,
                         struct ofputil_table_mod *pm)
{
    enum ofpraw raw;
    struct ofpbuf b;

    memset(pm, 0, sizeof *pm);
    pm->miss = OFPUTIL_TABLE_MISS_DEFAULT;
    pm->eviction = OFPUTIL_TABLE_EVICTION_DEFAULT;
    pm->eviction_flags = UINT32_MAX;
    pm->vacancy = OFPUTIL_TABLE_VACANCY_DEFAULT;
    ofpbuf_use_const(&b, oh, ntohs(oh->length));
    raw = ofpraw_pull_assert(&b);

    if (raw == OFPRAW_OFPT11_TABLE_MOD) {
        const struct ofp11_table_mod *otm = b.data;

        pm->table_id = otm->table_id;
        pm->miss = ofputil_decode_table_miss(otm->config, oh->version);
    } else if (raw == OFPRAW_OFPT14_TABLE_MOD) {
        const struct ofp14_table_mod *otm = ofpbuf_pull(&b, sizeof *otm);

        pm->table_id = otm->table_id;
        pm->miss = ofputil_decode_table_miss(otm->config, oh->version);
        pm->eviction = ofputil_decode_table_eviction(otm->config, oh->version);
        pm->vacancy = ofputil_decode_table_vacancy(otm->config, oh->version);
        while (b.size > 0) {
            struct ofpbuf property;
            enum ofperr error;
            uint16_t type;

            error = ofputil_pull_property(&b, &property, &type);
            if (error) {
                return error;
            }

            switch (type) {
            case OFPTMPT14_EVICTION:
                error = parse_table_mod_eviction_property(&property, pm);
                break;

            case OFPTMPT14_VACANCY:
                error = parse_table_mod_vacancy_property(&property, pm);
                break;

            default:
                error = OFPERR_OFPBRC_BAD_TYPE;
                break;
            }

            if (error) {
                return error;
            }
        }
    } else {
        return OFPERR_OFPBRC_BAD_TYPE;
    }

    return 0;
}

/* Converts the abstract form of a "table mod" message in '*tm' into an
 * OpenFlow message suitable for 'protocol', and returns that encoded form in a
 * buffer owned by the caller. */
struct ofpbuf *
ofputil_encode_table_mod(const struct ofputil_table_mod *tm,
                        enum ofputil_protocol protocol)
{
    enum ofp_version ofp_version = ofputil_protocol_to_ofp_version(protocol);
    struct ofpbuf *b;

    switch (ofp_version) {
    case OFP10_VERSION: {
        ovs_fatal(0, "table mod needs OpenFlow 1.1 or later "
                     "(\'-O OpenFlow11\')");
        break;
    }
    case OFP11_VERSION:
    case OFP12_VERSION:
    case OFP13_VERSION: {
        struct ofp11_table_mod *otm;

        b = ofpraw_alloc(OFPRAW_OFPT11_TABLE_MOD, ofp_version, 0);
        otm = ofpbuf_put_zeros(b, sizeof *otm);
        otm->table_id = tm->table_id;
        otm->config = ofputil_encode_table_config(tm->miss, tm->eviction,
                                                  tm->vacancy, ofp_version);
        break;
    }
    case OFP14_VERSION:
    case OFP15_VERSION: {
        struct ofp14_table_mod *otm;
        struct ofp14_table_mod_prop_eviction *ote;
        struct ofp14_table_mod_prop_vacancy *otv;

        b = ofpraw_alloc(OFPRAW_OFPT14_TABLE_MOD, ofp_version, 0);
        otm = ofpbuf_put_zeros(b, sizeof *otm);
        otm->table_id = tm->table_id;
        otm->config = ofputil_encode_table_config(tm->miss, tm->eviction,
                                                  tm->vacancy, ofp_version);

        if (tm->eviction_flags != UINT32_MAX) {
            ote = ofpbuf_put_zeros(b, sizeof *ote);
            ote->type = htons(OFPTMPT14_EVICTION);
            ote->length = htons(sizeof *ote);
            ote->flags = htonl(tm->eviction_flags);
        }
        if (tm->vacancy == OFPUTIL_TABLE_VACANCY_ON) {
            otv = ofpbuf_put_zeros(b, sizeof *otv);
            otv->type = htons(OFPTMPT14_VACANCY);
            otv->length = htons(sizeof *otv);
            otv->vacancy_down = tm->table_vacancy.vacancy_down;
            otv->vacancy_up = tm->table_vacancy.vacancy_up;
        }
        break;
    }
    default:
        OVS_NOT_REACHED();
    }

    return b;
}

/* ofputil_role_request */

/* Decodes the OpenFlow "role request" or "role reply" message in '*oh' into
 * an abstract form in '*rr'.  Returns 0 if successful, otherwise an
 * OFPERR_* value. */
enum ofperr
ofputil_decode_role_message(const struct ofp_header *oh,
                            struct ofputil_role_request *rr)
{
    struct ofpbuf b;
    enum ofpraw raw;

    ofpbuf_use_const(&b, oh, ntohs(oh->length));
    raw = ofpraw_pull_assert(&b);

    if (raw == OFPRAW_OFPT12_ROLE_REQUEST ||
        raw == OFPRAW_OFPT12_ROLE_REPLY) {
        const struct ofp12_role_request *orr = b.msg;

        if (orr->role != htonl(OFPCR12_ROLE_NOCHANGE) &&
            orr->role != htonl(OFPCR12_ROLE_EQUAL) &&
            orr->role != htonl(OFPCR12_ROLE_MASTER) &&
            orr->role != htonl(OFPCR12_ROLE_SLAVE)) {
            return OFPERR_OFPRRFC_BAD_ROLE;
        }

        rr->role = ntohl(orr->role);
        if (raw == OFPRAW_OFPT12_ROLE_REQUEST
            ? orr->role == htonl(OFPCR12_ROLE_NOCHANGE)
            : orr->generation_id == OVS_BE64_MAX) {
            rr->have_generation_id = false;
            rr->generation_id = 0;
        } else {
            rr->have_generation_id = true;
            rr->generation_id = ntohll(orr->generation_id);
        }
    } else if (raw == OFPRAW_NXT_ROLE_REQUEST ||
               raw == OFPRAW_NXT_ROLE_REPLY) {
        const struct nx_role_request *nrr = b.msg;

        BUILD_ASSERT(NX_ROLE_OTHER + 1 == OFPCR12_ROLE_EQUAL);
        BUILD_ASSERT(NX_ROLE_MASTER + 1 == OFPCR12_ROLE_MASTER);
        BUILD_ASSERT(NX_ROLE_SLAVE + 1 == OFPCR12_ROLE_SLAVE);

        if (nrr->role != htonl(NX_ROLE_OTHER) &&
            nrr->role != htonl(NX_ROLE_MASTER) &&
            nrr->role != htonl(NX_ROLE_SLAVE)) {
            return OFPERR_OFPRRFC_BAD_ROLE;
        }

        rr->role = ntohl(nrr->role) + 1;
        rr->have_generation_id = false;
        rr->generation_id = 0;
    } else {
        OVS_NOT_REACHED();
    }

    return 0;
}

/* Returns an encoded form of a role reply suitable for the "request" in a
 * buffer owned by the caller. */
struct ofpbuf *
ofputil_encode_role_reply(const struct ofp_header *request,
                          const struct ofputil_role_request *rr)
{
    struct ofpbuf *buf;
    enum ofpraw raw;

    raw = ofpraw_decode_assert(request);
    if (raw == OFPRAW_OFPT12_ROLE_REQUEST) {
        struct ofp12_role_request *orr;

        buf = ofpraw_alloc_reply(OFPRAW_OFPT12_ROLE_REPLY, request, 0);
        orr = ofpbuf_put_zeros(buf, sizeof *orr);

        orr->role = htonl(rr->role);
        orr->generation_id = htonll(rr->have_generation_id
                                    ? rr->generation_id
                                    : UINT64_MAX);
    } else if (raw == OFPRAW_NXT_ROLE_REQUEST) {
        struct nx_role_request *nrr;

        BUILD_ASSERT(NX_ROLE_OTHER == OFPCR12_ROLE_EQUAL - 1);
        BUILD_ASSERT(NX_ROLE_MASTER == OFPCR12_ROLE_MASTER - 1);
        BUILD_ASSERT(NX_ROLE_SLAVE == OFPCR12_ROLE_SLAVE - 1);

        buf = ofpraw_alloc_reply(OFPRAW_NXT_ROLE_REPLY, request, 0);
        nrr = ofpbuf_put_zeros(buf, sizeof *nrr);
        nrr->role = htonl(rr->role - 1);
    } else {
        OVS_NOT_REACHED();
    }

    return buf;
}

/* Encodes "role status" message 'status' for sending in the given
 * 'protocol'.  Returns the role status message, if 'protocol' supports them,
 * otherwise a null pointer. */
struct ofpbuf *
ofputil_encode_role_status(const struct ofputil_role_status *status,
                           enum ofputil_protocol protocol)
{
    enum ofp_version version;

    version = ofputil_protocol_to_ofp_version(protocol);
    if (version >= OFP14_VERSION) {
        struct ofp14_role_status *rstatus;
        struct ofpbuf *buf;

        buf = ofpraw_alloc_xid(OFPRAW_OFPT14_ROLE_STATUS, version, htonl(0),
                               0);
        rstatus = ofpbuf_put_zeros(buf, sizeof *rstatus);
        rstatus->role = htonl(status->role);
        rstatus->reason = status->reason;
        rstatus->generation_id = htonll(status->generation_id);

        return buf;
    } else {
        return NULL;
    }
}

enum ofperr
ofputil_decode_role_status(const struct ofp_header *oh,
                           struct ofputil_role_status *rs)
{
    struct ofpbuf b;
    enum ofpraw raw;
    const struct ofp14_role_status *r;

    ofpbuf_use_const(&b, oh, ntohs(oh->length));
    raw = ofpraw_pull_assert(&b);
    ovs_assert(raw == OFPRAW_OFPT14_ROLE_STATUS);

    r = b.msg;
    if (r->role != htonl(OFPCR12_ROLE_NOCHANGE) &&
        r->role != htonl(OFPCR12_ROLE_EQUAL) &&
        r->role != htonl(OFPCR12_ROLE_MASTER) &&
        r->role != htonl(OFPCR12_ROLE_SLAVE)) {
        return OFPERR_OFPRRFC_BAD_ROLE;
    }

    rs->role = ntohl(r->role);
    rs->generation_id = ntohll(r->generation_id);
    rs->reason = r->reason;

    return 0;
}

/* Encodes 'rf' according to 'protocol', and returns the encoded message.
 * 'protocol' must be for OpenFlow 1.4 or later. */
struct ofpbuf *
ofputil_encode_requestforward(const struct ofputil_requestforward *rf,
                              enum ofputil_protocol protocol)
{
    enum ofp_version ofp_version = ofputil_protocol_to_ofp_version(protocol);
    struct ofpbuf *inner;

    switch (rf->reason) {
    case OFPRFR_GROUP_MOD:
        inner = ofputil_encode_group_mod(ofp_version, rf->group_mod);
        break;

    case OFPRFR_METER_MOD:
        inner = ofputil_encode_meter_mod(ofp_version, rf->meter_mod);
        break;

    case OFPRFR_N_REASONS:
    default:
        OVS_NOT_REACHED();
    }

    struct ofp_header *inner_oh = inner->data;
    inner_oh->xid = rf->xid;
    inner_oh->length = htons(inner->size);

    struct ofpbuf *outer = ofpraw_alloc_xid(OFPRAW_OFPT14_REQUESTFORWARD,
                                            ofp_version, htonl(0),
                                            inner->size);
    ofpbuf_put(outer, inner->data, inner->size);
    ofpbuf_delete(inner);

    return outer;
}

/* Decodes OFPT_REQUESTFORWARD message 'outer'.  On success, puts the decoded
 * form into '*rf' and returns 0, and the caller is later responsible for
 * freeing the content of 'rf', with ofputil_destroy_requestforward(rf).  On
 * failure, returns an ofperr and '*rf' is indeterminate. */
enum ofperr
ofputil_decode_requestforward(const struct ofp_header *outer,
                              struct ofputil_requestforward *rf)
{
    struct ofpbuf b;
    enum ofperr error;

    ofpbuf_use_const(&b, outer, ntohs(outer->length));

    /* Skip past outer message. */
    enum ofpraw outer_raw = ofpraw_pull_assert(&b);
    ovs_assert(outer_raw == OFPRAW_OFPT14_REQUESTFORWARD);

    /* Validate inner message. */
    if (b.size < sizeof(struct ofp_header)) {
        return OFPERR_OFPBFC_MSG_BAD_LEN;
    }
    const struct ofp_header *inner = b.data;
    unsigned int inner_len = ntohs(inner->length);
    if (inner_len < sizeof(struct ofp_header) || inner_len > b.size) {
        return OFPERR_OFPBFC_MSG_BAD_LEN;
    }
    if (inner->version != outer->version) {
        return OFPERR_OFPBRC_BAD_VERSION;
    }

    /* Parse inner message. */
    enum ofptype type;
    error = ofptype_decode(&type, inner);
    if (error) {
        return error;
    }

    rf->xid = inner->xid;
    if (type == OFPTYPE_GROUP_MOD) {
        rf->reason = OFPRFR_GROUP_MOD;
        rf->group_mod = xmalloc(sizeof *rf->group_mod);
        error = ofputil_decode_group_mod(inner, rf->group_mod);
        if (error) {
            free(rf->group_mod);
            return error;
        }
    } else if (type == OFPTYPE_METER_MOD) {
        rf->reason = OFPRFR_METER_MOD;
        rf->meter_mod = xmalloc(sizeof *rf->meter_mod);
        ofpbuf_init(&rf->bands, 64);
        error = ofputil_decode_meter_mod(inner, rf->meter_mod, &rf->bands);
        if (error) {
            free(rf->meter_mod);
            ofpbuf_uninit(&rf->bands);
            return error;
        }
    } else {
        return OFPERR_OFPBFC_MSG_UNSUP;
    }

    return 0;
}

/* Frees the content of 'rf', which should have been initialized through a
 * successful call to ofputil_decode_requestforward(). */
void
ofputil_destroy_requestforward(struct ofputil_requestforward *rf)
{
    if (!rf) {
        return;
    }

    switch (rf->reason) {
    case OFPRFR_GROUP_MOD:
        ofputil_uninit_group_mod(rf->group_mod);
        free(rf->group_mod);
        break;

    case OFPRFR_METER_MOD:
        ofpbuf_uninit(&rf->bands);
        free(rf->meter_mod);
        break;

    case OFPRFR_N_REASONS:
        OVS_NOT_REACHED();
    }
}

/* Table stats. */

/* OpenFlow 1.0 and 1.1 don't distinguish between a field that cannot be
 * matched and a field that must be wildcarded.  This function returns a bitmap
 * that contains both kinds of fields. */
static struct mf_bitmap
wild_or_nonmatchable_fields(const struct ofputil_table_features *features)
{
    struct mf_bitmap wc = features->match;
    bitmap_not(wc.bm, MFF_N_IDS);
    bitmap_or(wc.bm, features->wildcard.bm, MFF_N_IDS);
    return wc;
}

struct ofp10_wc_map {
    enum ofp10_flow_wildcards wc10;
    enum mf_field_id mf;
};

static const struct ofp10_wc_map ofp10_wc_map[] = {
    { OFPFW10_IN_PORT,     MFF_IN_PORT },
    { OFPFW10_DL_VLAN,     MFF_VLAN_VID },
    { OFPFW10_DL_SRC,      MFF_ETH_SRC },
    { OFPFW10_DL_DST,      MFF_ETH_DST},
    { OFPFW10_DL_TYPE,     MFF_ETH_TYPE },
    { OFPFW10_NW_PROTO,    MFF_IP_PROTO },
    { OFPFW10_TP_SRC,      MFF_TCP_SRC },
    { OFPFW10_TP_DST,      MFF_TCP_DST },
    { OFPFW10_NW_SRC_MASK, MFF_IPV4_SRC },
    { OFPFW10_NW_DST_MASK, MFF_IPV4_DST },
    { OFPFW10_DL_VLAN_PCP, MFF_VLAN_PCP },
    { OFPFW10_NW_TOS,      MFF_IP_DSCP },
};

static ovs_be32
mf_bitmap_to_of10(const struct mf_bitmap *fields)
{
    const struct ofp10_wc_map *p;
    uint32_t wc10 = 0;

    for (p = ofp10_wc_map; p < &ofp10_wc_map[ARRAY_SIZE(ofp10_wc_map)]; p++) {
        if (bitmap_is_set(fields->bm, p->mf)) {
            wc10 |= p->wc10;
        }
    }
    return htonl(wc10);
}

static struct mf_bitmap
mf_bitmap_from_of10(ovs_be32 wc10_)
{
    struct mf_bitmap fields = MF_BITMAP_INITIALIZER;
    const struct ofp10_wc_map *p;
    uint32_t wc10 = ntohl(wc10_);

    for (p = ofp10_wc_map; p < &ofp10_wc_map[ARRAY_SIZE(ofp10_wc_map)]; p++) {
        if (wc10 & p->wc10) {
            bitmap_set1(fields.bm, p->mf);
        }
    }
    return fields;
}

static void
ofputil_put_ofp10_table_stats(const struct ofputil_table_stats *stats,
                              const struct ofputil_table_features *features,
                              struct ofpbuf *buf)
{
    struct mf_bitmap wc = wild_or_nonmatchable_fields(features);
    struct ofp10_table_stats *out;

    out = ofpbuf_put_zeros(buf, sizeof *out);
    out->table_id = features->table_id;
    ovs_strlcpy(out->name, features->name, sizeof out->name);
    out->wildcards = mf_bitmap_to_of10(&wc);
    out->max_entries = htonl(features->max_entries);
    out->active_count = htonl(stats->active_count);
    put_32aligned_be64(&out->lookup_count, htonll(stats->lookup_count));
    put_32aligned_be64(&out->matched_count, htonll(stats->matched_count));
}

struct ofp11_wc_map {
    enum ofp11_flow_match_fields wc11;
    enum mf_field_id mf;
};

static const struct ofp11_wc_map ofp11_wc_map[] = {
    { OFPFMF11_IN_PORT,     MFF_IN_PORT },
    { OFPFMF11_DL_VLAN,     MFF_VLAN_VID },
    { OFPFMF11_DL_VLAN_PCP, MFF_VLAN_PCP },
    { OFPFMF11_DL_TYPE,     MFF_ETH_TYPE },
    { OFPFMF11_NW_TOS,      MFF_IP_DSCP },
    { OFPFMF11_NW_PROTO,    MFF_IP_PROTO },
    { OFPFMF11_TP_SRC,      MFF_TCP_SRC },
    { OFPFMF11_TP_DST,      MFF_TCP_DST },
    { OFPFMF11_MPLS_LABEL,  MFF_MPLS_LABEL },
    { OFPFMF11_MPLS_TC,     MFF_MPLS_TC },
    /* I don't know what OFPFMF11_TYPE means. */
    { OFPFMF11_DL_SRC,      MFF_ETH_SRC },
    { OFPFMF11_DL_DST,      MFF_ETH_DST },
    { OFPFMF11_NW_SRC,      MFF_IPV4_SRC },
    { OFPFMF11_NW_DST,      MFF_IPV4_DST },
    { OFPFMF11_METADATA,    MFF_METADATA },
};

static ovs_be32
mf_bitmap_to_of11(const struct mf_bitmap *fields)
{
    const struct ofp11_wc_map *p;
    uint32_t wc11 = 0;

    for (p = ofp11_wc_map; p < &ofp11_wc_map[ARRAY_SIZE(ofp11_wc_map)]; p++) {
        if (bitmap_is_set(fields->bm, p->mf)) {
            wc11 |= p->wc11;
        }
    }
    return htonl(wc11);
}

static struct mf_bitmap
mf_bitmap_from_of11(ovs_be32 wc11_)
{
    struct mf_bitmap fields = MF_BITMAP_INITIALIZER;
    const struct ofp11_wc_map *p;
    uint32_t wc11 = ntohl(wc11_);

    for (p = ofp11_wc_map; p < &ofp11_wc_map[ARRAY_SIZE(ofp11_wc_map)]; p++) {
        if (wc11 & p->wc11) {
            bitmap_set1(fields.bm, p->mf);
        }
    }
    return fields;
}

static void
ofputil_put_ofp11_table_stats(const struct ofputil_table_stats *stats,
                              const struct ofputil_table_features *features,
                              struct ofpbuf *buf)
{
    struct mf_bitmap wc = wild_or_nonmatchable_fields(features);
    struct ofp11_table_stats *out;

    out = ofpbuf_put_zeros(buf, sizeof *out);
    out->table_id = features->table_id;
    ovs_strlcpy(out->name, features->name, sizeof out->name);
    out->wildcards = mf_bitmap_to_of11(&wc);
    out->match = mf_bitmap_to_of11(&features->match);
    out->instructions = ovsinst_bitmap_to_openflow(
        features->nonmiss.instructions, OFP11_VERSION);
    out->write_actions = ofpact_bitmap_to_openflow(
        features->nonmiss.write.ofpacts, OFP11_VERSION);
    out->apply_actions = ofpact_bitmap_to_openflow(
        features->nonmiss.apply.ofpacts, OFP11_VERSION);
    out->config = htonl(features->miss_config);
    out->max_entries = htonl(features->max_entries);
    out->active_count = htonl(stats->active_count);
    out->lookup_count = htonll(stats->lookup_count);
    out->matched_count = htonll(stats->matched_count);
}

static void
ofputil_put_ofp12_table_stats(const struct ofputil_table_stats *stats,
                              const struct ofputil_table_features *features,
                              struct ofpbuf *buf)
{
    struct ofp12_table_stats *out;

    out = ofpbuf_put_zeros(buf, sizeof *out);
    out->table_id = features->table_id;
    ovs_strlcpy(out->name, features->name, sizeof out->name);
    out->match = oxm_bitmap_from_mf_bitmap(&features->match, OFP12_VERSION);
    out->wildcards = oxm_bitmap_from_mf_bitmap(&features->wildcard,
                                             OFP12_VERSION);
    out->write_actions = ofpact_bitmap_to_openflow(
        features->nonmiss.write.ofpacts, OFP12_VERSION);
    out->apply_actions = ofpact_bitmap_to_openflow(
        features->nonmiss.apply.ofpacts, OFP12_VERSION);
    out->write_setfields = oxm_bitmap_from_mf_bitmap(
        &features->nonmiss.write.set_fields, OFP12_VERSION);
    out->apply_setfields = oxm_bitmap_from_mf_bitmap(
        &features->nonmiss.apply.set_fields, OFP12_VERSION);
    out->metadata_match = features->metadata_match;
    out->metadata_write = features->metadata_write;
    out->instructions = ovsinst_bitmap_to_openflow(
        features->nonmiss.instructions, OFP12_VERSION);
    out->config = ofputil_encode_table_config(features->miss_config,
                                              OFPUTIL_TABLE_EVICTION_DEFAULT,
                                              OFPUTIL_TABLE_VACANCY_DEFAULT,
                                              OFP12_VERSION);
    out->max_entries = htonl(features->max_entries);
    out->active_count = htonl(stats->active_count);
    out->lookup_count = htonll(stats->lookup_count);
    out->matched_count = htonll(stats->matched_count);
}

static void
ofputil_put_ofp13_table_stats(const struct ofputil_table_stats *stats,
                              struct ofpbuf *buf)
{
    struct ofp13_table_stats *out;

    out = ofpbuf_put_zeros(buf, sizeof *out);
    out->table_id = stats->table_id;
    out->active_count = htonl(stats->active_count);
    out->lookup_count = htonll(stats->lookup_count);
    out->matched_count = htonll(stats->matched_count);
}

struct ofpbuf *
ofputil_encode_table_stats_reply(const struct ofp_header *request)
{
    return ofpraw_alloc_stats_reply(request, 0);
}

void
ofputil_append_table_stats_reply(struct ofpbuf *reply,
                                 const struct ofputil_table_stats *stats,
                                 const struct ofputil_table_features *features)
{
    struct ofp_header *oh = reply->header;

    ovs_assert(stats->table_id == features->table_id);

    switch ((enum ofp_version) oh->version) {
    case OFP10_VERSION:
        ofputil_put_ofp10_table_stats(stats, features, reply);
        break;

    case OFP11_VERSION:
        ofputil_put_ofp11_table_stats(stats, features, reply);
        break;

    case OFP12_VERSION:
        ofputil_put_ofp12_table_stats(stats, features, reply);
        break;

    case OFP13_VERSION:
    case OFP14_VERSION:
    case OFP15_VERSION:
        ofputil_put_ofp13_table_stats(stats, reply);
        break;

    default:
        OVS_NOT_REACHED();
    }
}

static int
ofputil_decode_ofp10_table_stats(struct ofpbuf *msg,
                                 struct ofputil_table_stats *stats,
                                 struct ofputil_table_features *features)
{
    struct ofp10_table_stats *ots;

    ots = ofpbuf_try_pull(msg, sizeof *ots);
    if (!ots) {
        return OFPERR_OFPBRC_BAD_LEN;
    }

    features->table_id = ots->table_id;
    ovs_strlcpy(features->name, ots->name, sizeof features->name);
    features->max_entries = ntohl(ots->max_entries);
    features->match = features->wildcard = mf_bitmap_from_of10(ots->wildcards);

    stats->table_id = ots->table_id;
    stats->active_count = ntohl(ots->active_count);
    stats->lookup_count = ntohll(get_32aligned_be64(&ots->lookup_count));
    stats->matched_count = ntohll(get_32aligned_be64(&ots->matched_count));

    return 0;
}

static int
ofputil_decode_ofp11_table_stats(struct ofpbuf *msg,
                                 struct ofputil_table_stats *stats,
                                 struct ofputil_table_features *features)
{
    struct ofp11_table_stats *ots;

    ots = ofpbuf_try_pull(msg, sizeof *ots);
    if (!ots) {
        return OFPERR_OFPBRC_BAD_LEN;
    }

    features->table_id = ots->table_id;
    ovs_strlcpy(features->name, ots->name, sizeof features->name);
    features->max_entries = ntohl(ots->max_entries);
    features->nonmiss.instructions = ovsinst_bitmap_from_openflow(
        ots->instructions, OFP11_VERSION);
    features->nonmiss.write.ofpacts = ofpact_bitmap_from_openflow(
        ots->write_actions, OFP11_VERSION);
    features->nonmiss.apply.ofpacts = ofpact_bitmap_from_openflow(
        ots->write_actions, OFP11_VERSION);
    features->miss = features->nonmiss;
    features->miss_config = ofputil_decode_table_miss(ots->config,
                                                      OFP11_VERSION);
    features->match = mf_bitmap_from_of11(ots->match);
    features->wildcard = mf_bitmap_from_of11(ots->wildcards);
    bitmap_or(features->match.bm, features->wildcard.bm, MFF_N_IDS);

    stats->table_id = ots->table_id;
    stats->active_count = ntohl(ots->active_count);
    stats->lookup_count = ntohll(ots->lookup_count);
    stats->matched_count = ntohll(ots->matched_count);

    return 0;
}

static int
ofputil_decode_ofp12_table_stats(struct ofpbuf *msg,
                                 struct ofputil_table_stats *stats,
                                 struct ofputil_table_features *features)
{
    struct ofp12_table_stats *ots;

    ots = ofpbuf_try_pull(msg, sizeof *ots);
    if (!ots) {
        return OFPERR_OFPBRC_BAD_LEN;
    }

    features->table_id = ots->table_id;
    ovs_strlcpy(features->name, ots->name, sizeof features->name);
    features->metadata_match = ots->metadata_match;
    features->metadata_write = ots->metadata_write;
    features->miss_config = ofputil_decode_table_miss(ots->config,
                                                      OFP12_VERSION);
    features->max_entries = ntohl(ots->max_entries);

    features->nonmiss.instructions = ovsinst_bitmap_from_openflow(
        ots->instructions, OFP12_VERSION);
    features->nonmiss.write.ofpacts = ofpact_bitmap_from_openflow(
        ots->write_actions, OFP12_VERSION);
    features->nonmiss.apply.ofpacts = ofpact_bitmap_from_openflow(
        ots->apply_actions, OFP12_VERSION);
    features->nonmiss.write.set_fields = oxm_bitmap_to_mf_bitmap(
        ots->write_setfields, OFP12_VERSION);
    features->nonmiss.apply.set_fields = oxm_bitmap_to_mf_bitmap(
        ots->apply_setfields, OFP12_VERSION);
    features->miss = features->nonmiss;

    features->match = oxm_bitmap_to_mf_bitmap(ots->match, OFP12_VERSION);
    features->wildcard = oxm_bitmap_to_mf_bitmap(ots->wildcards,
                                                 OFP12_VERSION);
    bitmap_or(features->match.bm, features->wildcard.bm, MFF_N_IDS);

    stats->table_id = ots->table_id;
    stats->active_count = ntohl(ots->active_count);
    stats->lookup_count = ntohll(ots->lookup_count);
    stats->matched_count = ntohll(ots->matched_count);

    return 0;
}

static int
ofputil_decode_ofp13_table_stats(struct ofpbuf *msg,
                                 struct ofputil_table_stats *stats,
                                 struct ofputil_table_features *features)
{
    struct ofp13_table_stats *ots;

    ots = ofpbuf_try_pull(msg, sizeof *ots);
    if (!ots) {
        return OFPERR_OFPBRC_BAD_LEN;
    }

    features->table_id = ots->table_id;

    stats->table_id = ots->table_id;
    stats->active_count = ntohl(ots->active_count);
    stats->lookup_count = ntohll(ots->lookup_count);
    stats->matched_count = ntohll(ots->matched_count);

    return 0;
}

int
ofputil_decode_table_stats_reply(struct ofpbuf *msg,
                                 struct ofputil_table_stats *stats,
                                 struct ofputil_table_features *features)
{
    const struct ofp_header *oh;

    if (!msg->header) {
        ofpraw_pull_assert(msg);
    }
    oh = msg->header;

    if (!msg->size) {
        return EOF;
    }

    memset(stats, 0, sizeof *stats);
    memset(features, 0, sizeof *features);
    features->supports_eviction = -1;
    features->supports_vacancy_events = -1;

    switch ((enum ofp_version) oh->version) {
    case OFP10_VERSION:
        return ofputil_decode_ofp10_table_stats(msg, stats, features);

    case OFP11_VERSION:
        return ofputil_decode_ofp11_table_stats(msg, stats, features);

    case OFP12_VERSION:
        return ofputil_decode_ofp12_table_stats(msg, stats, features);

    case OFP13_VERSION:
    case OFP14_VERSION:
    case OFP15_VERSION:
        return ofputil_decode_ofp13_table_stats(msg, stats, features);

    default:
        OVS_NOT_REACHED();
    }
}

/* ofputil_flow_monitor_request */

/* Converts an NXST_FLOW_MONITOR request in 'msg' into an abstract
 * ofputil_flow_monitor_request in 'rq'.
 *
 * Multiple NXST_FLOW_MONITOR requests can be packed into a single OpenFlow
 * message.  Calling this function multiple times for a single 'msg' iterates
 * through the requests.  The caller must initially leave 'msg''s layer
 * pointers null and not modify them between calls.
 *
 * Returns 0 if successful, EOF if no requests were left in this 'msg',
 * otherwise an OFPERR_* value. */
int
ofputil_decode_flow_monitor_request(struct ofputil_flow_monitor_request *rq,
                                    struct ofpbuf *msg)
{
    struct nx_flow_monitor_request *nfmr;
    uint16_t flags;

    if (!msg->header) {
        ofpraw_pull_assert(msg);
    }

    if (!msg->size) {
        return EOF;
    }

    nfmr = ofpbuf_try_pull(msg, sizeof *nfmr);
    if (!nfmr) {
        VLOG_WARN_RL(&bad_ofmsg_rl, "NXST_FLOW_MONITOR request has %"PRIu32" "
                     "leftover bytes at end", msg->size);
        return OFPERR_OFPBRC_BAD_LEN;
    }

    flags = ntohs(nfmr->flags);
    if (!(flags & (NXFMF_ADD | NXFMF_DELETE | NXFMF_MODIFY))
        || flags & ~(NXFMF_INITIAL | NXFMF_ADD | NXFMF_DELETE
                     | NXFMF_MODIFY | NXFMF_ACTIONS | NXFMF_OWN)) {
        VLOG_WARN_RL(&bad_ofmsg_rl, "NXST_FLOW_MONITOR has bad flags %#"PRIx16,
                     flags);
        return OFPERR_OFPMOFC_BAD_FLAGS;
    }

    if (!is_all_zeros(nfmr->zeros, sizeof nfmr->zeros)) {
        return OFPERR_NXBRC_MUST_BE_ZERO;
    }

    rq->id = ntohl(nfmr->id);
    rq->flags = flags;
    rq->out_port = u16_to_ofp(ntohs(nfmr->out_port));
    rq->table_id = nfmr->table_id;

    return nx_pull_match(msg, ntohs(nfmr->match_len), &rq->match, NULL, NULL);
}

void
ofputil_append_flow_monitor_request(
    const struct ofputil_flow_monitor_request *rq, struct ofpbuf *msg)
{
    struct nx_flow_monitor_request *nfmr;
    size_t start_ofs;
    int match_len;

    if (!msg->size) {
        ofpraw_put(OFPRAW_NXST_FLOW_MONITOR_REQUEST, OFP10_VERSION, msg);
    }

    start_ofs = msg->size;
    ofpbuf_put_zeros(msg, sizeof *nfmr);
    match_len = nx_put_match(msg, &rq->match, htonll(0), htonll(0));

    nfmr = ofpbuf_at_assert(msg, start_ofs, sizeof *nfmr);
    nfmr->id = htonl(rq->id);
    nfmr->flags = htons(rq->flags);
    nfmr->out_port = htons(ofp_to_u16(rq->out_port));
    nfmr->match_len = htons(match_len);
    nfmr->table_id = rq->table_id;
}

/* Converts an NXST_FLOW_MONITOR reply (also known as a flow update) in 'msg'
 * into an abstract ofputil_flow_update in 'update'.  The caller must have
 * initialized update->match to point to space allocated for a match.
 *
 * Uses 'ofpacts' to store the abstract OFPACT_* version of the update's
 * actions (except for NXFME_ABBREV, which never includes actions).  The caller
 * must initialize 'ofpacts' and retains ownership of it.  'update->ofpacts'
 * will point into the 'ofpacts' buffer.
 *
 * Multiple flow updates can be packed into a single OpenFlow message.  Calling
 * this function multiple times for a single 'msg' iterates through the
 * updates.  The caller must initially leave 'msg''s layer pointers null and
 * not modify them between calls.
 *
 * Returns 0 if successful, EOF if no updates were left in this 'msg',
 * otherwise an OFPERR_* value. */
int
ofputil_decode_flow_update(struct ofputil_flow_update *update,
                           struct ofpbuf *msg, struct ofpbuf *ofpacts)
{
    struct nx_flow_update_header *nfuh;
    unsigned int length;
    struct ofp_header *oh;

    if (!msg->header) {
        ofpraw_pull_assert(msg);
    }

    if (!msg->size) {
        return EOF;
    }

    if (msg->size < sizeof(struct nx_flow_update_header)) {
        goto bad_len;
    }

    oh = msg->header;

    nfuh = msg->data;
    update->event = ntohs(nfuh->event);
    length = ntohs(nfuh->length);
    if (length > msg->size || length % 8) {
        goto bad_len;
    }

    if (update->event == NXFME_ABBREV) {
        struct nx_flow_update_abbrev *nfua;

        if (length != sizeof *nfua) {
            goto bad_len;
        }

        nfua = ofpbuf_pull(msg, sizeof *nfua);
        update->xid = nfua->xid;
        return 0;
    } else if (update->event == NXFME_ADDED
               || update->event == NXFME_DELETED
               || update->event == NXFME_MODIFIED) {
        struct nx_flow_update_full *nfuf;
        unsigned int actions_len;
        unsigned int match_len;
        enum ofperr error;

        if (length < sizeof *nfuf) {
            goto bad_len;
        }

        nfuf = ofpbuf_pull(msg, sizeof *nfuf);
        match_len = ntohs(nfuf->match_len);
        if (sizeof *nfuf + match_len > length) {
            goto bad_len;
        }

        update->reason = ntohs(nfuf->reason);
        update->idle_timeout = ntohs(nfuf->idle_timeout);
        update->hard_timeout = ntohs(nfuf->hard_timeout);
        update->table_id = nfuf->table_id;
        update->cookie = nfuf->cookie;
        update->priority = ntohs(nfuf->priority);

        error = nx_pull_match(msg, match_len, update->match, NULL, NULL);
        if (error) {
            return error;
        }

        actions_len = length - sizeof *nfuf - ROUND_UP(match_len, 8);
        error = ofpacts_pull_openflow_actions(msg, actions_len, oh->version,
                                              ofpacts);
        if (error) {
            return error;
        }

        update->ofpacts = ofpacts->data;
        update->ofpacts_len = ofpacts->size;
        return 0;
    } else {
        VLOG_WARN_RL(&bad_ofmsg_rl,
                     "NXST_FLOW_MONITOR reply has bad event %"PRIu16,
                     ntohs(nfuh->event));
        return OFPERR_NXBRC_FM_BAD_EVENT;
    }

bad_len:
    VLOG_WARN_RL(&bad_ofmsg_rl, "NXST_FLOW_MONITOR reply has %"PRIu32" "
                 "leftover bytes at end", msg->size);
    return OFPERR_OFPBRC_BAD_LEN;
}

uint32_t
ofputil_decode_flow_monitor_cancel(const struct ofp_header *oh)
{
    const struct nx_flow_monitor_cancel *cancel = ofpmsg_body(oh);

    return ntohl(cancel->id);
}

struct ofpbuf *
ofputil_encode_flow_monitor_cancel(uint32_t id)
{
    struct nx_flow_monitor_cancel *nfmc;
    struct ofpbuf *msg;

    msg = ofpraw_alloc(OFPRAW_NXT_FLOW_MONITOR_CANCEL, OFP10_VERSION, 0);
    nfmc = ofpbuf_put_uninit(msg, sizeof *nfmc);
    nfmc->id = htonl(id);
    return msg;
}

void
ofputil_start_flow_update(struct ovs_list *replies)
{
    struct ofpbuf *msg;

    msg = ofpraw_alloc_xid(OFPRAW_NXST_FLOW_MONITOR_REPLY, OFP10_VERSION,
                           htonl(0), 1024);

    list_init(replies);
    list_push_back(replies, &msg->list_node);
}

void
ofputil_append_flow_update(const struct ofputil_flow_update *update,
                           struct ovs_list *replies)
{
    enum ofp_version version = ofpmp_version(replies);
    struct nx_flow_update_header *nfuh;
    struct ofpbuf *msg;
    size_t start_ofs;

    msg = ofpbuf_from_list(list_back(replies));
    start_ofs = msg->size;

    if (update->event == NXFME_ABBREV) {
        struct nx_flow_update_abbrev *nfua;

        nfua = ofpbuf_put_zeros(msg, sizeof *nfua);
        nfua->xid = update->xid;
    } else {
        struct nx_flow_update_full *nfuf;
        int match_len;

        ofpbuf_put_zeros(msg, sizeof *nfuf);
        match_len = nx_put_match(msg, update->match, htonll(0), htonll(0));
        ofpacts_put_openflow_actions(update->ofpacts, update->ofpacts_len, msg,
                                     version);
        nfuf = ofpbuf_at_assert(msg, start_ofs, sizeof *nfuf);
        nfuf->reason = htons(update->reason);
        nfuf->priority = htons(update->priority);
        nfuf->idle_timeout = htons(update->idle_timeout);
        nfuf->hard_timeout = htons(update->hard_timeout);
        nfuf->match_len = htons(match_len);
        nfuf->table_id = update->table_id;
        nfuf->cookie = update->cookie;
    }

    nfuh = ofpbuf_at_assert(msg, start_ofs, sizeof *nfuh);
    nfuh->length = htons(msg->size - start_ofs);
    nfuh->event = htons(update->event);

    ofpmp_postappend(replies, start_ofs);
}

struct ofpbuf *
ofputil_encode_packet_out(const struct ofputil_packet_out *po,
                          enum ofputil_protocol protocol)
{
    enum ofp_version ofp_version = ofputil_protocol_to_ofp_version(protocol);
    struct ofpbuf *msg;
    size_t size;

    size = po->ofpacts_len;
    if (po->buffer_id == UINT32_MAX) {
        size += po->packet_len;
    }

    switch (ofp_version) {
    case OFP10_VERSION: {
        struct ofp10_packet_out *opo;
        size_t actions_ofs;

        msg = ofpraw_alloc(OFPRAW_OFPT10_PACKET_OUT, OFP10_VERSION, size);
        ofpbuf_put_zeros(msg, sizeof *opo);
        actions_ofs = msg->size;
        ofpacts_put_openflow_actions(po->ofpacts, po->ofpacts_len, msg,
                                     ofp_version);

        opo = msg->msg;
        opo->buffer_id = htonl(po->buffer_id);
        opo->in_port = htons(ofp_to_u16(po->in_port));
        opo->actions_len = htons(msg->size - actions_ofs);
        break;
    }

    case OFP11_VERSION:
    case OFP12_VERSION:
    case OFP13_VERSION:
    case OFP14_VERSION:
    case OFP15_VERSION: {
        struct ofp11_packet_out *opo;
        size_t len;

        msg = ofpraw_alloc(OFPRAW_OFPT11_PACKET_OUT, ofp_version, size);
        ofpbuf_put_zeros(msg, sizeof *opo);
        len = ofpacts_put_openflow_actions(po->ofpacts, po->ofpacts_len, msg,
                                           ofp_version);
        opo = msg->msg;
        opo->buffer_id = htonl(po->buffer_id);
        opo->in_port = ofputil_port_to_ofp11(po->in_port);
        opo->actions_len = htons(len);
        break;
    }

    default:
        OVS_NOT_REACHED();
    }

    if (po->buffer_id == UINT32_MAX) {
        ofpbuf_put(msg, po->packet, po->packet_len);
    }

    ofpmsg_update_length(msg);

    return msg;
}

/* Creates and returns an OFPT_ECHO_REQUEST message with an empty payload. */
struct ofpbuf *
make_echo_request(enum ofp_version ofp_version)
{
    return ofpraw_alloc_xid(OFPRAW_OFPT_ECHO_REQUEST, ofp_version,
                            htonl(0), 0);
}

/* Creates and returns an OFPT_ECHO_REPLY message matching the
 * OFPT_ECHO_REQUEST message in 'rq'. */
struct ofpbuf *
make_echo_reply(const struct ofp_header *rq)
{
    struct ofpbuf rq_buf;
    struct ofpbuf *reply;

    ofpbuf_use_const(&rq_buf, rq, ntohs(rq->length));
    ofpraw_pull_assert(&rq_buf);

    reply = ofpraw_alloc_reply(OFPRAW_OFPT_ECHO_REPLY, rq, rq_buf.size);
    ofpbuf_put(reply, rq_buf.data, rq_buf.size);
    return reply;
}

struct ofpbuf *
ofputil_encode_barrier_request(enum ofp_version ofp_version)
{
    enum ofpraw type;

    switch (ofp_version) {
    case OFP15_VERSION:
    case OFP14_VERSION:
    case OFP13_VERSION:
    case OFP12_VERSION:
    case OFP11_VERSION:
        type = OFPRAW_OFPT11_BARRIER_REQUEST;
        break;

    case OFP10_VERSION:
        type = OFPRAW_OFPT10_BARRIER_REQUEST;
        break;

    default:
        OVS_NOT_REACHED();
    }

    return ofpraw_alloc(type, ofp_version, 0);
}

const char *
ofputil_frag_handling_to_string(enum ofp_config_flags flags)
{
    switch (flags & OFPC_FRAG_MASK) {
    case OFPC_FRAG_NORMAL:   return "normal";
    case OFPC_FRAG_DROP:     return "drop";
    case OFPC_FRAG_REASM:    return "reassemble";
    case OFPC_FRAG_NX_MATCH: return "nx-match";
    }

    OVS_NOT_REACHED();
}

bool
ofputil_frag_handling_from_string(const char *s, enum ofp_config_flags *flags)
{
    if (!strcasecmp(s, "normal")) {
        *flags = OFPC_FRAG_NORMAL;
    } else if (!strcasecmp(s, "drop")) {
        *flags = OFPC_FRAG_DROP;
    } else if (!strcasecmp(s, "reassemble")) {
        *flags = OFPC_FRAG_REASM;
    } else if (!strcasecmp(s, "nx-match")) {
        *flags = OFPC_FRAG_NX_MATCH;
    } else {
        return false;
    }
    return true;
}

/* Converts the OpenFlow 1.1+ port number 'ofp11_port' into an OpenFlow 1.0
 * port number and stores the latter in '*ofp10_port', for the purpose of
 * decoding OpenFlow 1.1+ protocol messages.  Returns 0 if successful,
 * otherwise an OFPERR_* number.  On error, stores OFPP_NONE in '*ofp10_port'.
 *
 * See the definition of OFP11_MAX for an explanation of the mapping. */
enum ofperr
ofputil_port_from_ofp11(ovs_be32 ofp11_port, ofp_port_t *ofp10_port)
{
    uint32_t ofp11_port_h = ntohl(ofp11_port);

    if (ofp11_port_h < ofp_to_u16(OFPP_MAX)) {
        *ofp10_port = u16_to_ofp(ofp11_port_h);
        return 0;
    } else if (ofp11_port_h >= ofp11_to_u32(OFPP11_MAX)) {
        *ofp10_port = u16_to_ofp(ofp11_port_h - OFPP11_OFFSET);
        return 0;
    } else {
        *ofp10_port = OFPP_NONE;
        VLOG_WARN_RL(&bad_ofmsg_rl, "port %"PRIu32" is outside the supported "
                     "range 0 through %d or 0x%"PRIx32" through 0x%"PRIx32,
                     ofp11_port_h, ofp_to_u16(OFPP_MAX) - 1,
                     ofp11_to_u32(OFPP11_MAX), UINT32_MAX);
        return OFPERR_OFPBAC_BAD_OUT_PORT;
    }
}

/* Returns the OpenFlow 1.1+ port number equivalent to the OpenFlow 1.0 port
 * number 'ofp10_port', for encoding OpenFlow 1.1+ protocol messages.
 *
 * See the definition of OFP11_MAX for an explanation of the mapping. */
ovs_be32
ofputil_port_to_ofp11(ofp_port_t ofp10_port)
{
    return htonl(ofp_to_u16(ofp10_port) < ofp_to_u16(OFPP_MAX)
                 ? ofp_to_u16(ofp10_port)
                 : ofp_to_u16(ofp10_port) + OFPP11_OFFSET);
}

#define OFPUTIL_NAMED_PORTS                     \
        OFPUTIL_NAMED_PORT(IN_PORT)             \
        OFPUTIL_NAMED_PORT(TABLE)               \
        OFPUTIL_NAMED_PORT(NORMAL)              \
        OFPUTIL_NAMED_PORT(FLOOD)               \
        OFPUTIL_NAMED_PORT(ALL)                 \
        OFPUTIL_NAMED_PORT(CONTROLLER)          \
        OFPUTIL_NAMED_PORT(LOCAL)               \
        OFPUTIL_NAMED_PORT(ANY)                 \
        OFPUTIL_NAMED_PORT(UNSET)

/* For backwards compatibility, so that "none" is recognized as OFPP_ANY */
#define OFPUTIL_NAMED_PORTS_WITH_NONE           \
        OFPUTIL_NAMED_PORTS                     \
        OFPUTIL_NAMED_PORT(NONE)

/* Stores the port number represented by 's' into '*portp'.  's' may be an
 * integer or, for reserved ports, the standard OpenFlow name for the port
 * (e.g. "LOCAL").
 *
 * Returns true if successful, false if 's' is not a valid OpenFlow port number
 * or name.  The caller should issue an error message in this case, because
 * this function usually does not.  (This gives the caller an opportunity to
 * look up the port name another way, e.g. by contacting the switch and listing
 * the names of all its ports).
 *
 * This function accepts OpenFlow 1.0 port numbers.  It also accepts a subset
 * of OpenFlow 1.1+ port numbers, mapping those port numbers into the 16-bit
 * range as described in include/openflow/openflow-1.1.h. */
bool
ofputil_port_from_string(const char *s, ofp_port_t *portp)
{
    unsigned int port32; /* int is at least 32 bits wide. */

    if (*s == '-') {
        VLOG_WARN("Negative value %s is not a valid port number.", s);
        return false;
    }
    *portp = 0;
    if (str_to_uint(s, 10, &port32)) {
        if (port32 < ofp_to_u16(OFPP_MAX)) {
            /* Pass. */
        } else if (port32 < ofp_to_u16(OFPP_FIRST_RESV)) {
            VLOG_WARN("port %u is a reserved OF1.0 port number that will "
                      "be translated to %u when talking to an OF1.1 or "
                      "later controller", port32, port32 + OFPP11_OFFSET);
        } else if (port32 <= ofp_to_u16(OFPP_LAST_RESV)) {
            char name[OFP_MAX_PORT_NAME_LEN];

            ofputil_port_to_string(u16_to_ofp(port32), name, sizeof name);
            VLOG_WARN_ONCE("referring to port %s as %"PRIu32" is deprecated "
                           "for compatibility with OpenFlow 1.1 and later",
                           name, port32);
        } else if (port32 < ofp11_to_u32(OFPP11_MAX)) {
            VLOG_WARN("port %u is outside the supported range 0 through "
                      "%"PRIx16" or 0x%x through 0x%"PRIx32, port32,
                      UINT16_MAX, ofp11_to_u32(OFPP11_MAX), UINT32_MAX);
            return false;
        } else {
            port32 -= OFPP11_OFFSET;
        }

        *portp = u16_to_ofp(port32);
        return true;
    } else {
        struct pair {
            const char *name;
            ofp_port_t value;
        };
        static const struct pair pairs[] = {
#define OFPUTIL_NAMED_PORT(NAME) {#NAME, OFPP_##NAME},
            OFPUTIL_NAMED_PORTS_WITH_NONE
#undef OFPUTIL_NAMED_PORT
        };
        const struct pair *p;

        for (p = pairs; p < &pairs[ARRAY_SIZE(pairs)]; p++) {
            if (!strcasecmp(s, p->name)) {
                *portp = p->value;
                return true;
            }
        }
        return false;
    }
}

/* Appends to 's' a string representation of the OpenFlow port number 'port'.
 * Most ports' string representation is just the port number, but for special
 * ports, e.g. OFPP_LOCAL, it is the name, e.g. "LOCAL". */
void
ofputil_format_port(ofp_port_t port, struct ds *s)
{
    char name[OFP_MAX_PORT_NAME_LEN];

    ofputil_port_to_string(port, name, sizeof name);
    ds_put_cstr(s, name);
}

/* Puts in the 'bufsize' byte in 'namebuf' a null-terminated string
 * representation of OpenFlow port number 'port'.  Most ports are represented
 * as just the port number, but special ports, e.g. OFPP_LOCAL, are represented
 * by name, e.g. "LOCAL". */
void
ofputil_port_to_string(ofp_port_t port,
                       char namebuf[OFP_MAX_PORT_NAME_LEN], size_t bufsize)
{
    switch (port) {
#define OFPUTIL_NAMED_PORT(NAME)                        \
        case OFPP_##NAME:                               \
            ovs_strlcpy(namebuf, #NAME, bufsize);       \
            break;
        OFPUTIL_NAMED_PORTS
#undef OFPUTIL_NAMED_PORT

    default:
        snprintf(namebuf, bufsize, "%"PRIu16, port);
        break;
    }
}

/* Stores the group id represented by 's' into '*group_idp'.  's' may be an
 * integer or, for reserved group IDs, the standard OpenFlow name for the group
 * (either "ANY" or "ALL").
 *
 * Returns true if successful, false if 's' is not a valid OpenFlow group ID or
 * name. */
bool
ofputil_group_from_string(const char *s, uint32_t *group_idp)
{
    if (!strcasecmp(s, "any")) {
        *group_idp = OFPG_ANY;
    } else if (!strcasecmp(s, "all")) {
        *group_idp = OFPG_ALL;
    } else if (!str_to_uint(s, 10, group_idp)) {
        VLOG_WARN("%s is not a valid group ID.  (Valid group IDs are "
                  "32-bit nonnegative integers or the keywords ANY or "
                  "ALL.)", s);
        return false;
    }

    return true;
}

/* Appends to 's' a string representation of the OpenFlow group ID 'group_id'.
 * Most groups' string representation is just the number, but for special
 * groups, e.g. OFPG_ALL, it is the name, e.g. "ALL". */
void
ofputil_format_group(uint32_t group_id, struct ds *s)
{
    char name[MAX_GROUP_NAME_LEN];

    ofputil_group_to_string(group_id, name, sizeof name);
    ds_put_cstr(s, name);
}


/* Puts in the 'bufsize' byte in 'namebuf' a null-terminated string
 * representation of OpenFlow group ID 'group_id'.  Most group are represented
 * as just their number, but special groups, e.g. OFPG_ALL, are represented
 * by name, e.g. "ALL". */
void
ofputil_group_to_string(uint32_t group_id,
                        char namebuf[MAX_GROUP_NAME_LEN + 1], size_t bufsize)
{
    switch (group_id) {
    case OFPG_ALL:
        ovs_strlcpy(namebuf, "ALL", bufsize);
        break;

    case OFPG_ANY:
        ovs_strlcpy(namebuf, "ANY", bufsize);
        break;

    default:
        snprintf(namebuf, bufsize, "%"PRIu32, group_id);
        break;
    }
}

/* Given a buffer 'b' that contains an array of OpenFlow ports of type
 * 'ofp_version', tries to pull the first element from the array.  If
 * successful, initializes '*pp' with an abstract representation of the
 * port and returns 0.  If no ports remain to be decoded, returns EOF.
 * On an error, returns a positive OFPERR_* value. */
int
ofputil_pull_phy_port(enum ofp_version ofp_version, struct ofpbuf *b,
                      struct ofputil_phy_port *pp)
{
    memset(pp, 0, sizeof *pp);

    switch (ofp_version) {
    case OFP10_VERSION: {
        const struct ofp10_phy_port *opp = ofpbuf_try_pull(b, sizeof *opp);
        return opp ? ofputil_decode_ofp10_phy_port(pp, opp) : EOF;
    }
    case OFP11_VERSION:
    case OFP12_VERSION:
    case OFP13_VERSION: {
        const struct ofp11_port *op = ofpbuf_try_pull(b, sizeof *op);
        return op ? ofputil_decode_ofp11_port(pp, op) : EOF;
    }
    case OFP14_VERSION:
    case OFP15_VERSION:
        return b->size ? ofputil_pull_ofp14_port(pp, b) : EOF;
    default:
        OVS_NOT_REACHED();
    }
}

static void
ofputil_normalize_match__(struct match *match, bool may_log)
{
    enum {
        MAY_NW_ADDR     = 1 << 0, /* nw_src, nw_dst */
        MAY_TP_ADDR     = 1 << 1, /* tp_src, tp_dst */
        MAY_NW_PROTO    = 1 << 2, /* nw_proto */
        MAY_IPVx        = 1 << 3, /* tos, frag, ttl */
        MAY_ARP_SHA     = 1 << 4, /* arp_sha */
        MAY_ARP_THA     = 1 << 5, /* arp_tha */
        MAY_IPV6        = 1 << 6, /* ipv6_src, ipv6_dst, ipv6_label */
        MAY_ND_TARGET   = 1 << 7, /* nd_target */
        MAY_MPLS        = 1 << 8, /* mpls label and tc */
    } may_match;

    struct flow_wildcards wc;

    /* Figure out what fields may be matched. */
    if (match->flow.dl_type == htons(ETH_TYPE_IP)) {
        may_match = MAY_NW_PROTO | MAY_IPVx | MAY_NW_ADDR;
        if (match->flow.nw_proto == IPPROTO_TCP ||
            match->flow.nw_proto == IPPROTO_UDP ||
            match->flow.nw_proto == IPPROTO_SCTP ||
            match->flow.nw_proto == IPPROTO_ICMP) {
            may_match |= MAY_TP_ADDR;
        }
    } else if (match->flow.dl_type == htons(ETH_TYPE_IPV6)) {
        may_match = MAY_NW_PROTO | MAY_IPVx | MAY_IPV6;
        if (match->flow.nw_proto == IPPROTO_TCP ||
            match->flow.nw_proto == IPPROTO_UDP ||
            match->flow.nw_proto == IPPROTO_SCTP) {
            may_match |= MAY_TP_ADDR;
        } else if (match->flow.nw_proto == IPPROTO_ICMPV6) {
            may_match |= MAY_TP_ADDR;
            if (match->flow.tp_src == htons(ND_NEIGHBOR_SOLICIT)) {
                may_match |= MAY_ND_TARGET | MAY_ARP_SHA;
            } else if (match->flow.tp_src == htons(ND_NEIGHBOR_ADVERT)) {
                may_match |= MAY_ND_TARGET | MAY_ARP_THA;
            }
        }
    } else if (match->flow.dl_type == htons(ETH_TYPE_ARP) ||
               match->flow.dl_type == htons(ETH_TYPE_RARP)) {
        may_match = MAY_NW_PROTO | MAY_NW_ADDR | MAY_ARP_SHA | MAY_ARP_THA;
    } else if (eth_type_mpls(match->flow.dl_type)) {
        may_match = MAY_MPLS;
    } else {
        may_match = 0;
    }

    /* Clear the fields that may not be matched. */
    wc = match->wc;
    if (!(may_match & MAY_NW_ADDR)) {
        wc.masks.nw_src = wc.masks.nw_dst = htonl(0);
    }
    if (!(may_match & MAY_TP_ADDR)) {
        wc.masks.tp_src = wc.masks.tp_dst = htons(0);
    }
    if (!(may_match & MAY_NW_PROTO)) {
        wc.masks.nw_proto = 0;
    }
    if (!(may_match & MAY_IPVx)) {
        wc.masks.nw_tos = 0;
        wc.masks.nw_ttl = 0;
    }
    if (!(may_match & MAY_ARP_SHA)) {
        WC_UNMASK_FIELD(&wc, arp_sha);
    }
    if (!(may_match & MAY_ARP_THA)) {
        WC_UNMASK_FIELD(&wc, arp_tha);
    }
    if (!(may_match & MAY_IPV6)) {
        wc.masks.ipv6_src = wc.masks.ipv6_dst = in6addr_any;
        wc.masks.ipv6_label = htonl(0);
    }
    if (!(may_match & MAY_ND_TARGET)) {
        wc.masks.nd_target = in6addr_any;
    }
    if (!(may_match & MAY_MPLS)) {
        memset(wc.masks.mpls_lse, 0, sizeof wc.masks.mpls_lse);
    }

    /* Log any changes. */
    if (!flow_wildcards_equal(&wc, &match->wc)) {
        bool log = may_log && !VLOG_DROP_INFO(&bad_ofmsg_rl);
        char *pre = log ? match_to_string(match, OFP_DEFAULT_PRIORITY) : NULL;

        match->wc = wc;
        match_zero_wildcarded_fields(match);

        if (log) {
            char *post = match_to_string(match, OFP_DEFAULT_PRIORITY);
            VLOG_INFO("normalization changed ofp_match, details:");
            VLOG_INFO(" pre: %s", pre);
            VLOG_INFO("post: %s", post);
            free(pre);
            free(post);
        }
    }
}

/* "Normalizes" the wildcards in 'match'.  That means:
 *
 *    1. If the type of level N is known, then only the valid fields for that
 *       level may be specified.  For example, ARP does not have a TOS field,
 *       so nw_tos must be wildcarded if 'match' specifies an ARP flow.
 *       Similarly, IPv4 does not have any IPv6 addresses, so ipv6_src and
 *       ipv6_dst (and other fields) must be wildcarded if 'match' specifies an
 *       IPv4 flow.
 *
 *    2. If the type of level N is not known (or not understood by Open
 *       vSwitch), then no fields at all for that level may be specified.  For
 *       example, Open vSwitch does not understand SCTP, an L4 protocol, so the
 *       L4 fields tp_src and tp_dst must be wildcarded if 'match' specifies an
 *       SCTP flow.
 *
 * If this function changes 'match', it logs a rate-limited informational
 * message. */
void
ofputil_normalize_match(struct match *match)
{
    ofputil_normalize_match__(match, true);
}

/* Same as ofputil_normalize_match() without the logging.  Thus, this function
 * is suitable for a program's internal use, whereas ofputil_normalize_match()
 * sense for use on flows received from elsewhere (so that a bug in the program
 * that sent them can be reported and corrected). */
void
ofputil_normalize_match_quiet(struct match *match)
{
    ofputil_normalize_match__(match, false);
}

static size_t
parse_value(const char *s, const char *delimiters)
{
    size_t n = 0;

    /* Iterate until we reach a delimiter.
     *
     * strchr(s, '\0') returns s+strlen(s), so this test handles the null
     * terminator at the end of 's'.  */
    while (!strchr(delimiters, s[n])) {
        if (s[n] == '(') {
            int level = 0;
            do {
                switch (s[n]) {
                case '\0':
                    return n;
                case '(':
                    level++;
                    break;
                case ')':
                    level--;
                    break;
                }
                n++;
            } while (level > 0);
        } else {
            n++;
        }
    }
    return n;
}

/* Parses a key or a key-value pair from '*stringp'.
 *
 * On success: Stores the key into '*keyp'.  Stores the value, if present, into
 * '*valuep', otherwise an empty string.  Advances '*stringp' past the end of
 * the key-value pair, preparing it for another call.  '*keyp' and '*valuep'
 * are substrings of '*stringp' created by replacing some of its bytes by null
 * terminators.  Returns true.
 *
 * If '*stringp' is just white space or commas, sets '*keyp' and '*valuep' to
 * NULL and returns false. */
bool
ofputil_parse_key_value(char **stringp, char **keyp, char **valuep)
{
    /* Skip white space and delimiters.  If that brings us to the end of the
     * input string, we are done and there are no more key-value pairs. */
    *stringp += strspn(*stringp, ", \t\r\n");
    if (**stringp == '\0') {
        *keyp = *valuep = NULL;
        return false;
    }

    /* Extract the key and the delimiter that ends the key-value pair or begins
     * the value.  Advance the input position past the key and delimiter. */
    char *key = *stringp;
    size_t key_len = strcspn(key, ":=(, \t\r\n");
    char key_delim = key[key_len];
    key[key_len] = '\0';
    *stringp += key_len + (key_delim != '\0');

    /* Figure out what delimiter ends the value:
     *
     *     - If key_delim is ":" or "=", the value extends until white space
     *       or a comma.
     *
     *     - If key_delim is "(", the value extends until ")".
     *
     * If there is no value, we are done. */
    const char *value_delims;
    if (key_delim == ':' || key_delim == '=') {
        value_delims = ", \t\r\n";
    } else if (key_delim == '(') {
        value_delims = ")";
    } else {
        *keyp = key;
        *valuep = key + key_len; /* Empty string. */
        return true;
    }

    /* Extract the value.  Advance the input position past the value and
     * delimiter. */
    char *value = *stringp;
    size_t value_len = parse_value(value, value_delims);
    char value_delim = value[value_len];
    value[value_len] = '\0';
    *stringp += value_len + (value_delim != '\0');

    *keyp = key;
    *valuep = value;
    return true;
}

/* Encode a dump ports request for 'port', the encoded message
 * will be for OpenFlow version 'ofp_version'. Returns message
 * as a struct ofpbuf. Returns encoded message on success, NULL on error */
struct ofpbuf *
ofputil_encode_dump_ports_request(enum ofp_version ofp_version, ofp_port_t port)
{
    struct ofpbuf *request;

    switch (ofp_version) {
    case OFP10_VERSION: {
        struct ofp10_port_stats_request *req;
        request = ofpraw_alloc(OFPRAW_OFPST10_PORT_REQUEST, ofp_version, 0);
        req = ofpbuf_put_zeros(request, sizeof *req);
        req->port_no = htons(ofp_to_u16(port));
        break;
    }
    case OFP11_VERSION:
    case OFP12_VERSION:
    case OFP13_VERSION:
    case OFP14_VERSION:
    case OFP15_VERSION: {
        struct ofp11_port_stats_request *req;
        request = ofpraw_alloc(OFPRAW_OFPST11_PORT_REQUEST, ofp_version, 0);
        req = ofpbuf_put_zeros(request, sizeof *req);
        req->port_no = ofputil_port_to_ofp11(port);
        break;
    }
    default:
        OVS_NOT_REACHED();
    }

    return request;
}

static void
ofputil_port_stats_to_ofp10(const struct ofputil_port_stats *ops,
                            struct ofp10_port_stats *ps10)
{
    ps10->port_no = htons(ofp_to_u16(ops->port_no));
    memset(ps10->pad, 0, sizeof ps10->pad);
    put_32aligned_be64(&ps10->rx_packets, htonll(ops->stats.rx_packets));
    put_32aligned_be64(&ps10->tx_packets, htonll(ops->stats.tx_packets));
    put_32aligned_be64(&ps10->rx_bytes, htonll(ops->stats.rx_bytes));
    put_32aligned_be64(&ps10->tx_bytes, htonll(ops->stats.tx_bytes));
    put_32aligned_be64(&ps10->rx_dropped, htonll(ops->stats.rx_dropped));
    put_32aligned_be64(&ps10->tx_dropped, htonll(ops->stats.tx_dropped));
    put_32aligned_be64(&ps10->rx_errors, htonll(ops->stats.rx_errors));
    put_32aligned_be64(&ps10->tx_errors, htonll(ops->stats.tx_errors));
    put_32aligned_be64(&ps10->rx_frame_err, htonll(ops->stats.rx_frame_errors));
    put_32aligned_be64(&ps10->rx_over_err, htonll(ops->stats.rx_over_errors));
    put_32aligned_be64(&ps10->rx_crc_err, htonll(ops->stats.rx_crc_errors));
    put_32aligned_be64(&ps10->collisions, htonll(ops->stats.collisions));
}

static void
ofputil_port_stats_to_ofp11(const struct ofputil_port_stats *ops,
                            struct ofp11_port_stats *ps11)
{
    ps11->port_no = ofputil_port_to_ofp11(ops->port_no);
    memset(ps11->pad, 0, sizeof ps11->pad);
    ps11->rx_packets = htonll(ops->stats.rx_packets);
    ps11->tx_packets = htonll(ops->stats.tx_packets);
    ps11->rx_bytes = htonll(ops->stats.rx_bytes);
    ps11->tx_bytes = htonll(ops->stats.tx_bytes);
    ps11->rx_dropped = htonll(ops->stats.rx_dropped);
    ps11->tx_dropped = htonll(ops->stats.tx_dropped);
    ps11->rx_errors = htonll(ops->stats.rx_errors);
    ps11->tx_errors = htonll(ops->stats.tx_errors);
    ps11->rx_frame_err = htonll(ops->stats.rx_frame_errors);
    ps11->rx_over_err = htonll(ops->stats.rx_over_errors);
    ps11->rx_crc_err = htonll(ops->stats.rx_crc_errors);
    ps11->collisions = htonll(ops->stats.collisions);
}

static void
ofputil_port_stats_to_ofp13(const struct ofputil_port_stats *ops,
                            struct ofp13_port_stats *ps13)
{
    ofputil_port_stats_to_ofp11(ops, &ps13->ps);
    ps13->duration_sec = htonl(ops->duration_sec);
    ps13->duration_nsec = htonl(ops->duration_nsec);
}

static void
ofputil_append_ofp14_port_stats(const struct ofputil_port_stats *ops,
                                struct ovs_list *replies)
{
    struct ofp14_port_stats_prop_ethernet *eth;
    struct ofp14_port_stats *ps14;
    struct ofpbuf *reply;

    reply = ofpmp_reserve(replies, sizeof *ps14 + sizeof *eth);

    ps14 = ofpbuf_put_uninit(reply, sizeof *ps14);
    ps14->length = htons(sizeof *ps14 + sizeof *eth);
    memset(ps14->pad, 0, sizeof ps14->pad);
    ps14->port_no = ofputil_port_to_ofp11(ops->port_no);
    ps14->duration_sec = htonl(ops->duration_sec);
    ps14->duration_nsec = htonl(ops->duration_nsec);
    ps14->rx_packets = htonll(ops->stats.rx_packets);
    ps14->tx_packets = htonll(ops->stats.tx_packets);
    ps14->rx_bytes = htonll(ops->stats.rx_bytes);
    ps14->tx_bytes = htonll(ops->stats.tx_bytes);
    ps14->rx_dropped = htonll(ops->stats.rx_dropped);
    ps14->tx_dropped = htonll(ops->stats.tx_dropped);
    ps14->rx_errors = htonll(ops->stats.rx_errors);
    ps14->tx_errors = htonll(ops->stats.tx_errors);

    eth = ofpbuf_put_uninit(reply, sizeof *eth);
    eth->type = htons(OFPPSPT14_ETHERNET);
    eth->length = htons(sizeof *eth);
    memset(eth->pad, 0, sizeof eth->pad);
    eth->rx_frame_err = htonll(ops->stats.rx_frame_errors);
    eth->rx_over_err = htonll(ops->stats.rx_over_errors);
    eth->rx_crc_err = htonll(ops->stats.rx_crc_errors);
    eth->collisions = htonll(ops->stats.collisions);
}

/* Encode a ports stat for 'ops' and append it to 'replies'. */
void
ofputil_append_port_stat(struct ovs_list *replies,
                         const struct ofputil_port_stats *ops)
{
    switch (ofpmp_version(replies)) {
    case OFP13_VERSION: {
        struct ofp13_port_stats *reply = ofpmp_append(replies, sizeof *reply);
        ofputil_port_stats_to_ofp13(ops, reply);
        break;
    }
    case OFP12_VERSION:
    case OFP11_VERSION: {
        struct ofp11_port_stats *reply = ofpmp_append(replies, sizeof *reply);
        ofputil_port_stats_to_ofp11(ops, reply);
        break;
    }

    case OFP10_VERSION: {
        struct ofp10_port_stats *reply = ofpmp_append(replies, sizeof *reply);
        ofputil_port_stats_to_ofp10(ops, reply);
        break;
    }

    case OFP14_VERSION:
    case OFP15_VERSION:
        ofputil_append_ofp14_port_stats(ops, replies);
        break;

    default:
        OVS_NOT_REACHED();
    }
}

static enum ofperr
ofputil_port_stats_from_ofp10(struct ofputil_port_stats *ops,
                              const struct ofp10_port_stats *ps10)
{
    memset(ops, 0, sizeof *ops);

    ops->port_no = u16_to_ofp(ntohs(ps10->port_no));
    ops->stats.rx_packets = ntohll(get_32aligned_be64(&ps10->rx_packets));
    ops->stats.tx_packets = ntohll(get_32aligned_be64(&ps10->tx_packets));
    ops->stats.rx_bytes = ntohll(get_32aligned_be64(&ps10->rx_bytes));
    ops->stats.tx_bytes = ntohll(get_32aligned_be64(&ps10->tx_bytes));
    ops->stats.rx_dropped = ntohll(get_32aligned_be64(&ps10->rx_dropped));
    ops->stats.tx_dropped = ntohll(get_32aligned_be64(&ps10->tx_dropped));
    ops->stats.rx_errors = ntohll(get_32aligned_be64(&ps10->rx_errors));
    ops->stats.tx_errors = ntohll(get_32aligned_be64(&ps10->tx_errors));
    ops->stats.rx_frame_errors =
        ntohll(get_32aligned_be64(&ps10->rx_frame_err));
    ops->stats.rx_over_errors = ntohll(get_32aligned_be64(&ps10->rx_over_err));
    ops->stats.rx_crc_errors = ntohll(get_32aligned_be64(&ps10->rx_crc_err));
    ops->stats.collisions = ntohll(get_32aligned_be64(&ps10->collisions));
    ops->duration_sec = ops->duration_nsec = UINT32_MAX;

    return 0;
}

static enum ofperr
ofputil_port_stats_from_ofp11(struct ofputil_port_stats *ops,
                              const struct ofp11_port_stats *ps11)
{
    enum ofperr error;

    memset(ops, 0, sizeof *ops);
    error = ofputil_port_from_ofp11(ps11->port_no, &ops->port_no);
    if (error) {
        return error;
    }

    ops->stats.rx_packets = ntohll(ps11->rx_packets);
    ops->stats.tx_packets = ntohll(ps11->tx_packets);
    ops->stats.rx_bytes = ntohll(ps11->rx_bytes);
    ops->stats.tx_bytes = ntohll(ps11->tx_bytes);
    ops->stats.rx_dropped = ntohll(ps11->rx_dropped);
    ops->stats.tx_dropped = ntohll(ps11->tx_dropped);
    ops->stats.rx_errors = ntohll(ps11->rx_errors);
    ops->stats.tx_errors = ntohll(ps11->tx_errors);
    ops->stats.rx_frame_errors = ntohll(ps11->rx_frame_err);
    ops->stats.rx_over_errors = ntohll(ps11->rx_over_err);
    ops->stats.rx_crc_errors = ntohll(ps11->rx_crc_err);
    ops->stats.collisions = ntohll(ps11->collisions);
    ops->duration_sec = ops->duration_nsec = UINT32_MAX;

    return 0;
}

static enum ofperr
ofputil_port_stats_from_ofp13(struct ofputil_port_stats *ops,
                              const struct ofp13_port_stats *ps13)
{
    enum ofperr error = ofputil_port_stats_from_ofp11(ops, &ps13->ps);
    if (!error) {
        ops->duration_sec = ntohl(ps13->duration_sec);
        ops->duration_nsec = ntohl(ps13->duration_nsec);
    }
    return error;
}

static enum ofperr
parse_ofp14_port_stats_ethernet_property(const struct ofpbuf *payload,
                                         struct ofputil_port_stats *ops)
{
    const struct ofp14_port_stats_prop_ethernet *eth = payload->data;

    if (payload->size != sizeof *eth) {
        return OFPERR_OFPBPC_BAD_LEN;
    }

    ops->stats.rx_frame_errors = ntohll(eth->rx_frame_err);
    ops->stats.rx_over_errors = ntohll(eth->rx_over_err);
    ops->stats.rx_crc_errors = ntohll(eth->rx_crc_err);
    ops->stats.collisions = ntohll(eth->collisions);

    return 0;
}

static enum ofperr
ofputil_pull_ofp14_port_stats(struct ofputil_port_stats *ops,
                              struct ofpbuf *msg)
{
    const struct ofp14_port_stats *ps14;
    struct ofpbuf properties;
    enum ofperr error;
    size_t len;

    ps14 = ofpbuf_try_pull(msg, sizeof *ps14);
    if (!ps14) {
        return OFPERR_OFPBRC_BAD_LEN;
    }

    len = ntohs(ps14->length);
    if (len < sizeof *ps14 || len - sizeof *ps14 > msg->size) {
        return OFPERR_OFPBRC_BAD_LEN;
    }
    len -= sizeof *ps14;
    ofpbuf_use_const(&properties, ofpbuf_pull(msg, len), len);

    error = ofputil_port_from_ofp11(ps14->port_no, &ops->port_no);
    if (error) {
        return error;
    }

    ops->duration_sec = ntohl(ps14->duration_sec);
    ops->duration_nsec = ntohl(ps14->duration_nsec);
    ops->stats.rx_packets = ntohll(ps14->rx_packets);
    ops->stats.tx_packets = ntohll(ps14->tx_packets);
    ops->stats.rx_bytes = ntohll(ps14->rx_bytes);
    ops->stats.tx_bytes = ntohll(ps14->tx_bytes);
    ops->stats.rx_dropped = ntohll(ps14->rx_dropped);
    ops->stats.tx_dropped = ntohll(ps14->tx_dropped);
    ops->stats.rx_errors = ntohll(ps14->rx_errors);
    ops->stats.tx_errors = ntohll(ps14->tx_errors);
    ops->stats.rx_frame_errors = UINT64_MAX;
    ops->stats.rx_over_errors = UINT64_MAX;
    ops->stats.rx_crc_errors = UINT64_MAX;
    ops->stats.collisions = UINT64_MAX;

    while (properties.size > 0) {
        struct ofpbuf payload;
        enum ofperr error;
        uint16_t type;

        error = ofputil_pull_property(&properties, &payload, &type);
        if (error) {
            return error;
        }

        switch (type) {
        case OFPPSPT14_ETHERNET:
            error = parse_ofp14_port_stats_ethernet_property(&payload, ops);
            break;

        default:
            log_property(true, "unknown port stats property %"PRIu16, type);
            error = 0;
            break;
        }

        if (error) {
            return error;
        }
    }

    return 0;
}

/* Returns the number of port stats elements in OFPTYPE_PORT_STATS_REPLY
 * message 'oh'. */
size_t
ofputil_count_port_stats(const struct ofp_header *oh)
{
    struct ofputil_port_stats ps;
    struct ofpbuf b;
    size_t n = 0;

    ofpbuf_use_const(&b, oh, ntohs(oh->length));
    ofpraw_pull_assert(&b);
    while (!ofputil_decode_port_stats(&ps, &b)) {
        n++;
    }
    return n;
}

/* Converts an OFPST_PORT_STATS reply in 'msg' into an abstract
 * ofputil_port_stats in 'ps'.
 *
 * Multiple OFPST_PORT_STATS replies can be packed into a single OpenFlow
 * message.  Calling this function multiple times for a single 'msg' iterates
 * through the replies.  The caller must initially leave 'msg''s layer pointers
 * null and not modify them between calls.
 *
 * Returns 0 if successful, EOF if no replies were left in this 'msg',
 * otherwise a positive errno value. */
int
ofputil_decode_port_stats(struct ofputil_port_stats *ps, struct ofpbuf *msg)
{
    enum ofperr error;
    enum ofpraw raw;

    error = (msg->header ? ofpraw_decode(&raw, msg->header)
             : ofpraw_pull(&raw, msg));
    if (error) {
        return error;
    }

    if (!msg->size) {
        return EOF;
    } else if (raw == OFPRAW_OFPST14_PORT_REPLY) {
        return ofputil_pull_ofp14_port_stats(ps, msg);
    } else if (raw == OFPRAW_OFPST13_PORT_REPLY) {
        const struct ofp13_port_stats *ps13;

        ps13 = ofpbuf_try_pull(msg, sizeof *ps13);
        if (!ps13) {
            goto bad_len;
        }
        return ofputil_port_stats_from_ofp13(ps, ps13);
    } else if (raw == OFPRAW_OFPST11_PORT_REPLY) {
        const struct ofp11_port_stats *ps11;

        ps11 = ofpbuf_try_pull(msg, sizeof *ps11);
        if (!ps11) {
            goto bad_len;
        }
        return ofputil_port_stats_from_ofp11(ps, ps11);
    } else if (raw == OFPRAW_OFPST10_PORT_REPLY) {
        const struct ofp10_port_stats *ps10;

        ps10 = ofpbuf_try_pull(msg, sizeof *ps10);
        if (!ps10) {
            goto bad_len;
        }
        return ofputil_port_stats_from_ofp10(ps, ps10);
    } else {
        OVS_NOT_REACHED();
    }

 bad_len:
    VLOG_WARN_RL(&bad_ofmsg_rl, "OFPST_PORT reply has %"PRIu32" leftover "
                 "bytes at end", msg->size);
    return OFPERR_OFPBRC_BAD_LEN;
}

/* Parse a port status request message into a 16 bit OpenFlow 1.0
 * port number and stores the latter in '*ofp10_port'.
 * Returns 0 if successful, otherwise an OFPERR_* number. */
enum ofperr
ofputil_decode_port_stats_request(const struct ofp_header *request,
                                  ofp_port_t *ofp10_port)
{
    switch ((enum ofp_version)request->version) {
    case OFP15_VERSION:
    case OFP14_VERSION:
    case OFP13_VERSION:
    case OFP12_VERSION:
    case OFP11_VERSION: {
        const struct ofp11_port_stats_request *psr11 = ofpmsg_body(request);
        return ofputil_port_from_ofp11(psr11->port_no, ofp10_port);
    }

    case OFP10_VERSION: {
        const struct ofp10_port_stats_request *psr10 = ofpmsg_body(request);
        *ofp10_port = u16_to_ofp(ntohs(psr10->port_no));
        return 0;
    }

    default:
        OVS_NOT_REACHED();
    }
}

/* Frees all of the "struct ofputil_bucket"s in the 'buckets' list. */
void
ofputil_bucket_list_destroy(struct ovs_list *buckets)
{
    struct ofputil_bucket *bucket;

    LIST_FOR_EACH_POP (bucket, list_node, buckets) {
        free(bucket->ofpacts);
        free(bucket);
    }
}

/* Clones 'bucket' and its ofpacts data */
static struct ofputil_bucket *
ofputil_bucket_clone_data(const struct ofputil_bucket *bucket)
{
    struct ofputil_bucket *new;

    new = xmemdup(bucket, sizeof *bucket);
    new->ofpacts = xmemdup(bucket->ofpacts, bucket->ofpacts_len);

    return new;
}

/* Clones each of the buckets in the list 'src' appending them
 * in turn to 'dest' which should be an initialised list.
 * An exception is that if the pointer value of a bucket in 'src'
 * matches 'skip' then it is not cloned or appended to 'dest'.
 * This allows all of 'src' or 'all of 'src' except 'skip' to
 * be cloned and appended to 'dest'. */
void
ofputil_bucket_clone_list(struct ovs_list *dest, const struct ovs_list *src,
                          const struct ofputil_bucket *skip)
{
    struct ofputil_bucket *bucket;

    LIST_FOR_EACH (bucket, list_node, src) {
        struct ofputil_bucket *new_bucket;

        if (bucket == skip) {
            continue;
        }

        new_bucket = ofputil_bucket_clone_data(bucket);
        list_push_back(dest, &new_bucket->list_node);
    }
}

/* Find a bucket in the list 'buckets' whose bucket id is 'bucket_id'
 * Returns the first bucket found or NULL if no buckets are found. */
struct ofputil_bucket *
ofputil_bucket_find(const struct ovs_list *buckets, uint32_t bucket_id)
{
    struct ofputil_bucket *bucket;

    if (bucket_id > OFPG15_BUCKET_MAX) {
        return NULL;
    }

    LIST_FOR_EACH (bucket, list_node, buckets) {
        if (bucket->bucket_id == bucket_id) {
            return bucket;
        }
    }

    return NULL;
}

/* Returns true if more than one bucket in the list 'buckets'
 * have the same bucket id. Returns false otherwise. */
bool
ofputil_bucket_check_duplicate_id(const struct ovs_list *buckets)
{
    struct ofputil_bucket *i, *j;

    LIST_FOR_EACH (i, list_node, buckets) {
        LIST_FOR_EACH_REVERSE (j, list_node, buckets) {
            if (i == j) {
                break;
            }
            if (i->bucket_id == j->bucket_id) {
                return true;
            }
        }
    }

    return false;
}

/* Returns the bucket at the front of the list 'buckets'.
 * Undefined if 'buckets is empty. */
struct ofputil_bucket *
ofputil_bucket_list_front(const struct ovs_list *buckets)
{
    static struct ofputil_bucket *bucket;

    ASSIGN_CONTAINER(bucket, list_front(buckets), list_node);

    return bucket;
}

/* Returns the bucket at the back of the list 'buckets'.
 * Undefined if 'buckets is empty. */
struct ofputil_bucket *
ofputil_bucket_list_back(const struct ovs_list *buckets)
{
    static struct ofputil_bucket *bucket;

    ASSIGN_CONTAINER(bucket, list_back(buckets), list_node);

    return bucket;
}

/* Returns an OpenFlow group stats request for OpenFlow version 'ofp_version',
 * that requests stats for group 'group_id'.  (Use OFPG_ALL to request stats
 * for all groups.)
 *
 * Group statistics include packet and byte counts for each group. */
struct ofpbuf *
ofputil_encode_group_stats_request(enum ofp_version ofp_version,
                                   uint32_t group_id)
{
    struct ofpbuf *request;

    switch (ofp_version) {
    case OFP10_VERSION:
        ovs_fatal(0, "dump-group-stats needs OpenFlow 1.1 or later "
                     "(\'-O OpenFlow11\')");
    case OFP11_VERSION:
    case OFP12_VERSION:
    case OFP13_VERSION:
    case OFP14_VERSION:
    case OFP15_VERSION: {
        struct ofp11_group_stats_request *req;
        request = ofpraw_alloc(OFPRAW_OFPST11_GROUP_REQUEST, ofp_version, 0);
        req = ofpbuf_put_zeros(request, sizeof *req);
        req->group_id = htonl(group_id);
        break;
    }
    default:
        OVS_NOT_REACHED();
    }

    return request;
}

void
ofputil_uninit_group_desc(struct ofputil_group_desc *gd)
{
    ofputil_bucket_list_destroy(&gd->buckets);
    free(&gd->props.fields);
}

/* Decodes the OpenFlow group description request in 'oh', returning the group
 * whose description is requested, or OFPG_ALL if stats for all groups was
 * requested. */
uint32_t
ofputil_decode_group_desc_request(const struct ofp_header *oh)
{
    struct ofpbuf request;
    enum ofpraw raw;

    ofpbuf_use_const(&request, oh, ntohs(oh->length));
    raw = ofpraw_pull_assert(&request);
    if (raw == OFPRAW_OFPST11_GROUP_DESC_REQUEST) {
        return OFPG_ALL;
    } else if (raw == OFPRAW_OFPST15_GROUP_DESC_REQUEST) {
        ovs_be32 *group_id = ofpbuf_pull(&request, sizeof *group_id);
        return ntohl(*group_id);
    } else {
        OVS_NOT_REACHED();
    }
}

/* Returns an OpenFlow group description request for OpenFlow version
 * 'ofp_version', that requests stats for group 'group_id'.  Use OFPG_ALL to
 * request stats for all groups (OpenFlow 1.4 and earlier always request all
 * groups).
 *
 * Group descriptions include the bucket and action configuration for each
 * group. */
struct ofpbuf *
ofputil_encode_group_desc_request(enum ofp_version ofp_version,
                                  uint32_t group_id)
{
    struct ofpbuf *request;

    switch (ofp_version) {
    case OFP10_VERSION:
        ovs_fatal(0, "dump-groups needs OpenFlow 1.1 or later "
                     "(\'-O OpenFlow11\')");
    case OFP11_VERSION:
    case OFP12_VERSION:
    case OFP13_VERSION:
    case OFP14_VERSION:
        request = ofpraw_alloc(OFPRAW_OFPST11_GROUP_DESC_REQUEST,
                               ofp_version, 0);
        break;
    case OFP15_VERSION:{
        struct ofp15_group_desc_request *req;
        request = ofpraw_alloc(OFPRAW_OFPST15_GROUP_DESC_REQUEST,
                               ofp_version, 0);
        req = ofpbuf_put_zeros(request, sizeof *req);
        req->group_id = htonl(group_id);
        break;
    }
    default:
        OVS_NOT_REACHED();
    }

    return request;
}

static void
ofputil_group_bucket_counters_to_ofp11(const struct ofputil_group_stats *gs,
                                    struct ofp11_bucket_counter bucket_cnts[])
{
    int i;

    for (i = 0; i < gs->n_buckets; i++) {
       bucket_cnts[i].packet_count = htonll(gs->bucket_stats[i].packet_count);
       bucket_cnts[i].byte_count = htonll(gs->bucket_stats[i].byte_count);
    }
}

static void
ofputil_group_stats_to_ofp11(const struct ofputil_group_stats *gs,
                             struct ofp11_group_stats *gs11, size_t length,
                             struct ofp11_bucket_counter bucket_cnts[])
{
    memset(gs11, 0, sizeof *gs11);
    gs11->length = htons(length);
    gs11->group_id = htonl(gs->group_id);
    gs11->ref_count = htonl(gs->ref_count);
    gs11->packet_count = htonll(gs->packet_count);
    gs11->byte_count = htonll(gs->byte_count);
    ofputil_group_bucket_counters_to_ofp11(gs, bucket_cnts);
}

static void
ofputil_group_stats_to_ofp13(const struct ofputil_group_stats *gs,
                             struct ofp13_group_stats *gs13, size_t length,
                             struct ofp11_bucket_counter bucket_cnts[])
{
    ofputil_group_stats_to_ofp11(gs, &gs13->gs, length, bucket_cnts);
    gs13->duration_sec = htonl(gs->duration_sec);
    gs13->duration_nsec = htonl(gs->duration_nsec);

}

/* Encodes 'gs' properly for the format of the list of group statistics
 * replies already begun in 'replies' and appends it to the list.  'replies'
 * must have originally been initialized with ofpmp_init(). */
void
ofputil_append_group_stats(struct ovs_list *replies,
                           const struct ofputil_group_stats *gs)
{
    size_t bucket_counter_size;
    struct ofp11_bucket_counter *bucket_counters;
    size_t length;

    bucket_counter_size = gs->n_buckets * sizeof(struct ofp11_bucket_counter);

    switch (ofpmp_version(replies)) {
    case OFP11_VERSION:
    case OFP12_VERSION:{
            struct ofp11_group_stats *gs11;

            length = sizeof *gs11 + bucket_counter_size;
            gs11 = ofpmp_append(replies, length);
            bucket_counters = (struct ofp11_bucket_counter *)(gs11 + 1);
            ofputil_group_stats_to_ofp11(gs, gs11, length, bucket_counters);
            break;
        }

    case OFP13_VERSION:
    case OFP14_VERSION:
    case OFP15_VERSION: {
            struct ofp13_group_stats *gs13;

            length = sizeof *gs13 + bucket_counter_size;
            gs13 = ofpmp_append(replies, length);
            bucket_counters = (struct ofp11_bucket_counter *)(gs13 + 1);
            ofputil_group_stats_to_ofp13(gs, gs13, length, bucket_counters);
            break;
        }

    case OFP10_VERSION:
    default:
        OVS_NOT_REACHED();
    }
}
/* Returns an OpenFlow group features request for OpenFlow version
 * 'ofp_version'. */
struct ofpbuf *
ofputil_encode_group_features_request(enum ofp_version ofp_version)
{
    struct ofpbuf *request = NULL;

    switch (ofp_version) {
    case OFP10_VERSION:
    case OFP11_VERSION:
        ovs_fatal(0, "dump-group-features needs OpenFlow 1.2 or later "
                     "(\'-O OpenFlow12\')");
    case OFP12_VERSION:
    case OFP13_VERSION:
    case OFP14_VERSION:
    case OFP15_VERSION:
        request = ofpraw_alloc(OFPRAW_OFPST12_GROUP_FEATURES_REQUEST,
                               ofp_version, 0);
        break;
    default:
        OVS_NOT_REACHED();
    }

    return request;
}

/* Returns a OpenFlow message that encodes 'features' properly as a reply to
 * group features request 'request'. */
struct ofpbuf *
ofputil_encode_group_features_reply(
    const struct ofputil_group_features *features,
    const struct ofp_header *request)
{
    struct ofp12_group_features_stats *ogf;
    struct ofpbuf *reply;
    int i;

    reply = ofpraw_alloc_xid(OFPRAW_OFPST12_GROUP_FEATURES_REPLY,
                             request->version, request->xid, 0);
    ogf = ofpbuf_put_zeros(reply, sizeof *ogf);
    ogf->types = htonl(features->types);
    ogf->capabilities = htonl(features->capabilities);
    for (i = 0; i < OFPGT12_N_TYPES; i++) {
        ogf->max_groups[i] = htonl(features->max_groups[i]);
        ogf->actions[i] = ofpact_bitmap_to_openflow(features->ofpacts[i],
                                                    request->version);
    }

    return reply;
}

/* Decodes group features reply 'oh' into 'features'. */
void
ofputil_decode_group_features_reply(const struct ofp_header *oh,
                                    struct ofputil_group_features *features)
{
    const struct ofp12_group_features_stats *ogf = ofpmsg_body(oh);
    int i;

    features->types = ntohl(ogf->types);
    features->capabilities = ntohl(ogf->capabilities);
    for (i = 0; i < OFPGT12_N_TYPES; i++) {
        features->max_groups[i] = ntohl(ogf->max_groups[i]);
        features->ofpacts[i] = ofpact_bitmap_from_openflow(
            ogf->actions[i], oh->version);
    }
}

/* Parse a group status request message into a 32 bit OpenFlow 1.1
 * group ID and stores the latter in '*group_id'.
 * Returns 0 if successful, otherwise an OFPERR_* number. */
enum ofperr
ofputil_decode_group_stats_request(const struct ofp_header *request,
                                   uint32_t *group_id)
{
    const struct ofp11_group_stats_request *gsr11 = ofpmsg_body(request);
    *group_id = ntohl(gsr11->group_id);
    return 0;
}

/* Converts a group stats reply in 'msg' into an abstract ofputil_group_stats
 * in 'gs'.  Assigns freshly allocated memory to gs->bucket_stats for the
 * caller to eventually free.
 *
 * Multiple group stats replies can be packed into a single OpenFlow message.
 * Calling this function multiple times for a single 'msg' iterates through the
 * replies.  The caller must initially leave 'msg''s layer pointers null and
 * not modify them between calls.
 *
 * Returns 0 if successful, EOF if no replies were left in this 'msg',
 * otherwise a positive errno value. */
int
ofputil_decode_group_stats_reply(struct ofpbuf *msg,
                                 struct ofputil_group_stats *gs)
{
    struct ofp11_bucket_counter *obc;
    struct ofp11_group_stats *ogs11;
    enum ofpraw raw;
    enum ofperr error;
    size_t base_len;
    size_t length;
    size_t i;

    gs->bucket_stats = NULL;
    error = (msg->header ? ofpraw_decode(&raw, msg->header)
             : ofpraw_pull(&raw, msg));
    if (error) {
        return error;
    }

    if (!msg->size) {
        return EOF;
    }

    if (raw == OFPRAW_OFPST11_GROUP_REPLY) {
        base_len = sizeof *ogs11;
        ogs11 = ofpbuf_try_pull(msg, sizeof *ogs11);
        gs->duration_sec = gs->duration_nsec = UINT32_MAX;
    } else if (raw == OFPRAW_OFPST13_GROUP_REPLY) {
        struct ofp13_group_stats *ogs13;

        base_len = sizeof *ogs13;
        ogs13 = ofpbuf_try_pull(msg, sizeof *ogs13);
        if (ogs13) {
            ogs11 = &ogs13->gs;
            gs->duration_sec = ntohl(ogs13->duration_sec);
            gs->duration_nsec = ntohl(ogs13->duration_nsec);
        } else {
            ogs11 = NULL;
        }
    } else {
        OVS_NOT_REACHED();
    }

    if (!ogs11) {
        VLOG_WARN_RL(&bad_ofmsg_rl, "%s reply has %"PRIu32" leftover bytes at end",
                     ofpraw_get_name(raw), msg->size);
        return OFPERR_OFPBRC_BAD_LEN;
    }
    length = ntohs(ogs11->length);
    if (length < sizeof base_len) {
        VLOG_WARN_RL(&bad_ofmsg_rl, "%s reply claims invalid length %"PRIuSIZE,
                     ofpraw_get_name(raw), length);
        return OFPERR_OFPBRC_BAD_LEN;
    }

    gs->group_id = ntohl(ogs11->group_id);
    gs->ref_count = ntohl(ogs11->ref_count);
    gs->packet_count = ntohll(ogs11->packet_count);
    gs->byte_count = ntohll(ogs11->byte_count);

    gs->n_buckets = (length - base_len) / sizeof *obc;
    obc = ofpbuf_try_pull(msg, gs->n_buckets * sizeof *obc);
    if (!obc) {
        VLOG_WARN_RL(&bad_ofmsg_rl, "%s reply has %"PRIu32" leftover bytes at end",
                     ofpraw_get_name(raw), msg->size);
        return OFPERR_OFPBRC_BAD_LEN;
    }

    gs->bucket_stats = xmalloc(gs->n_buckets * sizeof *gs->bucket_stats);
    for (i = 0; i < gs->n_buckets; i++) {
        gs->bucket_stats[i].packet_count = ntohll(obc[i].packet_count);
        gs->bucket_stats[i].byte_count = ntohll(obc[i].byte_count);
    }

    return 0;
}

static void
ofputil_put_ofp11_bucket(const struct ofputil_bucket *bucket,
                         struct ofpbuf *openflow, enum ofp_version ofp_version)
{
    struct ofp11_bucket *ob;
    size_t start;

    start = openflow->size;
    ofpbuf_put_zeros(openflow, sizeof *ob);
    ofpacts_put_openflow_actions(bucket->ofpacts, bucket->ofpacts_len,
                                openflow, ofp_version);
    ob = ofpbuf_at_assert(openflow, start, sizeof *ob);
    ob->len = htons(openflow->size - start);
    ob->weight = htons(bucket->weight);
    ob->watch_port = ofputil_port_to_ofp11(bucket->watch_port);
    ob->watch_group = htonl(bucket->watch_group);
}

static void
ofputil_put_ofp15_group_bucket_prop_weight(ovs_be16 weight,
                                           struct ofpbuf *openflow)
{
    size_t start_ofs;
    struct ofp15_group_bucket_prop_weight *prop;

    start_ofs = start_property(openflow, OFPGBPT15_WEIGHT);
    ofpbuf_put_zeros(openflow, sizeof *prop - sizeof(struct ofp_prop_header));
    prop = ofpbuf_at_assert(openflow, start_ofs, sizeof *prop);
    prop->weight = weight;
    end_property(openflow, start_ofs);
}

static void
ofputil_put_ofp15_group_bucket_prop_watch(ovs_be32 watch, uint16_t type,
                                          struct ofpbuf *openflow)
{
    size_t start_ofs;
    struct ofp15_group_bucket_prop_watch *prop;

    start_ofs = start_property(openflow, type);
    ofpbuf_put_zeros(openflow, sizeof *prop - sizeof(struct ofp_prop_header));
    prop = ofpbuf_at_assert(openflow, start_ofs, sizeof *prop);
    prop->watch = watch;
    end_property(openflow, start_ofs);
}

static void
ofputil_put_ofp15_bucket(const struct ofputil_bucket *bucket,
                         uint32_t bucket_id, enum ofp11_group_type group_type,
                         struct ofpbuf *openflow, enum ofp_version ofp_version)
{
    struct ofp15_bucket *ob;
    size_t start, actions_start, actions_len;

    start = openflow->size;
    ofpbuf_put_zeros(openflow, sizeof *ob);

    actions_start = openflow->size;
    ofpacts_put_openflow_actions(bucket->ofpacts, bucket->ofpacts_len,
                                 openflow, ofp_version);
    actions_len = openflow->size - actions_start;

    if (group_type == OFPGT11_SELECT) {
        ofputil_put_ofp15_group_bucket_prop_weight(htons(bucket->weight),
                                                   openflow);
    }
    if (bucket->watch_port != OFPP_ANY) {
        ovs_be32 port = ofputil_port_to_ofp11(bucket->watch_port);
        ofputil_put_ofp15_group_bucket_prop_watch(port,
                                                  OFPGBPT15_WATCH_PORT,
                                                  openflow);
    }
    if (bucket->watch_group != OFPG_ANY) {
        ovs_be32 group = htonl(bucket->watch_group);
        ofputil_put_ofp15_group_bucket_prop_watch(group,
                                                  OFPGBPT15_WATCH_GROUP,
                                                  openflow);
    }

    ob = ofpbuf_at_assert(openflow, start, sizeof *ob);
    ob->len = htons(openflow->size - start);
    ob->action_array_len = htons(actions_len);
    ob->bucket_id = htonl(bucket_id);
}

static void
ofputil_put_group_prop_ntr_selection_method(enum ofp_version ofp_version,
                                            const struct ofputil_group_props *gp,
                                            struct ofpbuf *openflow)
{
    struct ntr_group_prop_selection_method *prop;
    size_t start;

    start = openflow->size;
    ofpbuf_put_zeros(openflow, sizeof *prop);
    oxm_put_field_array(openflow, &gp->fields, ofp_version);
    prop = ofpbuf_at_assert(openflow, start, sizeof *prop);
    prop->type = htons(OFPGPT15_EXPERIMENTER);
    prop->experimenter = htonl(NTR_VENDOR_ID);
    prop->exp_type = htonl(NTRT_SELECTION_METHOD);
    strcpy(prop->selection_method, gp->selection_method);
    prop->selection_method_param = htonll(gp->selection_method_param);
    end_property(openflow, start);
}

static void
ofputil_append_ofp11_group_desc_reply(const struct ofputil_group_desc *gds,
                                      const struct ovs_list *buckets,
                                      struct ovs_list *replies,
                                      enum ofp_version version)
{
    struct ofpbuf *reply = ofpbuf_from_list(list_back(replies));
    struct ofp11_group_desc_stats *ogds;
    struct ofputil_bucket *bucket;
    size_t start_ogds;

    start_ogds = reply->size;
    ofpbuf_put_zeros(reply, sizeof *ogds);
    LIST_FOR_EACH (bucket, list_node, buckets) {
        ofputil_put_ofp11_bucket(bucket, reply, version);
    }
    ogds = ofpbuf_at_assert(reply, start_ogds, sizeof *ogds);
    ogds->length = htons(reply->size - start_ogds);
    ogds->type = gds->type;
    ogds->group_id = htonl(gds->group_id);

    ofpmp_postappend(replies, start_ogds);
}

static void
ofputil_append_ofp15_group_desc_reply(const struct ofputil_group_desc *gds,
                                      const struct ovs_list *buckets,
                                      struct ovs_list *replies,
                                      enum ofp_version version)
{
    struct ofpbuf *reply = ofpbuf_from_list(list_back(replies));
    struct ofp15_group_desc_stats *ogds;
    struct ofputil_bucket *bucket;
    size_t start_ogds, start_buckets;

    start_ogds = reply->size;
    ofpbuf_put_zeros(reply, sizeof *ogds);
    start_buckets = reply->size;
    LIST_FOR_EACH (bucket, list_node, buckets) {
        ofputil_put_ofp15_bucket(bucket, bucket->bucket_id,
                                 gds->type, reply, version);
    }
    ogds = ofpbuf_at_assert(reply, start_ogds, sizeof *ogds);
    ogds->type = gds->type;
    ogds->group_id = htonl(gds->group_id);
    ogds->bucket_list_len =  htons(reply->size - start_buckets);

    /* Add group properties */
    if (gds->props.selection_method[0]) {
        ofputil_put_group_prop_ntr_selection_method(version, &gds->props,
                                                    reply);
    }
    ogds = ofpbuf_at_assert(reply, start_ogds, sizeof *ogds);
    ogds->length = htons(reply->size - start_ogds);

    ofpmp_postappend(replies, start_ogds);
}

/* Appends a group stats reply that contains the data in 'gds' to those already
 * present in the list of ofpbufs in 'replies'.  'replies' should have been
 * initialized with ofpmp_init(). */
void
ofputil_append_group_desc_reply(const struct ofputil_group_desc *gds,
                                const struct ovs_list *buckets,
                                struct ovs_list *replies)
{
    enum ofp_version version = ofpmp_version(replies);

    switch (version)
    {
    case OFP11_VERSION:
    case OFP12_VERSION:
    case OFP13_VERSION:
    case OFP14_VERSION:
        ofputil_append_ofp11_group_desc_reply(gds, buckets, replies, version);
        break;

    case OFP15_VERSION:
        ofputil_append_ofp15_group_desc_reply(gds, buckets, replies, version);
        break;

    case OFP10_VERSION:
    default:
        OVS_NOT_REACHED();
    }
}

static enum ofperr
ofputil_pull_ofp11_buckets(struct ofpbuf *msg, size_t buckets_length,
                           enum ofp_version version, struct ovs_list *buckets)
{
    struct ofp11_bucket *ob;
    uint32_t bucket_id = 0;

    list_init(buckets);
    while (buckets_length > 0) {
        struct ofputil_bucket *bucket;
        struct ofpbuf ofpacts;
        enum ofperr error;
        size_t ob_len;

        ob = (buckets_length >= sizeof *ob
              ? ofpbuf_try_pull(msg, sizeof *ob)
              : NULL);
        if (!ob) {
            VLOG_WARN_RL(&bad_ofmsg_rl, "buckets end with %"PRIuSIZE" leftover bytes",
                         buckets_length);
            ofputil_bucket_list_destroy(buckets);
            return OFPERR_OFPGMFC_BAD_BUCKET;
        }

        ob_len = ntohs(ob->len);
        if (ob_len < sizeof *ob) {
            VLOG_WARN_RL(&bad_ofmsg_rl, "OpenFlow message bucket length "
                         "%"PRIuSIZE" is not valid", ob_len);
            ofputil_bucket_list_destroy(buckets);
            return OFPERR_OFPGMFC_BAD_BUCKET;
        } else if (ob_len > buckets_length) {
            VLOG_WARN_RL(&bad_ofmsg_rl, "OpenFlow message bucket length "
                         "%"PRIuSIZE" exceeds remaining buckets data size %"PRIuSIZE,
                         ob_len, buckets_length);
            ofputil_bucket_list_destroy(buckets);
            return OFPERR_OFPGMFC_BAD_BUCKET;
        }
        buckets_length -= ob_len;

        ofpbuf_init(&ofpacts, 0);
        error = ofpacts_pull_openflow_actions(msg, ob_len - sizeof *ob,
                                              version, &ofpacts);
        if (error) {
            ofpbuf_uninit(&ofpacts);
            ofputil_bucket_list_destroy(buckets);
            return error;
        }

        bucket = xzalloc(sizeof *bucket);
        bucket->weight = ntohs(ob->weight);
        error = ofputil_port_from_ofp11(ob->watch_port, &bucket->watch_port);
        if (error) {
            ofpbuf_uninit(&ofpacts);
            ofputil_bucket_list_destroy(buckets);
            free(bucket);
            return OFPERR_OFPGMFC_BAD_WATCH;
        }
        bucket->watch_group = ntohl(ob->watch_group);
        bucket->bucket_id = bucket_id++;

        bucket->ofpacts = ofpbuf_steal_data(&ofpacts);
        bucket->ofpacts_len = ofpacts.size;
        list_push_back(buckets, &bucket->list_node);
    }

    return 0;
}

static enum ofperr
parse_ofp15_group_bucket_prop_weight(const struct ofpbuf *payload,
                                     ovs_be16 *weight)
{
    struct ofp15_group_bucket_prop_weight *prop = payload->data;

    if (payload->size != sizeof *prop) {
        log_property(false, "OpenFlow bucket weight property length "
                     "%u is not valid", payload->size);
        return OFPERR_OFPBPC_BAD_LEN;
    }

    *weight = prop->weight;

    return 0;
}

static enum ofperr
parse_ofp15_group_bucket_prop_watch(const struct ofpbuf *payload,
                                    ovs_be32 *watch)
{
    struct ofp15_group_bucket_prop_watch *prop = payload->data;

    if (payload->size != sizeof *prop) {
        log_property(false, "OpenFlow bucket watch port or group "
                     "property length %u is not valid", payload->size);
        return OFPERR_OFPBPC_BAD_LEN;
    }

    *watch = prop->watch;

    return 0;
}

static enum ofperr
ofputil_pull_ofp15_buckets(struct ofpbuf *msg, size_t buckets_length,
                           enum ofp_version version, uint8_t group_type,
                           struct ovs_list *buckets)
{
    struct ofp15_bucket *ob;

    list_init(buckets);
    while (buckets_length > 0) {
        struct ofputil_bucket *bucket = NULL;
        struct ofpbuf ofpacts;
        enum ofperr err = OFPERR_OFPGMFC_BAD_BUCKET;
        struct ofpbuf properties;
        size_t ob_len, actions_len, properties_len;
        ovs_be32 watch_port = ofputil_port_to_ofp11(OFPP_ANY);
        ovs_be32 watch_group = htonl(OFPG_ANY);
        ovs_be16 weight = htons(group_type == OFPGT11_SELECT ? 1 : 0);

        ofpbuf_init(&ofpacts, 0);

        ob = ofpbuf_try_pull(msg, sizeof *ob);
        if (!ob) {
            VLOG_WARN_RL(&bad_ofmsg_rl, "buckets end with %"PRIuSIZE
                         " leftover bytes", buckets_length);
            goto err;
        }

        ob_len = ntohs(ob->len);
        actions_len = ntohs(ob->action_array_len);

        if (ob_len < sizeof *ob) {
            VLOG_WARN_RL(&bad_ofmsg_rl, "OpenFlow message bucket length "
                         "%"PRIuSIZE" is not valid", ob_len);
            goto err;
        } else if (ob_len > buckets_length) {
            VLOG_WARN_RL(&bad_ofmsg_rl, "OpenFlow message bucket length "
                         "%"PRIuSIZE" exceeds remaining buckets data size %"
                         PRIuSIZE, ob_len, buckets_length);
            goto err;
        } else if (actions_len > ob_len - sizeof *ob) {
            VLOG_WARN_RL(&bad_ofmsg_rl, "OpenFlow message bucket actions "
                         "length %"PRIuSIZE" exceeds remaining bucket "
                         "data size %"PRIuSIZE, actions_len,
                         ob_len - sizeof *ob);
            goto err;
        }
        buckets_length -= ob_len;

        err = ofpacts_pull_openflow_actions(msg, actions_len, version,
                                            &ofpacts);
        if (err) {
            goto err;
        }

        properties_len = ob_len - sizeof *ob - actions_len;
        ofpbuf_use_const(&properties, ofpbuf_pull(msg, properties_len),
                         properties_len);

        while (properties.size > 0) {
            struct ofpbuf payload;
            uint16_t type;

            err = ofputil_pull_property(&properties, &payload, &type);
            if (err) {
                goto err;
            }

            switch (type) {
            case OFPGBPT15_WEIGHT:
                err = parse_ofp15_group_bucket_prop_weight(&payload, &weight);
                break;

            case OFPGBPT15_WATCH_PORT:
                err = parse_ofp15_group_bucket_prop_watch(&payload,
                                                          &watch_port);
                break;

            case OFPGBPT15_WATCH_GROUP:
                err = parse_ofp15_group_bucket_prop_watch(&payload,
                                                          &watch_group);
                break;

            default:
                log_property(false, "unknown group bucket property %"PRIu16,
                             type);
                err = OFPERR_OFPBPC_BAD_TYPE;
                break;
            }

            if (err) {
                goto err;
            }
        }

        bucket = xzalloc(sizeof *bucket);

        bucket->weight = ntohs(weight);
        err = ofputil_port_from_ofp11(watch_port, &bucket->watch_port);
        if (err) {
            err = OFPERR_OFPGMFC_BAD_WATCH;
            goto err;
        }
        bucket->watch_group = ntohl(watch_group);
        bucket->bucket_id = ntohl(ob->bucket_id);
        if (bucket->bucket_id > OFPG15_BUCKET_MAX) {
            VLOG_WARN_RL(&bad_ofmsg_rl, "bucket id (%u) is out of range",
                         bucket->bucket_id);
            err = OFPERR_OFPGMFC_BAD_BUCKET;
            goto err;
        }

        bucket->ofpacts = ofpbuf_steal_data(&ofpacts);
        bucket->ofpacts_len = ofpacts.size;
        list_push_back(buckets, &bucket->list_node);

        continue;

    err:
        free(bucket);
        ofpbuf_uninit(&ofpacts);
        ofputil_bucket_list_destroy(buckets);
        return err;
    }

    if (ofputil_bucket_check_duplicate_id(buckets)) {
        VLOG_WARN_RL(&bad_ofmsg_rl, "Duplicate bucket id");
        ofputil_bucket_list_destroy(buckets);
        return OFPERR_OFPGMFC_BAD_BUCKET;
    }

    return 0;
}

static void
ofputil_init_group_properties(struct ofputil_group_props *gp)
{
    memset(gp, 0, sizeof *gp);
}

static enum ofperr
parse_group_prop_ntr_selection_method(struct ofpbuf *payload,
                                      enum ofp11_group_type group_type,
                                      enum ofp15_group_mod_command group_cmd,
                                      struct ofputil_group_props *gp)
{
    struct ntr_group_prop_selection_method *prop = payload->data;
    size_t fields_len, method_len;
    enum ofperr error;

    switch (group_type) {
    case OFPGT11_SELECT:
        break;
    case OFPGT11_ALL:
    case OFPGT11_INDIRECT:
    case OFPGT11_FF:
        log_property(false, "ntr selection method property is only allowed "
                     "for select groups");
        return OFPERR_OFPBPC_BAD_VALUE;
    default:
        return OFPERR_OFPGMFC_BAD_TYPE;
    }

    switch (group_cmd) {
    case OFPGC15_ADD:
    case OFPGC15_MODIFY:
        break;
    case OFPGC15_DELETE:
    case OFPGC15_INSERT_BUCKET:
    case OFPGC15_REMOVE_BUCKET:
        log_property(false, "ntr selection method property is only allowed "
                     "for add and delete group modifications");
        return OFPERR_OFPBPC_BAD_VALUE;
    default:
        return OFPERR_OFPGMFC_BAD_COMMAND;
    }

    if (payload->size < sizeof *prop) {
        log_property(false, "ntr selection method property length "
                     "%u is not valid", payload->size);
        return OFPERR_OFPBPC_BAD_LEN;
    }

    method_len = strnlen(prop->selection_method, NTR_MAX_SELECTION_METHOD_LEN);

    if (method_len == NTR_MAX_SELECTION_METHOD_LEN) {
        log_property(false, "ntr selection method is not null terminated");
        return OFPERR_OFPBPC_BAD_VALUE;
    }

    if (strcmp("hash", prop->selection_method)) {
        log_property(false, "ntr selection method '%s' is not supported",
                     prop->selection_method);
        return OFPERR_OFPBPC_BAD_VALUE;
    }

    strcpy(gp->selection_method, prop->selection_method);
    gp->selection_method_param = ntohll(prop->selection_method_param);

    if (!method_len && gp->selection_method_param) {
        log_property(false, "ntr selection method parameter is non-zero but "
                     "selection method is empty");
        return OFPERR_OFPBPC_BAD_VALUE;
    }

    ofpbuf_pull(payload, sizeof *prop);

    fields_len = ntohs(prop->length) - sizeof *prop;
    if (!method_len && fields_len) {
        log_property(false, "ntr selection method parameter is zero "
                     "but fields are provided");
        return OFPERR_OFPBPC_BAD_VALUE;
    }

    error = oxm_pull_field_array(payload->data, fields_len,
                                 &gp->fields);
    if (error) {
        log_property(false, "ntr selection method fields are invalid");
        return error;
    }

    return 0;
}

static enum ofperr
parse_group_prop_ntr(struct ofpbuf *payload, uint32_t exp_type,
                     enum ofp11_group_type group_type,
                     enum ofp15_group_mod_command group_cmd,
                     struct ofputil_group_props *gp)
{
    enum ofperr error;

    switch (exp_type) {
    case NTRT_SELECTION_METHOD:
        error = parse_group_prop_ntr_selection_method(payload, group_type,
                                                      group_cmd, gp);
        break;

    default:
        log_property(false, "unknown group property ntr experimenter type "
                     "%"PRIu32, exp_type);
        error = OFPERR_OFPBPC_BAD_TYPE;
        break;
    }

    return error;
}

static enum ofperr
parse_ofp15_group_prop_exp(struct ofpbuf *payload,
                           enum ofp11_group_type group_type,
                           enum ofp15_group_mod_command group_cmd,
                           struct ofputil_group_props *gp)
{
    struct ofp_prop_experimenter *prop = payload->data;
    uint16_t experimenter;
    uint32_t exp_type;
    enum ofperr error;

    if (payload->size < sizeof *prop) {
        return OFPERR_OFPBPC_BAD_LEN;
    }

    experimenter = ntohl(prop->experimenter);
    exp_type = ntohl(prop->exp_type);

    switch (experimenter) {
    case NTR_VENDOR_ID:
    case NTR_COMPAT_VENDOR_ID:
        error = parse_group_prop_ntr(payload, exp_type, group_type,
                                     group_cmd, gp);
        break;

    default:
        log_property(false, "unknown group property experimenter %"PRIu16,
                     experimenter);
        error = OFPERR_OFPBPC_BAD_EXPERIMENTER;
        break;
    }

    return error;
}

static enum ofperr
parse_ofp15_group_properties(struct ofpbuf *msg,
                             enum ofp11_group_type group_type,
                             enum ofp15_group_mod_command group_cmd,
                             struct ofputil_group_props *gp,
                             size_t properties_len)
{
    struct ofpbuf properties;

    ofpbuf_use_const(&properties, ofpbuf_pull(msg, properties_len),
                     properties_len);

    while (properties.size > 0) {
        struct ofpbuf payload;
        enum ofperr error;
        uint16_t type;

        error = ofputil_pull_property(&properties, &payload, &type);
        if (error) {
            return error;
        }

        switch (type) {
        case OFPGPT15_EXPERIMENTER:
            error = parse_ofp15_group_prop_exp(&payload, group_type,
                                               group_cmd, gp);
            break;

        default:
            log_property(false, "unknown group property %"PRIu16, type);
            error = OFPERR_OFPBPC_BAD_TYPE;
            break;
        }

        if (error) {
            return error;
        }
    }

    return 0;
}

static int
ofputil_decode_ofp11_group_desc_reply(struct ofputil_group_desc *gd,
                                      struct ofpbuf *msg,
                                      enum ofp_version version)
{
    struct ofp11_group_desc_stats *ogds;
    size_t length;

    if (!msg->header) {
        ofpraw_pull_assert(msg);
    }

    if (!msg->size) {
        return EOF;
    }

    ogds = ofpbuf_try_pull(msg, sizeof *ogds);
    if (!ogds) {
        VLOG_WARN_RL(&bad_ofmsg_rl, "OFPST11_GROUP_DESC reply has %"PRIu32" "
                     "leftover bytes at end", msg->size);
        return OFPERR_OFPBRC_BAD_LEN;
    }
    gd->type = ogds->type;
    gd->group_id = ntohl(ogds->group_id);

    length = ntohs(ogds->length);
    if (length < sizeof *ogds || length - sizeof *ogds > msg->size) {
        VLOG_WARN_RL(&bad_ofmsg_rl, "OFPST11_GROUP_DESC reply claims invalid "
                     "length %"PRIuSIZE, length);
        return OFPERR_OFPBRC_BAD_LEN;
    }

    return ofputil_pull_ofp11_buckets(msg, length - sizeof *ogds, version,
                                      &gd->buckets);
}

static int
ofputil_decode_ofp15_group_desc_reply(struct ofputil_group_desc *gd,
                                      struct ofpbuf *msg,
                                      enum ofp_version version)
{
    struct ofp15_group_desc_stats *ogds;
    uint16_t length, bucket_list_len;
    int error;

    if (!msg->header) {
        ofpraw_pull_assert(msg);
    }

    if (!msg->size) {
        return EOF;
    }

    ogds = ofpbuf_try_pull(msg, sizeof *ogds);
    if (!ogds) {
        VLOG_WARN_RL(&bad_ofmsg_rl, "OFPST11_GROUP_DESC reply has %"PRIu32" "
                     "leftover bytes at end", msg->size);
        return OFPERR_OFPBRC_BAD_LEN;
    }
    gd->type = ogds->type;
    gd->group_id = ntohl(ogds->group_id);

    length = ntohs(ogds->length);
    if (length < sizeof *ogds || length - sizeof *ogds > msg->size) {
        VLOG_WARN_RL(&bad_ofmsg_rl, "OFPST11_GROUP_DESC reply claims invalid "
                     "length %u", length);
        return OFPERR_OFPBRC_BAD_LEN;
    }

    bucket_list_len = ntohs(ogds->bucket_list_len);
    if (length < bucket_list_len + sizeof *ogds) {
        VLOG_WARN_RL(&bad_ofmsg_rl, "OFPST11_GROUP_DESC reply claims invalid "
                     "bucket list length %u", bucket_list_len);
        return OFPERR_OFPBRC_BAD_LEN;
    }
    error = ofputil_pull_ofp15_buckets(msg, bucket_list_len, version, gd->type,
                                       &gd->buckets);
    if (error) {
        return error;
    }

    /* By definition group desc messages don't have a group mod command.
     * However, parse_group_prop_ntr_selection_method() checks to make sure
     * that the command is OFPGC15_ADD or OFPGC15_DELETE to guard
     * against group mod messages with other commands supplying
     * a NTR selection method group experimenter property.
     * Such properties are valid for group desc replies so
     * claim that the group mod command is OFPGC15_ADD to
     * satisfy the check in parse_group_prop_ntr_selection_method() */
    error = parse_ofp15_group_properties(
        msg, gd->type, OFPGC15_ADD, &gd->props,
        length - sizeof *ogds - bucket_list_len);
    if (error) {
        ofputil_bucket_list_destroy(&gd->buckets);
    }
    return error;
}

/* Converts a group description reply in 'msg' into an abstract
 * ofputil_group_desc in 'gd'.
 *
 * Multiple group description replies can be packed into a single OpenFlow
 * message.  Calling this function multiple times for a single 'msg' iterates
 * through the replies.  The caller must initially leave 'msg''s layer pointers
 * null and not modify them between calls.
 *
 * Returns 0 if successful, EOF if no replies were left in this 'msg',
 * otherwise a positive errno value. */
int
ofputil_decode_group_desc_reply(struct ofputil_group_desc *gd,
                                struct ofpbuf *msg, enum ofp_version version)
{
    ofputil_init_group_properties(&gd->props);

    switch (version)
    {
    case OFP11_VERSION:
    case OFP12_VERSION:
    case OFP13_VERSION:
    case OFP14_VERSION:
        return ofputil_decode_ofp11_group_desc_reply(gd, msg, version);

    case OFP15_VERSION:
        return ofputil_decode_ofp15_group_desc_reply(gd, msg, version);

    case OFP10_VERSION:
    default:
        OVS_NOT_REACHED();
    }
}

void
ofputil_uninit_group_mod(struct ofputil_group_mod *gm)
{
    ofputil_bucket_list_destroy(&gm->buckets);
}

static struct ofpbuf *
ofputil_encode_ofp11_group_mod(enum ofp_version ofp_version,
                               const struct ofputil_group_mod *gm)
{
    struct ofpbuf *b;
    struct ofp11_group_mod *ogm;
    size_t start_ogm;
    struct ofputil_bucket *bucket;

    b = ofpraw_alloc(OFPRAW_OFPT11_GROUP_MOD, ofp_version, 0);
    start_ogm = b->size;
    ofpbuf_put_zeros(b, sizeof *ogm);

    LIST_FOR_EACH (bucket, list_node, &gm->buckets) {
        ofputil_put_ofp11_bucket(bucket, b, ofp_version);
    }
    ogm = ofpbuf_at_assert(b, start_ogm, sizeof *ogm);
    ogm->command = htons(gm->command);
    ogm->type = gm->type;
    ogm->group_id = htonl(gm->group_id);

    return b;
}

static struct ofpbuf *
ofputil_encode_ofp15_group_mod(enum ofp_version ofp_version,
                               const struct ofputil_group_mod *gm)
{
    struct ofpbuf *b;
    struct ofp15_group_mod *ogm;
    size_t start_ogm;
    struct ofputil_bucket *bucket;
    struct id_pool *bucket_ids = NULL;

    b = ofpraw_alloc(OFPRAW_OFPT15_GROUP_MOD, ofp_version, 0);
    start_ogm = b->size;
    ofpbuf_put_zeros(b, sizeof *ogm);

    LIST_FOR_EACH (bucket, list_node, &gm->buckets) {
        uint32_t bucket_id;

        /* Generate a bucket id if none was supplied */
        if (bucket->bucket_id > OFPG15_BUCKET_MAX) {
            if (!bucket_ids) {
                const struct ofputil_bucket *bkt;

                bucket_ids = id_pool_create(0, OFPG15_BUCKET_MAX + 1);

                /* Mark all bucket_ids that are present in gm
                 * as used in the pool. */
                LIST_FOR_EACH_REVERSE (bkt, list_node, &gm->buckets) {
                    if (bkt == bucket) {
                        break;
                    }
                    if (bkt->bucket_id <= OFPG15_BUCKET_MAX) {
                        id_pool_add(bucket_ids, bkt->bucket_id);
                    }
                }
            }

            if (!id_pool_alloc_id(bucket_ids, &bucket_id)) {
                OVS_NOT_REACHED();
            }
        } else {
            bucket_id = bucket->bucket_id;
        }

        ofputil_put_ofp15_bucket(bucket, bucket_id, gm->type, b, ofp_version);
    }
    ogm = ofpbuf_at_assert(b, start_ogm, sizeof *ogm);
    ogm->command = htons(gm->command);
    ogm->type = gm->type;
    ogm->group_id = htonl(gm->group_id);
    ogm->command_bucket_id = htonl(gm->command_bucket_id);
    ogm->bucket_array_len = htons(b->size - start_ogm - sizeof *ogm);

    /* Add group properties */
    if (gm->props.selection_method[0]) {
        ofputil_put_group_prop_ntr_selection_method(ofp_version, &gm->props, b);
    }

    id_pool_destroy(bucket_ids);
    return b;
}

static void
bad_group_cmd(enum ofp15_group_mod_command cmd)
{
    const char *opt_version;
    const char *version;
    const char *cmd_str;

    switch (cmd) {
    case OFPGC15_ADD:
    case OFPGC15_MODIFY:
    case OFPGC15_DELETE:
        version = "1.1";
        opt_version = "11";
        break;

    case OFPGC15_INSERT_BUCKET:
    case OFPGC15_REMOVE_BUCKET:
        version = "1.5";
        opt_version = "15";
        break;

    default:
        OVS_NOT_REACHED();
    }

    switch (cmd) {
    case OFPGC15_ADD:
        cmd_str = "add-group";
        break;

    case OFPGC15_MODIFY:
        cmd_str = "mod-group";
        break;

    case OFPGC15_DELETE:
        cmd_str = "del-group";
        break;

    case OFPGC15_INSERT_BUCKET:
        cmd_str = "insert-bucket";
        break;

    case OFPGC15_REMOVE_BUCKET:
        cmd_str = "remove-bucket";
        break;

    default:
        OVS_NOT_REACHED();
    }

    ovs_fatal(0, "%s needs OpenFlow %s or later (\'-O OpenFlow%s\')",
              cmd_str, version, opt_version);

}

/* Converts abstract group mod 'gm' into a message for OpenFlow version
 * 'ofp_version' and returns the message. */
struct ofpbuf *
ofputil_encode_group_mod(enum ofp_version ofp_version,
                         const struct ofputil_group_mod *gm)
{

    switch (ofp_version) {
    case OFP10_VERSION:
        bad_group_cmd(gm->command);

    case OFP11_VERSION:
    case OFP12_VERSION:
    case OFP13_VERSION:
    case OFP14_VERSION:
        if (gm->command > OFPGC11_DELETE) {
            bad_group_cmd(gm->command);
        }
        return ofputil_encode_ofp11_group_mod(ofp_version, gm);

    case OFP15_VERSION:
        return ofputil_encode_ofp15_group_mod(ofp_version, gm);

    default:
        OVS_NOT_REACHED();
    }
}

static enum ofperr
ofputil_pull_ofp11_group_mod(struct ofpbuf *msg, enum ofp_version ofp_version,
                             struct ofputil_group_mod *gm)
{
    const struct ofp11_group_mod *ogm;
    enum ofperr error;

    ogm = ofpbuf_pull(msg, sizeof *ogm);
    gm->command = ntohs(ogm->command);
    gm->type = ogm->type;
    gm->group_id = ntohl(ogm->group_id);
    gm->command_bucket_id = OFPG15_BUCKET_ALL;

    error = ofputil_pull_ofp11_buckets(msg, msg->size, ofp_version,
                                       &gm->buckets);

    /* OF1.3.5+ prescribes an error when an OFPGC_DELETE includes buckets. */
    if (!error
        && ofp_version >= OFP13_VERSION
        && gm->command == OFPGC11_DELETE
        && !list_is_empty(&gm->buckets)) {
        error = OFPERR_OFPGMFC_INVALID_GROUP;
        ofputil_bucket_list_destroy(&gm->buckets);
    }

    return error;
}

static enum ofperr
ofputil_pull_ofp15_group_mod(struct ofpbuf *msg, enum ofp_version ofp_version,
                             struct ofputil_group_mod *gm)
{
    const struct ofp15_group_mod *ogm;
    uint16_t bucket_list_len;
    enum ofperr error = OFPERR_OFPGMFC_BAD_BUCKET;

    ogm = ofpbuf_pull(msg, sizeof *ogm);
    gm->command = ntohs(ogm->command);
    gm->type = ogm->type;
    gm->group_id = ntohl(ogm->group_id);

    gm->command_bucket_id = ntohl(ogm->command_bucket_id);
    switch (gm->command) {
    case OFPGC15_REMOVE_BUCKET:
        if (gm->command_bucket_id == OFPG15_BUCKET_ALL) {
            error = 0;
        }
        /* Fall through */
    case OFPGC15_INSERT_BUCKET:
        if (gm->command_bucket_id <= OFPG15_BUCKET_MAX ||
            gm->command_bucket_id == OFPG15_BUCKET_FIRST
            || gm->command_bucket_id == OFPG15_BUCKET_LAST) {
            error = 0;
        }
        break;

    case OFPGC11_ADD:
    case OFPGC11_MODIFY:
    case OFPGC11_DELETE:
    default:
        if (gm->command_bucket_id == OFPG15_BUCKET_ALL) {
            error = 0;
        }
        break;
    }
    if (error) {
        VLOG_WARN_RL(&bad_ofmsg_rl,
                     "group command bucket id (%u) is out of range",
                     gm->command_bucket_id);
        return OFPERR_OFPGMFC_BAD_BUCKET;
    }

    bucket_list_len = ntohs(ogm->bucket_array_len);
    if (bucket_list_len > msg->size) {
        return OFPERR_OFPBRC_BAD_LEN;
    }
    error = ofputil_pull_ofp15_buckets(msg, bucket_list_len, ofp_version,
                                       gm->type, &gm->buckets);
    if (error) {
        return error;
    }

    error = parse_ofp15_group_properties(msg, gm->type, gm->command,
                                         &gm->props, msg->size);
    if (error) {
        ofputil_bucket_list_destroy(&gm->buckets);
    }
    return error;
}

static enum ofperr
ofputil_check_group_mod(const struct ofputil_group_mod *gm)
{
    switch (gm->type) {
    case OFPGT11_INDIRECT:
        if (!list_is_singleton(&gm->buckets)) {
            return OFPERR_OFPGMFC_INVALID_GROUP;
        }
        break;
    case OFPGT11_ALL:
    case OFPGT11_SELECT:
    case OFPGT11_FF:
        break;
    default:
        return OFPERR_OFPGMFC_BAD_TYPE;
    }

    switch (gm->command) {
    case OFPGC11_ADD:
    case OFPGC11_MODIFY:
    case OFPGC11_DELETE:
    case OFPGC15_INSERT_BUCKET:
        break;
    case OFPGC15_REMOVE_BUCKET:
        if (!list_is_empty(&gm->buckets)) {
            return OFPERR_OFPGMFC_BAD_BUCKET;
        }
        break;
    default:
        return OFPERR_OFPGMFC_BAD_COMMAND;
    }

    struct ofputil_bucket *bucket;
    LIST_FOR_EACH (bucket, list_node, &gm->buckets) {
        if (bucket->weight && gm->type != OFPGT11_SELECT) {
            return OFPERR_OFPGMFC_INVALID_GROUP;
        }

        switch (gm->type) {
        case OFPGT11_ALL:
        case OFPGT11_INDIRECT:
            if (ofputil_bucket_has_liveness(bucket)) {
                return OFPERR_OFPGMFC_WATCH_UNSUPPORTED;
            }
            break;
        case OFPGT11_SELECT:
            break;
        case OFPGT11_FF:
            if (!ofputil_bucket_has_liveness(bucket)) {
                return OFPERR_OFPGMFC_INVALID_GROUP;
            }
            break;
        default:
            OVS_NOT_REACHED();
        }
    }

    return 0;
}

/* Converts OpenFlow group mod message 'oh' into an abstract group mod in
 * 'gm'.  Returns 0 if successful, otherwise an OpenFlow error code. */
enum ofperr
ofputil_decode_group_mod(const struct ofp_header *oh,
                         struct ofputil_group_mod *gm)
{
    enum ofp_version ofp_version = oh->version;
    struct ofpbuf msg;
    enum ofperr err;

    ofpbuf_use_const(&msg, oh, ntohs(oh->length));
    ofpraw_pull_assert(&msg);

    ofputil_init_group_properties(&gm->props);

    switch (ofp_version)
    {
    case OFP11_VERSION:
    case OFP12_VERSION:
    case OFP13_VERSION:
    case OFP14_VERSION:
        err = ofputil_pull_ofp11_group_mod(&msg, ofp_version, gm);
        break;

    case OFP15_VERSION:
        err = ofputil_pull_ofp15_group_mod(&msg, ofp_version, gm);
        break;

    case OFP10_VERSION:
    default:
        OVS_NOT_REACHED();
    }

    if (err) {
        return err;
    }

    err = ofputil_check_group_mod(gm);
    if (err) {
        ofputil_uninit_group_mod(gm);
    }
    return err;
}

/* Parse a queue status request message into 'oqsr'.
 * Returns 0 if successful, otherwise an OFPERR_* number. */
enum ofperr
ofputil_decode_queue_stats_request(const struct ofp_header *request,
                                   struct ofputil_queue_stats_request *oqsr)
{
    switch ((enum ofp_version)request->version) {
    case OFP15_VERSION:
    case OFP14_VERSION:
    case OFP13_VERSION:
    case OFP12_VERSION:
    case OFP11_VERSION: {
        const struct ofp11_queue_stats_request *qsr11 = ofpmsg_body(request);
        oqsr->queue_id = ntohl(qsr11->queue_id);
        return ofputil_port_from_ofp11(qsr11->port_no, &oqsr->port_no);
    }

    case OFP10_VERSION: {
        const struct ofp10_queue_stats_request *qsr10 = ofpmsg_body(request);
        oqsr->queue_id = ntohl(qsr10->queue_id);
        oqsr->port_no = u16_to_ofp(ntohs(qsr10->port_no));
        /* OF 1.0 uses OFPP_ALL for OFPP_ANY */
        if (oqsr->port_no == OFPP_ALL) {
            oqsr->port_no = OFPP_ANY;
        }
        return 0;
    }

    default:
        OVS_NOT_REACHED();
    }
}

/* Encode a queue stats request for 'oqsr', the encoded message
 * will be for OpenFlow version 'ofp_version'. Returns message
 * as a struct ofpbuf. Returns encoded message on success, NULL on error. */
struct ofpbuf *
ofputil_encode_queue_stats_request(enum ofp_version ofp_version,
                                   const struct ofputil_queue_stats_request *oqsr)
{
    struct ofpbuf *request;

    switch (ofp_version) {
    case OFP11_VERSION:
    case OFP12_VERSION:
    case OFP13_VERSION:
    case OFP14_VERSION:
    case OFP15_VERSION: {
        struct ofp11_queue_stats_request *req;
        request = ofpraw_alloc(OFPRAW_OFPST11_QUEUE_REQUEST, ofp_version, 0);
        req = ofpbuf_put_zeros(request, sizeof *req);
        req->port_no = ofputil_port_to_ofp11(oqsr->port_no);
        req->queue_id = htonl(oqsr->queue_id);
        break;
    }
    case OFP10_VERSION: {
        struct ofp10_queue_stats_request *req;
        request = ofpraw_alloc(OFPRAW_OFPST10_QUEUE_REQUEST, ofp_version, 0);
        req = ofpbuf_put_zeros(request, sizeof *req);
        /* OpenFlow 1.0 needs OFPP_ALL instead of OFPP_ANY */
        req->port_no = htons(ofp_to_u16(oqsr->port_no == OFPP_ANY
                                        ? OFPP_ALL : oqsr->port_no));
        req->queue_id = htonl(oqsr->queue_id);
        break;
    }
    default:
        OVS_NOT_REACHED();
    }

    return request;
}

/* Returns the number of queue stats elements in OFPTYPE_QUEUE_STATS_REPLY
 * message 'oh'. */
size_t
ofputil_count_queue_stats(const struct ofp_header *oh)
{
    struct ofputil_queue_stats qs;
    struct ofpbuf b;
    size_t n = 0;

    ofpbuf_use_const(&b, oh, ntohs(oh->length));
    ofpraw_pull_assert(&b);
    while (!ofputil_decode_queue_stats(&qs, &b)) {
        n++;
    }
    return n;
}

static enum ofperr
ofputil_queue_stats_from_ofp10(struct ofputil_queue_stats *oqs,
                               const struct ofp10_queue_stats *qs10)
{
    oqs->port_no = u16_to_ofp(ntohs(qs10->port_no));
    oqs->queue_id = ntohl(qs10->queue_id);
    oqs->tx_bytes = ntohll(get_32aligned_be64(&qs10->tx_bytes));
    oqs->tx_packets = ntohll(get_32aligned_be64(&qs10->tx_packets));
    oqs->tx_errors = ntohll(get_32aligned_be64(&qs10->tx_errors));
    oqs->duration_sec = oqs->duration_nsec = UINT32_MAX;

    return 0;
}

static enum ofperr
ofputil_queue_stats_from_ofp11(struct ofputil_queue_stats *oqs,
                               const struct ofp11_queue_stats *qs11)
{
    enum ofperr error;

    error = ofputil_port_from_ofp11(qs11->port_no, &oqs->port_no);
    if (error) {
        return error;
    }

    oqs->queue_id = ntohl(qs11->queue_id);
    oqs->tx_bytes = ntohll(qs11->tx_bytes);
    oqs->tx_packets = ntohll(qs11->tx_packets);
    oqs->tx_errors = ntohll(qs11->tx_errors);
    oqs->duration_sec = oqs->duration_nsec = UINT32_MAX;

    return 0;
}

static enum ofperr
ofputil_queue_stats_from_ofp13(struct ofputil_queue_stats *oqs,
                               const struct ofp13_queue_stats *qs13)
{
    enum ofperr error = ofputil_queue_stats_from_ofp11(oqs, &qs13->qs);
    if (!error) {
        oqs->duration_sec = ntohl(qs13->duration_sec);
        oqs->duration_nsec = ntohl(qs13->duration_nsec);
    }

    return error;
}

static enum ofperr
ofputil_pull_ofp14_queue_stats(struct ofputil_queue_stats *oqs,
                               struct ofpbuf *msg)
{
    const struct ofp14_queue_stats *qs14;
    size_t len;

    qs14 = ofpbuf_try_pull(msg, sizeof *qs14);
    if (!qs14) {
        return OFPERR_OFPBRC_BAD_LEN;
    }

    len = ntohs(qs14->length);
    if (len < sizeof *qs14 || len - sizeof *qs14 > msg->size) {
        return OFPERR_OFPBRC_BAD_LEN;
    }
    ofpbuf_pull(msg, len - sizeof *qs14);

    /* No properties yet defined, so ignore them for now. */

    return ofputil_queue_stats_from_ofp13(oqs, &qs14->qs);
}

/* Converts an OFPST_QUEUE_STATS reply in 'msg' into an abstract
 * ofputil_queue_stats in 'qs'.
 *
 * Multiple OFPST_QUEUE_STATS replies can be packed into a single OpenFlow
 * message.  Calling this function multiple times for a single 'msg' iterates
 * through the replies.  The caller must initially leave 'msg''s layer pointers
 * null and not modify them between calls.
 *
 * Returns 0 if successful, EOF if no replies were left in this 'msg',
 * otherwise a positive errno value. */
int
ofputil_decode_queue_stats(struct ofputil_queue_stats *qs, struct ofpbuf *msg)
{
    enum ofperr error;
    enum ofpraw raw;

    error = (msg->header ? ofpraw_decode(&raw, msg->header)
             : ofpraw_pull(&raw, msg));
    if (error) {
        return error;
    }

    if (!msg->size) {
        return EOF;
    } else if (raw == OFPRAW_OFPST14_QUEUE_REPLY) {
        return ofputil_pull_ofp14_queue_stats(qs, msg);
    } else if (raw == OFPRAW_OFPST13_QUEUE_REPLY) {
        const struct ofp13_queue_stats *qs13;

        qs13 = ofpbuf_try_pull(msg, sizeof *qs13);
        if (!qs13) {
            goto bad_len;
        }
        return ofputil_queue_stats_from_ofp13(qs, qs13);
    } else if (raw == OFPRAW_OFPST11_QUEUE_REPLY) {
        const struct ofp11_queue_stats *qs11;

        qs11 = ofpbuf_try_pull(msg, sizeof *qs11);
        if (!qs11) {
            goto bad_len;
        }
        return ofputil_queue_stats_from_ofp11(qs, qs11);
    } else if (raw == OFPRAW_OFPST10_QUEUE_REPLY) {
        const struct ofp10_queue_stats *qs10;

        qs10 = ofpbuf_try_pull(msg, sizeof *qs10);
        if (!qs10) {
            goto bad_len;
        }
        return ofputil_queue_stats_from_ofp10(qs, qs10);
    } else {
        OVS_NOT_REACHED();
    }

 bad_len:
    VLOG_WARN_RL(&bad_ofmsg_rl, "OFPST_QUEUE reply has %"PRIu32" leftover "
                 "bytes at end", msg->size);
    return OFPERR_OFPBRC_BAD_LEN;
}

static void
ofputil_queue_stats_to_ofp10(const struct ofputil_queue_stats *oqs,
                             struct ofp10_queue_stats *qs10)
{
    qs10->port_no = htons(ofp_to_u16(oqs->port_no));
    memset(qs10->pad, 0, sizeof qs10->pad);
    qs10->queue_id = htonl(oqs->queue_id);
    put_32aligned_be64(&qs10->tx_bytes, htonll(oqs->tx_bytes));
    put_32aligned_be64(&qs10->tx_packets, htonll(oqs->tx_packets));
    put_32aligned_be64(&qs10->tx_errors, htonll(oqs->tx_errors));
}

static void
ofputil_queue_stats_to_ofp11(const struct ofputil_queue_stats *oqs,
                             struct ofp11_queue_stats *qs11)
{
    qs11->port_no = ofputil_port_to_ofp11(oqs->port_no);
    qs11->queue_id = htonl(oqs->queue_id);
    qs11->tx_bytes = htonll(oqs->tx_bytes);
    qs11->tx_packets = htonll(oqs->tx_packets);
    qs11->tx_errors = htonll(oqs->tx_errors);
}

static void
ofputil_queue_stats_to_ofp13(const struct ofputil_queue_stats *oqs,
                             struct ofp13_queue_stats *qs13)
{
    ofputil_queue_stats_to_ofp11(oqs, &qs13->qs);
    if (oqs->duration_sec != UINT32_MAX) {
        qs13->duration_sec = htonl(oqs->duration_sec);
        qs13->duration_nsec = htonl(oqs->duration_nsec);
    } else {
        qs13->duration_sec = OVS_BE32_MAX;
        qs13->duration_nsec = OVS_BE32_MAX;
    }
}

static void
ofputil_queue_stats_to_ofp14(const struct ofputil_queue_stats *oqs,
                             struct ofp14_queue_stats *qs14)
{
    qs14->length = htons(sizeof *qs14);
    memset(qs14->pad, 0, sizeof qs14->pad);
    ofputil_queue_stats_to_ofp13(oqs, &qs14->qs);
}


/* Encode a queue stat for 'oqs' and append it to 'replies'. */
void
ofputil_append_queue_stat(struct ovs_list *replies,
                          const struct ofputil_queue_stats *oqs)
{
    switch (ofpmp_version(replies)) {
    case OFP13_VERSION: {
        struct ofp13_queue_stats *reply = ofpmp_append(replies, sizeof *reply);
        ofputil_queue_stats_to_ofp13(oqs, reply);
        break;
    }

    case OFP12_VERSION:
    case OFP11_VERSION: {
        struct ofp11_queue_stats *reply = ofpmp_append(replies, sizeof *reply);
        ofputil_queue_stats_to_ofp11(oqs, reply);
        break;
    }

    case OFP10_VERSION: {
        struct ofp10_queue_stats *reply = ofpmp_append(replies, sizeof *reply);
        ofputil_queue_stats_to_ofp10(oqs, reply);
        break;
    }

    case OFP14_VERSION:
    case OFP15_VERSION: {
        struct ofp14_queue_stats *reply = ofpmp_append(replies, sizeof *reply);
        ofputil_queue_stats_to_ofp14(oqs, reply);
        break;
    }

    default:
        OVS_NOT_REACHED();
    }
}

enum ofperr
ofputil_decode_bundle_ctrl(const struct ofp_header *oh,
                           struct ofputil_bundle_ctrl_msg *msg)
{
    struct ofpbuf b;
    enum ofpraw raw;
    const struct ofp14_bundle_ctrl_msg *m;

    ofpbuf_use_const(&b, oh, ntohs(oh->length));
    raw = ofpraw_pull_assert(&b);
    ovs_assert(raw == OFPRAW_OFPT14_BUNDLE_CONTROL);

    m = b.msg;
    msg->bundle_id = ntohl(m->bundle_id);
    msg->type = ntohs(m->type);
    msg->flags = ntohs(m->flags);

    return 0;
}

struct ofpbuf *
ofputil_encode_bundle_ctrl_request(enum ofp_version ofp_version,
                                   struct ofputil_bundle_ctrl_msg *bc)
{
    struct ofpbuf *request;
    struct ofp14_bundle_ctrl_msg *m;

    switch (ofp_version) {
    case OFP10_VERSION:
    case OFP11_VERSION:
    case OFP12_VERSION:
    case OFP13_VERSION:
        ovs_fatal(0, "bundles need OpenFlow 1.4 or later "
                     "(\'-O OpenFlow14\')");
    case OFP14_VERSION:
    case OFP15_VERSION:
        request = ofpraw_alloc(OFPRAW_OFPT14_BUNDLE_CONTROL, ofp_version, 0);
        m = ofpbuf_put_zeros(request, sizeof *m);

        m->bundle_id = htonl(bc->bundle_id);
        m->type = htons(bc->type);
        m->flags = htons(bc->flags);
        break;
    default:
        OVS_NOT_REACHED();
    }

    return request;
}

struct ofpbuf *
ofputil_encode_bundle_ctrl_reply(const struct ofp_header *oh,
                                 struct ofputil_bundle_ctrl_msg *msg)
{
    struct ofpbuf *buf;
    struct ofp14_bundle_ctrl_msg *m;

    buf = ofpraw_alloc_reply(OFPRAW_OFPT14_BUNDLE_CONTROL, oh, 0);
    m = ofpbuf_put_zeros(buf, sizeof *m);

    m->bundle_id = htonl(msg->bundle_id);
    m->type = htons(msg->type);
    m->flags = htons(msg->flags);

    return buf;
}

/* Return true for bundlable state change requests, false for other messages.
 */
static bool
ofputil_is_bundlable(enum ofptype type)
{
    switch (type) {
        /* Minimum required by OpenFlow 1.4. */
    case OFPTYPE_PORT_MOD:
    case OFPTYPE_FLOW_MOD:
        /* TT extension. */
    case OFPTYPE_ONF_TT_FLOW_MOD:
        return true;

        /* Nice to have later. */
    case OFPTYPE_FLOW_MOD_TABLE_ID:
    case OFPTYPE_GROUP_MOD:
    case OFPTYPE_TABLE_MOD:
    case OFPTYPE_METER_MOD:
    case OFPTYPE_PACKET_OUT:
    case OFPTYPE_NXT_TLV_TABLE_MOD:

        /* Not to be bundlable. */
    case OFPTYPE_ECHO_REQUEST:
    case OFPTYPE_FEATURES_REQUEST:
    case OFPTYPE_GET_CONFIG_REQUEST:
    case OFPTYPE_SET_CONFIG:
    case OFPTYPE_BARRIER_REQUEST:
    case OFPTYPE_ROLE_REQUEST:
    case OFPTYPE_ECHO_REPLY:
    case OFPTYPE_SET_FLOW_FORMAT:
    case OFPTYPE_SET_PACKET_IN_FORMAT:
    case OFPTYPE_SET_CONTROLLER_ID:
    case OFPTYPE_FLOW_AGE:
    case OFPTYPE_FLOW_MONITOR_CANCEL:
    case OFPTYPE_SET_ASYNC_CONFIG:
    case OFPTYPE_GET_ASYNC_REQUEST:
    case OFPTYPE_DESC_STATS_REQUEST:
    case OFPTYPE_FLOW_STATS_REQUEST:
    case OFPTYPE_AGGREGATE_STATS_REQUEST:
    case OFPTYPE_TABLE_STATS_REQUEST:
    case OFPTYPE_TABLE_FEATURES_STATS_REQUEST:
    case OFPTYPE_TABLE_DESC_REQUEST:
    case OFPTYPE_PORT_STATS_REQUEST:
    case OFPTYPE_QUEUE_STATS_REQUEST:
    case OFPTYPE_PORT_DESC_STATS_REQUEST:
    case OFPTYPE_FLOW_MONITOR_STATS_REQUEST:
    case OFPTYPE_METER_STATS_REQUEST:
    case OFPTYPE_METER_CONFIG_STATS_REQUEST:
    case OFPTYPE_METER_FEATURES_STATS_REQUEST:
    case OFPTYPE_GROUP_STATS_REQUEST:
    case OFPTYPE_GROUP_DESC_STATS_REQUEST:
    case OFPTYPE_GROUP_FEATURES_STATS_REQUEST:
    case OFPTYPE_QUEUE_GET_CONFIG_REQUEST:
    case OFPTYPE_BUNDLE_CONTROL:
    case OFPTYPE_BUNDLE_ADD_MESSAGE:
    case OFPTYPE_HELLO:
    case OFPTYPE_ERROR:
    case OFPTYPE_FEATURES_REPLY:
    case OFPTYPE_GET_CONFIG_REPLY:
    case OFPTYPE_PACKET_IN:
    case OFPTYPE_FLOW_REMOVED:
    case OFPTYPE_PORT_STATUS:
    case OFPTYPE_BARRIER_REPLY:
    case OFPTYPE_QUEUE_GET_CONFIG_REPLY:
    case OFPTYPE_DESC_STATS_REPLY:
    case OFPTYPE_FLOW_STATS_REPLY:
    case OFPTYPE_QUEUE_STATS_REPLY:
    case OFPTYPE_PORT_STATS_REPLY:
    case OFPTYPE_TABLE_STATS_REPLY:
    case OFPTYPE_AGGREGATE_STATS_REPLY:
    case OFPTYPE_PORT_DESC_STATS_REPLY:
    case OFPTYPE_ROLE_REPLY:
    case OFPTYPE_FLOW_MONITOR_PAUSED:
    case OFPTYPE_FLOW_MONITOR_RESUMED:
    case OFPTYPE_FLOW_MONITOR_STATS_REPLY:
    case OFPTYPE_GET_ASYNC_REPLY:
    case OFPTYPE_GROUP_STATS_REPLY:
    case OFPTYPE_GROUP_DESC_STATS_REPLY:
    case OFPTYPE_GROUP_FEATURES_STATS_REPLY:
    case OFPTYPE_METER_STATS_REPLY:
    case OFPTYPE_METER_CONFIG_STATS_REPLY:
    case OFPTYPE_METER_FEATURES_STATS_REPLY:
    case OFPTYPE_TABLE_FEATURES_STATS_REPLY:
    case OFPTYPE_TABLE_DESC_REPLY:
    case OFPTYPE_ROLE_STATUS:
    case OFPTYPE_REQUESTFORWARD:
    case OFPTYPE_NXT_TLV_TABLE_REQUEST:
    case OFPTYPE_NXT_TLV_TABLE_REPLY:
    case OFPTYPE_ONF_TT_FLOW_CONTROL:
        break;
    }

    return false;
}

enum ofperr
ofputil_decode_bundle_add(const struct ofp_header *oh,
                          struct ofputil_bundle_add_msg *msg,
                          enum ofptype *type_ptr)
{
    const struct ofp14_bundle_ctrl_msg *m;
    struct ofpbuf b;
    enum ofpraw raw;
    size_t inner_len;
    enum ofperr error;
    enum ofptype type;

    ofpbuf_use_const(&b, oh, ntohs(oh->length));
    raw = ofpraw_pull_assert(&b);
    ovs_assert(raw == OFPRAW_OFPT14_BUNDLE_ADD_MESSAGE);

    m = ofpbuf_pull(&b, sizeof *m);
    msg->bundle_id = ntohl(m->bundle_id);
    msg->flags = ntohs(m->flags);

    /* Pull the inner ofp_header. */
    if (b.size < sizeof(struct ofp_header)) {
        return OFPERR_OFPBFC_MSG_BAD_LEN;
    }
    msg->msg = b.data;
    if (msg->msg->version != oh->version) {
        return OFPERR_NXBFC_BAD_VERSION;
    }
    inner_len = ntohs(msg->msg->length);
    if (inner_len < sizeof(struct ofp_header) || inner_len > b.size) {
        return OFPERR_OFPBFC_MSG_BAD_LEN;
    }
    if (msg->msg->xid != oh->xid) {
        return OFPERR_OFPBFC_MSG_BAD_XID;
    }

    /* Reject unbundlable messages. */
    if (!type_ptr) {
        type_ptr = &type;
    }
    error = ofptype_decode(type_ptr, msg->msg);
    if (error) {
        VLOG_WARN_RL(&bad_ofmsg_rl, "OFPT14_BUNDLE_ADD_MESSAGE contained "
                     "message is unparsable (%s)", ofperr_get_name(error));
        return OFPERR_OFPBFC_MSG_UNSUP; /* 'error' would be confusing. */
    }

    if (!ofputil_is_bundlable(*type_ptr)) {
        VLOG_WARN_RL(&bad_ofmsg_rl, "%s message not allowed inside "
                     "OFPT14_BUNDLE_ADD_MESSAGE", ofptype_get_name(*type_ptr));
        return OFPERR_OFPBFC_MSG_UNSUP;
    }

    return 0;
}

struct ofpbuf *
ofputil_encode_bundle_add(enum ofp_version ofp_version,
                          struct ofputil_bundle_add_msg *msg)
{
    struct ofpbuf *request;
    struct ofp14_bundle_ctrl_msg *m;

    /* Must use the same xid as the embedded message. */
    request = ofpraw_alloc_xid(OFPRAW_OFPT14_BUNDLE_ADD_MESSAGE, ofp_version,
                               msg->msg->xid, 0);
    m = ofpbuf_put_zeros(request, sizeof *m);

    m->bundle_id = htonl(msg->bundle_id);
    m->flags = htons(msg->flags);
    ofpbuf_put(request, msg->msg, ntohs(msg->msg->length));

    return request;
}

static void
encode_tlv_table_mappings(struct ofpbuf *b, struct ovs_list *mappings)
{
    struct ofputil_tlv_map *map;

    LIST_FOR_EACH (map, list_node, mappings) {
        struct nx_tlv_map *nx_map;

        nx_map = ofpbuf_put_zeros(b, sizeof *nx_map);
        nx_map->option_class = htons(map->option_class);
        nx_map->option_type = map->option_type;
        nx_map->option_len = map->option_len;
        nx_map->index = htons(map->index);
    }
}

struct ofpbuf *
ofputil_encode_tlv_table_mod(enum ofp_version ofp_version,
                                struct ofputil_tlv_table_mod *ttm)
{
    struct ofpbuf *b;
    struct nx_tlv_table_mod *nx_ttm;

    b = ofpraw_alloc(OFPRAW_NXT_TLV_TABLE_MOD, ofp_version, 0);
    nx_ttm = ofpbuf_put_zeros(b, sizeof *nx_ttm);
    nx_ttm->command = htons(ttm->command);
    encode_tlv_table_mappings(b, &ttm->mappings);

    return b;
}

static enum ofperr
decode_tlv_table_mappings(struct ofpbuf *msg, unsigned int max_fields,
                             struct ovs_list *mappings)
{
    list_init(mappings);

    while (msg->size) {
        struct nx_tlv_map *nx_map;
        struct ofputil_tlv_map *map;

        nx_map = ofpbuf_pull(msg, sizeof *nx_map);
        map = xmalloc(sizeof *map);
        list_push_back(mappings, &map->list_node);

        map->option_class = ntohs(nx_map->option_class);
        map->option_type = nx_map->option_type;

        map->option_len = nx_map->option_len;
        if (map->option_len % 4 || map->option_len > TLV_MAX_OPT_SIZE) {
            VLOG_WARN_RL(&bad_ofmsg_rl,
                         "tlv table option length (%u) is not a valid option size",
                         map->option_len);
            ofputil_uninit_tlv_table(mappings);
            return OFPERR_NXTTMFC_BAD_OPT_LEN;
        }

        map->index = ntohs(nx_map->index);
        if (map->index >= max_fields) {
            VLOG_WARN_RL(&bad_ofmsg_rl,
                         "tlv table field index (%u) is too large (max %u)",
                         map->index, max_fields - 1);
            ofputil_uninit_tlv_table(mappings);
            return OFPERR_NXTTMFC_BAD_FIELD_IDX;
        }
    }

    return 0;
}

enum ofperr
ofputil_decode_tlv_table_mod(const struct ofp_header *oh,
                                struct ofputil_tlv_table_mod *ttm)
{
    struct ofpbuf msg;
    struct nx_tlv_table_mod *nx_ttm;

    ofpbuf_use_const(&msg, oh, ntohs(oh->length));
    ofpraw_pull_assert(&msg);

    nx_ttm = ofpbuf_pull(&msg, sizeof *nx_ttm);
    ttm->command = ntohs(nx_ttm->command);
    if (ttm->command > NXTTMC_CLEAR) {
        VLOG_WARN_RL(&bad_ofmsg_rl,
                     "tlv table mod command (%u) is out of range",
                     ttm->command);
        return OFPERR_NXTTMFC_BAD_COMMAND;
    }

    return decode_tlv_table_mappings(&msg, TUN_METADATA_NUM_OPTS,
                                        &ttm->mappings);
}

struct ofpbuf *
ofputil_encode_tlv_table_reply(const struct ofp_header *oh,
                                  struct ofputil_tlv_table_reply *ttr)
{
    struct ofpbuf *b;
    struct nx_tlv_table_reply *nx_ttr;

    b = ofpraw_alloc_reply(OFPRAW_NXT_TLV_TABLE_REPLY, oh, 0);
    nx_ttr = ofpbuf_put_zeros(b, sizeof *nx_ttr);
    nx_ttr->max_option_space = htonl(ttr->max_option_space);
    nx_ttr->max_fields = htons(ttr->max_fields);

    encode_tlv_table_mappings(b, &ttr->mappings);

    return b;
}

/* Decodes the NXT_TLV_TABLE_REPLY message in 'oh' into '*ttr'.  Returns 0
 * if successful, otherwise an ofperr.
 *
 * The decoder verifies that the indexes in 'ttr->mappings' are less than
 * 'ttr->max_fields', but the caller must ensure, if necessary, that they are
 * less than TUN_METADATA_NUM_OPTS. */
enum ofperr
ofputil_decode_tlv_table_reply(const struct ofp_header *oh,
                                  struct ofputil_tlv_table_reply *ttr)
{
    struct ofpbuf msg;
    struct nx_tlv_table_reply *nx_ttr;

    ofpbuf_use_const(&msg, oh, ntohs(oh->length));
    ofpraw_pull_assert(&msg);

    nx_ttr = ofpbuf_pull(&msg, sizeof *nx_ttr);
    ttr->max_option_space = ntohl(nx_ttr->max_option_space);
    ttr->max_fields = ntohs(nx_ttr->max_fields);

    return decode_tlv_table_mappings(&msg, ttr->max_fields, &ttr->mappings);
}

void
ofputil_uninit_tlv_table(struct ovs_list *mappings)
{
    struct ofputil_tlv_map *map;

    LIST_FOR_EACH_POP (map, list_node, mappings) {
        free(map);
    }
}

/* Decodes the OpenFlow "set async config" request and "get async config
 * reply" message in '*oh' into an abstract form in 'master' and 'slave'.
 *
 * If 'loose' is true, this function ignores properties and values that it does
 * not understand, as a controller would want to do when interpreting
 * capabilities provided by a switch.  If 'loose' is false, this function
 * treats unknown properties and values as an error, as a switch would want to
 * do when interpreting a configuration request made by a controller.
 *
 * Returns 0 if successful, otherwise an OFPERR_* value.
 *
 * Returns error code OFPERR_OFPACFC_INVALID if the value of mask is not in
 * the valid range of mask.
 *
 * Returns error code OFPERR_OFPACFC_UNSUPPORTED if the configuration is not
 * supported.*/
enum ofperr
ofputil_decode_set_async_config(const struct ofp_header *oh,
                                uint32_t master[OAM_N_TYPES],
                                uint32_t slave[OAM_N_TYPES],
                                bool loose)
{
    enum ofpraw raw;
    struct ofpbuf b;

    ofpbuf_use_const(&b, oh, ntohs(oh->length));
    raw = ofpraw_pull_assert(&b);

    if (raw == OFPRAW_OFPT13_SET_ASYNC ||
        raw == OFPRAW_NXT_SET_ASYNC_CONFIG ||
        raw == OFPRAW_OFPT13_GET_ASYNC_REPLY) {
        const struct nx_async_config *msg = ofpmsg_body(oh);

        master[OAM_PACKET_IN] = ntohl(msg->packet_in_mask[0]);
        master[OAM_PORT_STATUS] = ntohl(msg->port_status_mask[0]);
        master[OAM_FLOW_REMOVED] = ntohl(msg->flow_removed_mask[0]);

        slave[OAM_PACKET_IN] = ntohl(msg->packet_in_mask[1]);
        slave[OAM_PORT_STATUS] = ntohl(msg->port_status_mask[1]);
        slave[OAM_FLOW_REMOVED] = ntohl(msg->flow_removed_mask[1]);

    } else if (raw == OFPRAW_OFPT14_SET_ASYNC ||
               raw == OFPRAW_OFPT14_GET_ASYNC_REPLY) {

        while (b.size > 0) {
            struct ofp14_async_config_prop_reasons *msg;
            struct ofpbuf property;
            enum ofperr error;
            uint16_t type;

            error = ofputil_pull_property(&b, &property, &type);
            if (error) {
                return error;
            }

            msg = property.data;

            if (property.size != sizeof *msg) {
                return OFPERR_OFPBRC_BAD_LEN;
            }

            if (!loose) {
                error = ofputil_check_mask(type, ntohl(msg->mask));
                if (error) {
                    return error;
                }
             }

            switch (type) {
            case OFPACPT_PACKET_IN_SLAVE:
                slave[OAM_PACKET_IN] = ntohl(msg->mask);
                break;

            case OFPACPT_PACKET_IN_MASTER:
                master[OAM_PACKET_IN] = ntohl(msg->mask);
                break;

            case OFPACPT_PORT_STATUS_SLAVE:
                slave[OAM_PORT_STATUS] = ntohl(msg->mask);
                break;

            case OFPACPT_PORT_STATUS_MASTER:
                master[OAM_PORT_STATUS] = ntohl(msg->mask);
                break;

            case OFPACPT_FLOW_REMOVED_SLAVE:
                slave[OAM_FLOW_REMOVED] = ntohl(msg->mask);
                break;

            case OFPACPT_FLOW_REMOVED_MASTER:
                master[OAM_FLOW_REMOVED] = ntohl(msg->mask);
                break;

            case OFPACPT_ROLE_STATUS_SLAVE:
                slave[OAM_ROLE_STATUS] = ntohl(msg->mask);
                break;

            case OFPACPT_ROLE_STATUS_MASTER:
                master[OAM_ROLE_STATUS] = ntohl(msg->mask);
                break;

            case OFPACPT_TABLE_STATUS_SLAVE:
                slave[OAM_TABLE_STATUS] = ntohl(msg->mask);
                break;

            case OFPACPT_TABLE_STATUS_MASTER:
                master[OAM_TABLE_STATUS] = ntohl(msg->mask);
                break;

            case OFPACPT_REQUESTFORWARD_SLAVE:
                slave[OAM_REQUESTFORWARD] = ntohl(msg->mask);
                break;

            case OFPACPT_REQUESTFORWARD_MASTER:
                master[OAM_REQUESTFORWARD] = ntohl(msg->mask);
                break;

            default:
                error = loose ? 0 : OFPERR_OFPACFC_UNSUPPORTED;
                return error;
            }
        }
    } else {
        return OFPERR_OFPBRC_BAD_VERSION;
    }
    return 0;
}

/* Append all asynchronous configuration properties in GET_ASYNC_REPLY
 * message, describing if various set of asynchronous messages are enabled
 * or not. */
static enum ofperr
ofputil_get_async_reply(struct ofpbuf *buf, const uint32_t master_mask,
                        const uint32_t slave_mask, const uint32_t type)
{
    int role;

    for (role = 0; role < 2; role++) {
        struct ofp14_async_config_prop_reasons *msg;

        msg = ofpbuf_put_zeros(buf, sizeof *msg);

        switch (type) {
        case OAM_PACKET_IN:
            msg->type = (role ? htons(OFPACPT_PACKET_IN_SLAVE)
                              : htons(OFPACPT_PACKET_IN_MASTER));
            break;

        case OAM_PORT_STATUS:
            msg->type = (role ? htons(OFPACPT_PORT_STATUS_SLAVE)
                              : htons(OFPACPT_PORT_STATUS_MASTER));
            break;

        case OAM_FLOW_REMOVED:
            msg->type = (role ? htons(OFPACPT_FLOW_REMOVED_SLAVE)
                              : htons(OFPACPT_FLOW_REMOVED_MASTER));
            break;

        case OAM_ROLE_STATUS:
            msg->type = (role ? htons(OFPACPT_ROLE_STATUS_SLAVE)
                              : htons(OFPACPT_ROLE_STATUS_MASTER));
            break;

        case OAM_TABLE_STATUS:
            msg->type = (role ? htons(OFPACPT_TABLE_STATUS_SLAVE)
                              : htons(OFPACPT_TABLE_STATUS_MASTER));
            break;

        case OAM_REQUESTFORWARD:
            msg->type = (role ? htons(OFPACPT_REQUESTFORWARD_SLAVE)
                              : htons(OFPACPT_REQUESTFORWARD_MASTER));
            break;

        default:
            return OFPERR_OFPBRC_BAD_TYPE;
        }
        msg->length = htons(sizeof *msg);
        msg->mask = (role ? htonl(slave_mask) : htonl(master_mask));
    }

    return 0;
}

/* Returns a OpenFlow message that encodes 'asynchronous configuration' properly
 * as a reply to get async config request. */
struct ofpbuf *
ofputil_encode_get_async_config(const struct ofp_header *oh,
                                uint32_t master[OAM_N_TYPES],
                                uint32_t slave[OAM_N_TYPES])
{
    struct ofpbuf *buf;
    uint32_t type;

    buf = ofpraw_alloc_reply((oh->version < OFP14_VERSION
                              ? OFPRAW_OFPT13_GET_ASYNC_REPLY
                              : OFPRAW_OFPT14_GET_ASYNC_REPLY), oh, 0);

    if (oh->version < OFP14_VERSION) {
        struct nx_async_config *msg;
        msg = ofpbuf_put_zeros(buf, sizeof *msg);

        msg->packet_in_mask[0] = htonl(master[OAM_PACKET_IN]);
        msg->port_status_mask[0] = htonl(master[OAM_PORT_STATUS]);
        msg->flow_removed_mask[0] = htonl(master[OAM_FLOW_REMOVED]);

        msg->packet_in_mask[1] = htonl(slave[OAM_PACKET_IN]);
        msg->port_status_mask[1] = htonl(slave[OAM_PORT_STATUS]);
        msg->flow_removed_mask[1] = htonl(slave[OAM_FLOW_REMOVED]);
    } else if (oh->version == OFP14_VERSION) {
        for (type = 0; type < OAM_N_TYPES; type++) {
            ofputil_get_async_reply(buf, master[type], slave[type], type);
        }
    }

    return buf;
}

enum ofperr 
ofputil_decode_tt_table_mod(const struct ofp_header *oh,
                            struct ofputil_tt_flow_mod_msg *ttm)
{
    struct onf_tt_flow_mod *tx_ttm;
    struct ofpbuf msg;
    
    /* get the struct tx_tt_table_mod in the openflow message 
     * sended from the SDN controller.
     */
    ofpbuf_use_const(&msg, oh, ntohs(oh->length));
    ofpraw_pull_assert(&msg);
    
    tx_ttm = ofpbuf_pull(&msg, sizeof *tx_ttm);
    /* tx_tt_table_mod --> ofputil_tt_table_mod */
    ttm->table_id = ntohs(tx_ttm->table_id);
    ttm->metadata = ntohl(tx_ttm->metadata);
    ttm->port = ntohl(tx_ttm->port);
    ttm->etype = ntohl(tx_ttm->etype);
    ttm->flow_id = ntohl(tx_ttm->flow_id);
    ttm->base_offset = ntohll(tx_ttm->base_offset);
    ttm->period = ntohll(tx_ttm->period);
    ttm->buffer_id = ntohl(tx_ttm->buffer_id);
    ttm->packet_size = ntohl(tx_ttm->packet_size);
    ttm->execute_time = ntohll(tx_ttm->execute_time);
    
    return 0;
}

enum ofperr
ofputil_decode_tt_flow_ctrl(const struct ofp_header *oh,
                            struct ofputil_tt_flow_ctrl_msg *msg)
{
    struct ofpbuf b;
    enum ofpraw raw;
    const struct onf_tt_flow_ctrl *m;

    ofpbuf_use_const(&b, oh, ntohs(oh->length));
    raw = ofpraw_pull_assert(&b);
    ovs_assert(raw == OFPRAW_ONF_TT_FLOW_CONTROL);

    m = b.msg;
<<<<<<< HEAD
    msg->command = ntohs(m->command);
    msg->type = ntohs(m->type);
    msg->flow_count = ntohl(m->flow_count);
=======
    msg->table_id = ntohs(m->table_id);
    msg->type = ntohs(m->type);
>>>>>>> 911c7332

    return 0;
}

struct ofpbuf *
ofputil_encode_tt_flow_ctrl_reply(const struct ofp_header *oh,
                                  struct ofputil_tt_flow_ctrl_msg *msg)
{
    struct ofpbuf *buf;
    struct onf_tt_flow_ctrl *m;

    buf = ofpraw_alloc_reply(OFPRAW_ONF_TT_FLOW_CONTROL, oh, 0);
    m = ofpbuf_put_zeros(buf, sizeof *m);

<<<<<<< HEAD
    m->command = htons(msg->command);
    m->type = htons(msg->type);
    m->flow_count = htonl(msg->flow_count);
=======
    m->table_id = htons(msg->table_id);
    m->type = htons(msg->type);
>>>>>>> 911c7332

    return buf;
}<|MERGE_RESOLUTION|>--- conflicted
+++ resolved
@@ -9897,14 +9897,8 @@
     ovs_assert(raw == OFPRAW_ONF_TT_FLOW_CONTROL);
 
     m = b.msg;
-<<<<<<< HEAD
-    msg->command = ntohs(m->command);
-    msg->type = ntohs(m->type);
-    msg->flow_count = ntohl(m->flow_count);
-=======
     msg->table_id = ntohs(m->table_id);
     msg->type = ntohs(m->type);
->>>>>>> 911c7332
 
     return 0;
 }
@@ -9919,14 +9913,8 @@
     buf = ofpraw_alloc_reply(OFPRAW_ONF_TT_FLOW_CONTROL, oh, 0);
     m = ofpbuf_put_zeros(buf, sizeof *m);
 
-<<<<<<< HEAD
-    m->command = htons(msg->command);
-    m->type = htons(msg->type);
-    m->flow_count = htonl(msg->flow_count);
-=======
     m->table_id = htons(msg->table_id);
     m->type = htons(msg->type);
->>>>>>> 911c7332
 
     return buf;
 }